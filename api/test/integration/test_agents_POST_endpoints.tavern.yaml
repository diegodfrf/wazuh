--- conflicted
+++ resolved
@@ -17,446 +17,6 @@
     response:
       status_code: 406
       json:
-<<<<<<< HEAD
-        code: 2005
-#
-#    # POST /agents
-#  - name: Create a new agent
-#    request:
-#      verify: False
-#      <<: *agent_request
-#      json:
-#        name: "NewAgentPost"
-#        ip: "any"
-#    response:
-#      status_code: 200
-#      json: &agent_create_response
-#        data:
-#          id: !anystr
-#          key: !anystr
-#
-#    # POST /agents
-#  - name: Try to create agent with a name already present
-#    request:
-#      verify: False
-#      <<: *agent_request
-#      json:
-#        name: "NewAgentPost"
-#        ip: "any"
-#    response:
-#      status_code: 400
-#      json:
-#        code: 1705
-#
-#    # POST /agents
-#  - name: Try to create an agent with a name longer than 128 chars
-#    request:
-#      verify: False
-#      <<: *agent_request
-#      method: POST
-#      json:
-#        name: "IhavetoolongofanamebecauseireallywantthisframeworktostopmeireallyhopeitdoesstopmeotherwiseiwillcauserealpainintheAPIandidontwantto"
-#        ip: "any"
-#        force_time: 1
-#    response:
-#      status_code: 400
-#      json:
-#        code: 1738
-#
-#    # POST /agents
-#  - name: Try to create agent with missing field name
-#    request:
-#      verify: False
-#      <<: *agent_request
-#      json:
-#        ip: "any"
-#    response:
-#      status_code: 400
-#      json: &error_spec
-#        detail: !anystr
-#        title: !anystr
-#        type: !anystr
-#
-#    # POST /agents
-#  - name: Create agent without assigning an specific IP
-#    request:
-#      verify: False
-#      <<: *agent_request
-#      json:
-#        name: "NewAgentPost2"
-#    response:
-#      status_code: 200
-#      json:
-#        <<: *agent_create_response
-#
-#    # POST /agents
-#  - name: Create agent with an specific IP
-#    request:
-#      verify: False
-#      <<: *agent_request
-#      method: POST
-#      json:
-#        name: "NewAgentPost3"
-#        ip: "100.100.100.100"
-#    response:
-#      status_code: 200
-#      json:
-#        <<: *agent_create_response
-#
-#    # POST /agents
-#  - name: Try to create an agent with a duplicated IP
-#    request:
-#      verify: False
-#      <<: *agent_request
-#      method: POST
-#      json:
-#        name: "NewAgentPost4"
-#        ip: "100.100.100.100"
-#    response:
-#      status_code: 400
-#      json:
-#        code: 1706
-#
-#    # POST /agents
-#  - name: Try to create an agent with an invalid IP (letters)
-#    request:
-#      verify: False
-#      <<: *agent_request
-#      json:
-#        name: "NewAgentPost5"
-#        ip: "A.B.C.D"
-#    response:
-#      status_code: 400
-#      json:
-#        code: 1706
-#
-#    # POST /agents
-#  - name: Try to create an agent with an invalid IP (wrong numbers)
-#    request:
-#      verify: False
-#      <<: *agent_request
-#      json:
-#        name: "NewAgentPost5"
-#        ip: "333.333.333.333"
-#    response:
-#      status_code: 400
-#      json:
-#        code: 1706
-#
-#    # POST /agents
-#  - name: Create an agent with force time
-#    request:
-#      verify: False
-#      <<: *agent_request
-#      method: POST
-#      json:
-#        name: "NewAgentPost3"
-#        ip: "any"
-#        force_time: 1
-#    response:
-#      status_code: 200
-#      json:
-#        <<: *agent_create_response
-#
-#---
-#test_name: POST /groups/{group_id}
-#
-#stages:
-#
-#    # POST /groups?group_id=group4
-#  - name: Create a group called group4
-#    request:
-#      verify: False
-#      url: "{protocol:s}://{host:s}:{port:d}/{version:s}/groups"
-#      method: POST
-#      headers:
-#        Authorization: "Bearer {test_login_token}"
-#      params:
-#        group_id: group4
-#    response:
-#      status_code: 200
-#
-#    # POST /groups?group_id=group1
-#  - name: Try to create a group that already exists
-#    request:
-#      verify: False
-#      url: "{protocol:s}://{host:s}:{port:d}/{version:s}/groups"
-#      method: POST
-#      headers:
-#        Authorization: "Bearer {test_login_token}"
-#      params:
-#        group_id: group1
-#    response:
-#      status_code: 400
-#      json:
-#        code: 1711
-#
-#    # POST /groups?group_id=;wrong_name
-#  - name: Try to create a group with an invalid name
-#    request:
-#      verify: False
-#      url: "{protocol:s}://{host:s}:{port:d}/{version:s}/groups"
-#      method: POST
-#      headers:
-#        Authorization: "Bearer {test_login_token}"
-#      params:
-#        group_id: ';wrong_name'
-#    response:
-#      status_code: 400
-#      json:
-#        <<: *error_spec
-#
-#---
-#test_name: POST /agents/insert
-#
-#stages:
-#
-#    # POST /agents/insert
-#  - name: Try to create a new agent without body
-#    request: &agent_insert_request
-#      verify: False
-#      url: "{protocol:s}://{host:s}:{port:d}/{version:s}/agents/insert"
-#      method: POST
-#      headers:
-#        Authorization: "Bearer {test_login_token}"
-#    response:
-#      status_code: 400
-#      json:
-#        code: 2005
-#
-#    # POST /agents/insert
-#  - name: Create a new agent specifying id, ip, key and name
-#    request:
-#      verify: False
-#      <<: *agent_insert_request
-#      json:
-#        name: "NewAgentPostInsert"
-#        ip: "any"
-#        id: "750"
-#        key: "1abcdefghijklmnopqrstuvwxyzabcdefghijklmnopqrstuvwxyzabcdefghi64"
-#    response:
-#      status_code: 200
-#      json:
-#        <<: *agent_create_response
-#
-#    # POST /agents/insert
-#  - name: Try to create a new agent with an already present name
-#    request:
-#      verify: False
-#      <<: *agent_insert_request
-#      json:
-#        name: "NewAgentPostInsert"
-#        ip: "any"
-#        id: "751"
-#        key: "1abcdefghijklmnopqrstuvwxyzabcdefghijklmnopqrstuvwxyzabcdefghi64"
-#    response:
-#      status_code: 400
-#      json:
-#        code: 1705
-#
-#    # POST /agents/insert
-#  - name: Try to create a new agent with an already present id
-#    request:
-#      verify: False
-#      <<: *agent_insert_request
-#      json:
-#        name: "NewAgentPostInsert1"
-#        ip: "any"
-#        id: "750"
-#        key: "1abcdefghijklmnopqrstuvwxyzabcdefghijklmnopqrstuvwxyzabcdefghi64"
-#    response:
-#      status_code: 400
-#      json:
-#        code: 1708
-#
-#    # POST /agents/insert
-#  - name: Try to create a new agent with an invalid key
-#    request:
-#      verify: False
-#      <<: *agent_insert_request
-#      json:
-#        name: "NewAgentPostInsert1"
-#        ip: "any"
-#        id: "751"
-#        key: "1abcdefghijklmnopqrstuvwxyzabcdefghijklmnopqrstuvwxyzabcdefghi64EXTRA"
-#    response:
-#      status_code: 400
-#      json:
-#        <<: *error_spec
-#
-#    # POST /agents/insert
-#  - name: Try to create a new agent without specifying a name
-#    request:
-#      verify: False
-#      <<: *agent_insert_request
-#      json:
-#        ip: "any"
-#        id: "750"
-#        key: "1abcdefghijklmnopqrstuvwxyzabcdefghijklmnopqrstuvwxyzabcdefghi64"
-#    response:
-#      status_code: 400
-#      json:
-#        <<: *error_spec
-#
-#
-#    ##BODY IS ACCEPTING EXTRA FIELDS WITH GARBAGE DATA, NEED TO DO FURTHER TESTING ON THIS #
-#    # POST /agents/insert
-#  - name: Extra field
-#    skip: True
-#    request:
-#      verify: False
-#      <<: *agent_insert_request
-#      json:
-#        name: "NewAgentPostInsertExtra"
-#        ip: "any"
-#        id: "753"
-#        key: "1abcdefghijklmnopqrstuvwxyzabcdefghijklmnopqrstuvwxyzabcdefghi64"
-#        extra: "Nothing"
-#    response:
-#      status_code: 200
-#      json:
-#        <<: *agent_create_response
-#
-#    # POST /agents/insert
-#  - name: Create a new agent using an automatic IP (ip already used by NewAgentPost2)
-#    request:
-#      verify: False
-#      <<: *agent_insert_request
-#      json:
-#        name: "NewAgentPostInsertNOIP"
-#        id: "754"
-#        key: "1abcdefghijklmnopqrstuvwxyzabcdefghijklmnopqrstuvwxyzabcdefghi64"
-#    response:
-#      status_code: 400
-#      json:
-#        code: 1706
-#
-#    # POST /agents/insert
-#  - name: Create a new agent using a manual IP
-#    request:
-#      verify: False
-#      <<: *agent_insert_request
-#      json:
-#        name: "NewAgentPostInsertMIP"
-#        id: "755"
-#        ip: "120.130.140.150"
-#        key: "1abcdefghijklmnopqrstuvwxyzabcdefghijklmnopqrstuvwxyzabcdefghi64"
-#    response:
-#      status_code: 200
-#      json:
-#        <<: *agent_create_response
-#
-#    # POST /agents/insert
-#  - name: Try to create an agent using an already registered IP
-#    request:
-#      verify: False
-#      <<: *agent_insert_request
-#      json:
-#        name: "NewAgentPostInsertDIP"
-#        id: "756"
-#        ip: "120.130.140.150"
-#        key: "1abcdefghijklmnopqrstuvwxyzabcdefghijklmnopqrstuvwxyzabcdefghi64"
-#    response:
-#      status_code: 400
-#      json:
-#        code: 1706
-#
-#    # POST /agents/insert
-#  - name: Try to create an agent with an invalid IP (letters)
-#    request:
-#      verify: False
-#      <<: *agent_insert_request
-#      json:
-#        name: "NewAgentPostInsert"
-#        id: "760"
-#        ip: "A.B.C.D"
-#        key: "1abcdefghijklmnopqrstuvwxyzabcdefghijklmnopqrstuvwxyzabcdefghi64"
-#    response:
-#      status_code: 400
-#      json:
-#        code: 1706
-#
-#    # POST /agents/insert
-#  - name: Try to create an agent with an invalid IP (wrong numbers)
-#    request:
-#      verify: False
-#      <<: *agent_insert_request
-#      json:
-#        name: "NewAgentPostInsert"
-#        id: "760"
-#        ip: "333.333.333.333"
-#        key: "1abcdefghijklmnopqrstuvwxyzabcdefghijklmnopqrstuvwxyzabcdefghi64"
-#    response:
-#      status_code: 400
-#      json:
-#        code: 1706
-#
-#    # POST /agents/insert
-#  - name: Create an agent using force time
-#    request:
-#      verify: False
-#      <<: *agent_insert_request
-#      json:
-#        name: "NewAgentPostInsert"
-#        ip: "any"
-#        force_time: 1
-#    response:
-#      status_code: 200
-#      json:
-#        <<: *agent_create_response
-#
-#---
-#test_name: POST /agents/insert/quick
-#
-#stages:
-#
-#    # POST /agents/insert/quick?agent_name=test_agent
-#  - name: Create new agent specifying its name
-#    request:
-#      verify: False
-#      url: "{protocol:s}://{host:s}:{port:d}/{version:s}/agents/insert/quick"
-#      method: POST
-#      headers:
-#        Authorization: "Bearer {test_login_token}"
-#      params:
-#        agent_name: test_agent
-#    response:
-#      status_code: 200
-#      json:
-#        data:
-#          id: !anystr
-#          key: !anystr
-#
-#    # POST /agents/insert/quick?agent_name=wrong%name
-#  - name: Try to create agent with an invalid name (invalid_character)
-#    request:
-#      verify: False
-#      url: "{protocol:s}://{host:s}:{port:d}/{version:s}/agents/insert/quick"
-#      method: POST
-#      headers:
-#        Authorization: "Bearer {test_login_token}"
-#      params:
-#        agent_name: 'wrong%name'
-#    response:
-#      status_code: 400
-#      json:
-#        <<: *error_spec
-#
-#    # POST /agents/insert/quick?agent_name=test_agent
-#  - name: Try to create an already existing agent
-#    request:
-#      verify: False
-#      url: "{protocol:s}://{host:s}:{port:d}/{version:s}/agents/insert/quick"
-#      method: POST
-#      headers:
-#        Authorization: "Bearer {test_login_token}"
-#      params:
-#        agent_name: test_agent
-#    response:
-#      status_code: 400
-#      json:
-#        code: 1705
-=======
         code: 6002
 
     # POST /agents
@@ -897,5 +457,4 @@
     response:
       status_code: 400
       json:
-        code: 1705
->>>>>>> 5d83b509
+        code: 1705