| Resource  | List                                                         |
|-----------|--------------------------------------------------------------|
| rule:file | 0010-rules_config.xml 0015-wazuh_rules.xml local_rules.xml   |
|           | 0610-win-ms_logs_rules.xml 0620-win-generic_rules.xml ...    |

<<<<<<< HEAD
| Actions    | Resources | Allow                                      | Deny |
|------------|-----------|--------------------------------------------|------|
| rules:read | rule:file | 0010-rules_config.xml                      |      |
=======
| Actions      | Resources | Allow                                      | Deny |
|--------------|-----------|--------------------------------------------|------|
| rules:read   | rule:file | 0010-rules_config.xml 0015-ossec_rules.xml |      |
| rules:update | rule:file | *                                          |      |
| rules:delete | rule:file | local_rules.xml                            |      |
>>>>>>> 26ef3462
<|MERGE_RESOLUTION|>--- conflicted
+++ resolved
@@ -3,14 +3,8 @@
 | rule:file | 0010-rules_config.xml 0015-wazuh_rules.xml local_rules.xml   |
 |           | 0610-win-ms_logs_rules.xml 0620-win-generic_rules.xml ...    |
 
-<<<<<<< HEAD
-| Actions    | Resources | Allow                                      | Deny |
-|------------|-----------|--------------------------------------------|------|
-| rules:read | rule:file | 0010-rules_config.xml                      |      |
-=======
 | Actions      | Resources | Allow                                      | Deny |
 |--------------|-----------|--------------------------------------------|------|
-| rules:read   | rule:file | 0010-rules_config.xml 0015-ossec_rules.xml |      |
+| rules:read   | rule:file | 0010-rules_config.xml                      |      |
 | rules:update | rule:file | *                                          |      |
-| rules:delete | rule:file | local_rules.xml                            |      |
->>>>>>> 26ef3462
+| rules:delete | rule:file | local_rules.xml                            |      |