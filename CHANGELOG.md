# Change Log
All notable changes to this project will be documented in this file.

## [v4.3.0]

### Added

- **Core:**
  - Added an option to allow the agent to refresh the connection to the manager. ([#8016](https://github.com/wazuh/wazuh/pull/8016))
  - Added support for Arch Linux OS in Vulnerability Detector. Thanks to Aviel Warschawski (@avielw). ([#8178](https://github.com/wazuh/wazuh/pull/8178))
  - Introduced a new module to collect audit logs from GitHub. ([#8532](https://github.com/wazuh/wazuh/pull/8532))
  - FIM now expands wildcarded paths in the configuration on Windows agents. ([8461](https://github.com/wazuh/wazuh/pull/8461))
  - FIM reloads wildcarded paths on full scans. ([8754](https://github.com/wazuh/wazuh/pull/8754))

- **API:**
  - Added new `PUT /agents/reconnect` endpoint to force agents reconnection to the manager. ([#7988](https://github.com/wazuh/wazuh/pull/7988))
  - Added `select` parameter to the `GET /security/users`, `GET /security/roles`, `GET /security/rules` and `GET /security/policies` endpoints. ([#6761](https://github.com/wazuh/wazuh/pull/6761))
  - Added type and status filters to `GET /vulnerability/{agent_id}` endpoint. ([#8100](https://github.com/wazuh/wazuh/pull/8100))
  - Added an option to configure SSL ciphers. ([#7490](https://github.com/wazuh/wazuh/pull/7490))
  - Added an option to configure the maximum response time of the API. ([#8919](https://github.com/wazuh/wazuh/pull/8919))
  - Added new `DELETE /rootcheck/{agent_id}` endpoint. ([#8945](https://github.com/wazuh/wazuh/pull/8945))
  - Added new `GET /vulnerability/{agent_id}/last_scan` endpoint to check the latest vulnerability scan of an agent. ([#9028](https://github.com/wazuh/wazuh/pull/9028))
  - Added new `cvss` and `severity` fields and filters to `GET /vulnerability/{agent_id}` endpoint. ([#9028](https://github.com/wazuh/wazuh/pull/9028))
  - Added an option to configure the maximum allowed API upload size. ([#9100](https://github.com/wazuh/wazuh/pull/9100))
  - Added new unit and integration tests for API models. ([#9142](https://github.com/wazuh/wazuh/pull/9142))
  - Added message with the PID of `wazuh-apid` process when launched in foreground mode. ([#9077](https://github.com/wazuh/wazuh/pull/9077))
  - Added `external id`, `source` and `url` to the MITRE endpoints responses. ([#9144](https://github.com/wazuh/wazuh/pull/9144))

- **AWS Module:**
  - Added new `path_suffix` option to AWS module configuration. ([#8306](https://github.com/wazuh/wazuh/pull/8306))
  - Added new `discard_regex` option to AWS module configuration. ([8331](https://github.com/wazuh/wazuh/pull/8331))
  - Added support for the S3 Server Access bucket type in AWS module. ([#8482](https://github.com/wazuh/wazuh/pull/8442))

- **GCP Module:**
  - Added support for Google Cloud Storage buckets using a new GCP module called `gcp-bucket`. ([#9119](https://github.com/wazuh/wazuh/pull/9119))
  - Added support for Google Cloud Storage access logs to the `gcp-bucket` module. ([#9119](https://github.com/wazuh/wazuh/pull/9119))

- **Cluster:**
  - Added a log message in the `cluster.log` file to notify that wazuh-clusterd has been stopped. ([#8749](https://github.com/wazuh/wazuh/pull/8749))
  - Added message with the PID of `wazuh-clusterd` process when launched in foreground mode. ([#9077](https://github.com/wazuh/wazuh/pull/9077))

- **Framework:**
  - Added a context variable to indicate origin module in socket communication messages. ([#9209](https://github.com/wazuh/wazuh/pull/9209))

. **Ruleset:**
  - Added Rules and Decoders for Wazuh API. ([#10428](https://github.com/wazuh/wazuh/pull/10428))
  - Added Rules and Decoders for TrendMicro Cloud One. ([#10458](https://github.com/wazuh/wazuh/pull/10458))
  - Added Rules for Sophos UTM Firewall. ([#10496](https://github.com/wazuh/wazuh/pull/10496))
  - Added SCA policy for Solaris 11.4. ([#10369](https://github.com/wazuh/wazuh/pull/10369))
  - Added Rules for Cloudflare WAF. ([#10658](https://github.com/wazuh/wazuh/pull/10496))
<<<<<<< HEAD
  - Added CDB list for malicious IP. ([](https://github.com/wazuh/wazuh/pull/10676))
  - Added CDB list for uncommon CMD opened process. ([#10676](https://github.com/wazuh/wazuh/pull/10676))
  - Added Rules for MITRE public Fin7 assessment. ([#10676](https://github.com/wazuh/wazuh/pull/10676))
  - Added IP reputation Rules. ([#10676](https://github.com/wazuh/wazuh/pull/10676))
=======
  - Added Rules and Decoders for FortiAuth. ([#10667](https://github.com/wazuh/wazuh/pull/10667))
>>>>>>> 615147ac

### Changed

- **Core:**
  - Changed the internal handling of agent keys in Remoted and Remoted to speed up key reloading. ([#8083](https://github.com/wazuh/wazuh/pull/8083))
  - The option `<server>` of the Syslog output now supports hostname resolution. ([#7885](https://github.com/wazuh/wazuh/pull/7885))
  - The product's UNIX user and group have been renamed to "wazuh". ([#7646](https://github.com/wazuh/wazuh/pull/7646))
  - The agent now reports the version of the running AIX operating system to the manager. ([#8381](https://github.com/wazuh/wazuh/pull/8381))
  - The MITRE database has been redesigned to provide full and searchable data. ([#7865](https://github.com/wazuh/wazuh/pull/7865))
  - Improved the reliability of the user ID parsing in FIM who-data mode on Linux. ([#8684](https://github.com/wazuh/wazuh/pull/8684))
  - The static fields related to FIM have been ported to dynamic fields in Analysisd. ([7358](https://github.com/wazuh/wazuh/pull/7358))

- **Cluster:**
  - Changed all randomly generated IDs used for cluster tasks. Now, `uuid4` is used to ensure IDs are not repeated. ([8351](https://github.com/wazuh/wazuh/pull/8351))
  - Improved sendsync error log to provide more details of the used parameters. ([#8873](https://github.com/wazuh/wazuh/pull/8873))

- **Framework:**
  - Changed all XML file loads. Now, `defusedxml` library is used to avoid possible XML-based attacks. ([8351](https://github.com/wazuh/wazuh/pull/8351))
  - Changed configuration validation from execq socket to com socket. ([#8535](https://github.com/wazuh/wazuh/pull/8535))
  - Updated utils unittest to improve process_array function coverage. ([#8392](https://github.com/wazuh/wazuh/pull/8392))
  - Changed `request_slice` calculation to improve efficiency when accessing wazuh-db data. ([#8885](https://github.com/wazuh/wazuh/pull/8885))

- **API:**
  - Renamed SSL protocol configuration parameter. ([#7490](https://github.com/wazuh/wazuh/pull/7490))
  - Reviewed and updated API spec examples and JSON body examples. ([#8827](https://github.com/wazuh/wazuh/pull/8827))
  - Improved the performance of several API endpoints. This is specially appreciable in environments with a big number of agents.
    - Improved `PUT /agents/group` endpoint. ([#8937](https://github.com/wazuh/wazuh/pull/8937))
    - Improved `PUT /agents/restart` endpoint. ([#8938](https://github.com/wazuh/wazuh/pull/8938))
    - Improved `DELETE /agents` endpoint. ([#8950](https://github.com/wazuh/wazuh/pull/8950))
    - Improved `PUT /rootcheck` endpoint. ([#8959](https://github.com/wazuh/wazuh/pull/8959))
    - Improved `PUT /syscheck` endpoint. ([#8966](https://github.com/wazuh/wazuh/pull/8966))
    - Improved `DELETE /groups` endpoint and changed API response to be more consistent. ([#9046](https://github.com/wazuh/wazuh/pull/9046))
  - Changed `DELETE /rootcheck` endpoint to `DELETE /experimental/rootcheck`. ([#8945](https://github.com/wazuh/wazuh/pull/8945))
  - Reduced the time it takes for `wazuh-apid` process to check its configuration when using the `-t` parameter. ([#9012](https://github.com/wazuh/wazuh/pull/9012))
  - Fixed malfunction in the `sort` parameter of syscollector endpoints. ([#9019](https://github.com/wazuh/wazuh/pull/9019))
  - Improved API integration tests stability when failing in entrypoint. ([#9113](https://github.com/wazuh/wazuh/pull/9113))
  - Made SCA API integration tests dynamic to validate responses coming from any agent version. ([#9228](https://github.com/wazuh/wazuh/pull/9228))
  - Refactored and standardized all the date fields in the API responses to use ISO8601. ([#9227](https://github.com/wazuh/wazuh/pull/9227))

- **Ruleset**
  - Updated Amazon Linux 2 SCA up to version 2.0.0 ([#10315](https://github.com/wazuh/wazuh/pull/10315))
  - Updated RedHat Enterprise Linux 8 SCA up to version 1.0.1 ([#10354](https://github.com/wazuh/wazuh/pull/10354))
<<<<<<< HEAD
  - Updated Amazon rules to add more granularity. ([10507](https://github.com/wazuh/wazuh/pull/10507))
  - Updated Mitre mappings for rules. ([#10676](https://github.com/wazuh/wazuh/pull/10676))
=======
  - Updated Amazon rules to add more granularity. ([#10507](https://github.com/wazuh/wazuh/pull/10507))
  - Updated macOS Big Sur SCA up to 1.2.0 version. ([#10558](https://github.com/wazuh/wazuh/pull/10558))
>>>>>>> 615147ac

### Fixed

- **Core:**
  - Fixed a memory defect in Remoted when closing connection handles. ([#8223](https://github.com/wazuh/wazuh/pull/8223))
  - Fixed a timing problem in the manager that might prevent Analysisd from sending Active responses to agents. ([#7625](https://github.com/wazuh/wazuh/pull/7625))
  - Fixed a bug in Analysisd that did not apply field lookup in rules that overwrite other ones. ([#8210](https://github.com/wazuh/wazuh/pull/8210))
  - Prevented the manager from leaving dangling agent database files. ([#8902](https://github.com/wazuh/wazuh/pull/8902))
  - Fixed a bug in FIM that did not allow monitoring new directories in real-time mode if the limit was reached at some point. ([#8784](https://github.com/wazuh/wazuh/pull/8784))
  - Fixed a bug in FIM that threw an error when a query to the internal database returned no data. ([#8941](https://github.com/wazuh/wazuh/pull/8941))

- **API:**
  - Fixed inconsistency in RBAC resources for `group:create`, `decoders:update`, and `rules:update` actions. ([#8196](https://github.com/wazuh/wazuh/pull/8196))
  - Fixed the handling of an API error message occurring when Wazuh is started with a wrong `ossec.conf`. Now the execution continues and raises a warning. ([8378](https://github.com/wazuh/wazuh/pull/8378))
  - Fixed a bug with `sort` parameter that caused a wrong response when sorting by several fields.([#8548](https://github.com/wazuh/wazuh/pull/8548))
  - Fixed the description of `force_time` parameter in the API spec reference. ([#8597](https://github.com/wazuh/wazuh/issues/8597))
  - Fixed API incorrect path in remediation message when maximum number of requests per minute is reached. ([#8537](https://github.com/wazuh/wazuh/pull/8537))
  - Fixed agents' healthcheck error in the API integration test environment. ([#9071](https://github.com/wazuh/wazuh/pull/9071))
  - Fixed a bug with `wazuh-apid` process handling of pidfiles when running in foreground mode. ([#9077](https://github.com/wazuh/wazuh/pull/9077))
  - Fixed a bug with RBAC `group_id` matching. ([#9192](https://github.com/wazuh/wazuh/pull/9192))
  - Removed temporal development keys and values from `GET /cluster/healthcheck` response. ([#9147](https://github.com/wazuh/wazuh/pull/9147))
  - Fixed several errors when filtering by dates. ([#9227](https://github.com/wazuh/wazuh/pull/9227))

- **Framework:**
  - Corrected remediation message for error code 6004. ([#8254](https://github.com/wazuh/wazuh/pull/8254))
  - Fixed a bug when deleting non-existing users or roles in the security SDK. ([#8157](https://github.com/wazuh/wazuh/pull/8157))
  - Fixed a bug with `agent.conf` file permissions when creating an agent group. ([#8418](https://github.com/wazuh/wazuh/pull/8418))
  - Fixed wrong exceptions with wdb pagination mechanism. ([#8422](https://github.com/wazuh/wazuh/pull/8422))
  - Fixed error when loading some rules with the `\` character. ([#8747](https://github.com/wazuh/wazuh/pull/8747))
  - Changed WazuhDBQuery class to close socket connections and prevent file descriptor leaks. ([#9216](https://github.com/wazuh/wazuh/pull/9216))

- **AWS Module:**
  - Fixed an error where the IP address was being returned along with the port for Amazon NLB service.([#8362](https://github.com/wazuh/wazuh/pull/8362))
  - Fixed module to properly handle the exception raised when processing a folder without logs. ([#8372](https://github.com/wazuh/wazuh/pull/8372)
  - Fixed a bug when pagination is needed in the bucket. ([#8433](https://github.com/wazuh/wazuh/pull/8433))
  - Fixed an error with the ipGeoLocation field in AWS Macie logs. ([#8672](https://github.com/wazuh/wazuh/pull/8672))

- **Cluster:**
  - Fix a bug running wazuh-clusterd process when it was already running. ([#8394](https://github.com/wazuh/wazuh/pull/8394))
  - Allow cluster to send and receive messages with size higher than request_chunk. ([#8732](https://github.com/wazuh/wazuh/pull/8732))
  - Fixed a bug that caused `wazuh-clusterd` process to not delete its pidfile when running in foreground mode and it is stopped. ([#9077](https://github.com/wazuh/wazuh/pull/9077))

- **Ruleset**
  - Fixed enabled-like checks for Amazon Linux 2 SCA ([#10315](https://github.com/wazuh/wazuh/pull/10315))
  - Fixed enabled-like checks for RedHat Enterprise Linux 8 SCA ([#10354](https://github.com/wazuh/wazuh/pull/10354))
  - Fixed typos and not working tests for Centos 7 SCA. Thanks to RonnyMaas (@RonnyMaas) ([#10406](https://github.com/wazuh/wazuh/pull/10406))
  - Fixed regex for prematch in FortiDDoS Decoders. ([#10676](https://github.com/wazuh/wazuh/pull/10676))

### Removed

- **Core:**
  - The data reporting for Rootcheck scans in the agent_control tool has been deprecated. ([#8399](https://github.com/wazuh/wazuh/pull/8399))

- **API:**
  - Removed select parameter from GET /agents/stats/distinct endpoint. ([#8599](https://github.com/wazuh/wazuh/pull/8599))

- **Framework:**
  - Removed old framework functions used to calculate agent status. ([#8846](https://github.com/wazuh/wazuh/pull/8846))


## [v4.2.4] - 2021-10-20

### Manager

#### Fixed

- Prevented files belonging to deleted agents from remaining in the manager. ([#9158](https://github.com/wazuh/wazuh/pull/9158))
- Fixed inaccurate agent group file cleanup in the database sync module. ([#10432](https://github.com/wazuh/wazuh/pull/10432))
- Prevented the manager from corrupting the agent data integrity when the disk gets full. ([#10479](https://github.com/wazuh/wazuh/pull/10479))
- Fixed a resource leak in Vulnerability Detector when scanning Windows agents. ([#10559](https://github.com/wazuh/wazuh/pull/10559))


## [v4.2.3] - 2021-10-06

### Manager

#### Fixed

- Fixed a bug in Remoted that might lead it to crash when retrieving an agent's group. ([#10388](https://github.com/wazuh/wazuh/pull/10388))


## [v4.2.2] - 2021-09-28

### Manager

#### Changed

- Clean up the agent's inventory data on the manager if Syscollector is disabled. ([#9133](https://github.com/wazuh/wazuh/pull/9133))
- Authd now refuses enrollment attempts if the agent already holds a valid key. ([#9779](https://github.com/wazuh/wazuh/pull/9779))

#### Fixed

- Fixed a false positive in Vulnerability Detector when packages have multiple conditions in the OVAL feed. ([#9647](https://github.com/wazuh/wazuh/pull/9647))
- Prevented pending agents from keeping their state indefinitely in the manager. ([#9042](https://github.com/wazuh/wazuh/pull/9042))
- Fixed Remoted to avoid agents in connected state with no group assignation. ([#9088](https://github.com/wazuh/wazuh/pull/9088))
- Fixed a bug in Analysisd that ignored the value of the rule option `noalert`. ([#9278](https://github.com/wazuh/wazuh/pull/9278))
- Fixed Authd's startup to set up the PID file before loading keys. ([#9378](https://github.com/wazuh/wazuh/pull/9378))
- Fixed a bug in Authd that delayed the agent timestamp update when removing agents. ([#9295](https://github.com/wazuh/wazuh/pull/9295))
- Fixed a bug in Wazuh DB that held wrong agent timestamp data. ([#9705](https://github.com/wazuh/wazuh/pull/9705))
- Fixed a bug in Remoted that kept deleted shared files in the multi-groups' merged.mg file. ([#9942](https://github.com/wazuh/wazuh/pull/9942))
- Fixed a bug in Analysisd that overwrote its queue socket when launched in test mode. ([#9987](https://github.com/wazuh/wazuh/pull/9987))
- Fixed a condition in the Windows Vulnerability Detector to prevent false positives when evaluating DU patches. ([#10016](https://github.com/wazuh/wazuh/pull/10016))
- Fixed a memory leak when generating the Windows report in Vulnerability Detector. ([#10214](https://github.com/wazuh/wazuh/pull/10214))
- Fixed a file descriptor leak in Analysisd when delivering an AR request to an agent. ([#10194](https://github.com/wazuh/wazuh/pull/10194))

### Agent

#### Changed

- Optimized Syscollector scan performance. ([#9907](https://github.com/wazuh/wazuh/pull/9907))
- Reworked the Google Cloud Pub/Sub integration module to increase the number of processed events per second allowing multithreading. Added new `num_threads` option to module configuration. ([#9927](https://github.com/wazuh/wazuh/pull/9927))
- Upgraded google-cloud-pubsub dependency to the latest stable version (2.7.1). ([#9964](https://github.com/wazuh/wazuh/pull/9964))
- Reimplemented the WPK installer rollback on Linux. ([#9443](https://github.com/wazuh/wazuh/pull/9443))
- Updated AWS WAF implementation to change `httpRequest.headers` field format. ([#10217](https://github.com/wazuh/wazuh/pull/10217))

#### Fixed

- Prevented the manager from hashing the shared configuration too often. ([#9710](https://github.com/wazuh/wazuh/pull/9710))
- Fixed a memory leak in Logcollector when re-subscribing to Windows Eventchannel. ([#9310](https://github.com/wazuh/wazuh/pull/9310))
- Fixed a memory leak in the agent when enrolling for the first time if it had no previous key. ([#9967](https://github.com/wazuh/wazuh/pull/9967))
- Removed CloudWatchLogs log stream limit when there are more than 50 log streams. ([#9934](https://github.com/wazuh/wazuh/pull/9934))
- Fixed a problem in the Windows installer that causes the agent to be unable to get uninstalled or upgraded. ([#9897](https://github.com/wazuh/wazuh/pull/9897))
- Fixed AWS WAF log parsing when there are multiple dicts in one line. ([#9775](https://github.com/wazuh/wazuh/pull/9775))
- Fixed a bug in AWS CloudWatch Logs module that caused already processed logs to be collected and reprocessed. ([#10024](https://github.com/wazuh/wazuh/pull/10024))
- Avoid duplicate alerts from case-insensitive 32-bit registry values in FIM configuration for Windows agents. ([#8256](https://github.com/wazuh/wazuh/pull/8256))
- Fixed error with Wazuh path in Azure module. ([#10250](https://github.com/wazuh/wazuh/pull/10250))
- Fixed a bug in the sources and WPK installer that made upgrade unable to detect the previous installation on CentOS 7. ([#10210](https://github.com/wazuh/wazuh/pull/10210))

### RESTful API

#### Changed

- Made SSL ciphers configurable and renamed SSL protocol option. ([#10219](https://github.com/wazuh/wazuh/pull/10219))

#### Fixed

- Fixed a bug with distributed API calls when the cluster is disabled. ([#9984](https://github.com/wazuh/wazuh/pull/9984))


## [v4.2.1] - 2021-09-03

### Fixed

- **Installer:**
  - Fixed a bug in the upgrade to 4.2.0 that disabled Eventchannel support on Windows agent. ([#9973](https://github.com/wazuh/wazuh/issues/9973))

- **Modules:**
  - Fixed a bug with Python-based integration modules causing the integrations to stop working in agents for Wazuh v4.2.0. ([#9975](https://github.com/wazuh/wazuh/issues/9975))


## [v4.2.0] - 2021-08-25

### Added

- **Core:**
  - Added support for bookmarks in Logcollector, allowing to follow the log file at the point where the agent stopped. ([#3368](https://github.com/wazuh/wazuh/issues/3368))
  - Improved support for multi-line logs with a variable number of lines in Logcollector. ([#5652](https://github.com/wazuh/wazuh/issues/5652))
  - Added an option to limit the number of files per second in FIM. ([#6830](https://github.com/wazuh/wazuh/pull/6830))
  - Added a statistics file to Logcollector. Such data is also available via API queries. ([#7109](https://github.com/wazuh/wazuh/pull/7109))
  - Allow statistical data queries to the agent. ([#7239](https://github.com/wazuh/wazuh/pull/7239))
  - Allowed quoting in commands to group arguments in the command wodle and SCA checks. ([#7307](https://github.com/wazuh/wazuh/pull/7307))
  - Let agents running on Solaris send their IP to the manager. ([#7408](https://github.com/wazuh/wazuh/pull/7408))
  - New option `<ip_update_interval>` to set how often the agent refresh its IP address. ([#7444](https://github.com/wazuh/wazuh/pull/7444))
  - Added support for testing location information in Wazuh Logtest. ([#7661](https://github.com/wazuh/wazuh/issues/7661))
  - Added Vulnerability Detector reports to Wazuh DB to know which CVE’s affect an agent. ([#7731](https://github.com/wazuh/wazuh/issues/7731))
  - Introduced an option to enable or disable listening Authd TLS port. ([#8755](https://github.com/wazuh/wazuh/pull/8755))

- **API:**
  - Added new endpoint to get agent stats from different components. ([#7200](https://github.com/wazuh/wazuh/pull/7200))
  - Added new endpoint to modify users' allow_run_as flag. ([#7588](https://github.com/wazuh/wazuh/pull/7588))
  - Added new endpoint to get vulnerabilities that affect an agent. ([#7647](https://github.com/wazuh/wazuh/pull/7647))
  - Added API configuration validator. ([#7803](https://github.com/wazuh/wazuh/pull/7803))
  - Added the capability to disable the max_request_per_minute API configuration option using 0 as value. ([#8115](https://github.com/wazuh/wazuh/pull/8115))

- **Ruleset:**
  - Decoders
    - Added support for UFW firewall to decoders. ([#7100](https://github.com/wazuh/wazuh/pull/7100))
    - Added Sophos firewall Decoders ([#7289](https://github.com/wazuh/wazuh/pull/7289))
    - Added Wazuh API Decoders ([#7289](https://github.com/wazuh/wazuh/pull/7289))
    - Added F5 BigIP Decoders. ([#7289](https://github.com/wazuh/wazuh/pull/7289))
  - Rules
    - Added Sophos firewall Rules ([#7289](https://github.com/wazuh/wazuh/pull/7289))
    - Added Wazuh API Rules ([#7289](https://github.com/wazuh/wazuh/pull/7289))
    - Added Firewall Rules
    - Added F5 BigIp Rules. ([#7289](https://github.com/wazuh/wazuh/pull/7289))
  - SCA
    - Added CIS policy "Ensure XD/NX support is enabled" back for SCA. ([#7316](https://github.com/wazuh/wazuh/pull/7316))
    - Added Apple MacOS 10.14 SCA ([#7035](https://github.com/wazuh/wazuh/pull/7035))
    - Added Apple MacOS 10.15 SCA ([#7036](https://github.com/wazuh/wazuh/pull/7036))
    - Added Apple MacOS 11.11 SCA ([#7037](https://github.com/wazuh/wazuh/pull/7037))

### Changed

- **Cluster:**
  - Improved the cluster nodes integrity calculation process. It only calculates the MD5 of the files that have been modified since the last integrity check. ([#8175](https://github.com/wazuh/wazuh/pull/8175))
  - Changed the synchronization of agent information between cluster nodes to complete the synchronization in a single task for each worker. ([#8182](https://github.com/wazuh/wazuh/pull/8182))
  - Changed cluster logs to show more useful information. ([#8002](https://github.com/wazuh/wazuh/pull/8002))

- **Core:**
  - Wazuh daemons have been renamed to a unified standard. ([#6912](https://github.com/wazuh/wazuh/pull/6912))
  - Wazuh CLIs have been renamed to a unified standard. ([#6903](https://github.com/wazuh/wazuh/pull/6903))
  - Wazuh internal directories have been renamed to a unified standard. ([#6920](https://github.com/wazuh/wazuh/pull/6920))
  - Prevent a condition in FIM that may lead to a memory error. ([#6759](https://github.com/wazuh/wazuh/pull/6759))
  - Let FIM switch to real-time mode for directories where who-data is not available (Audit in immutable mode). ([#6828](https://github.com/wazuh/wazuh/pull/6828))
  - Changed the Active Response protocol to receive messages in JSON format that include the full alert. ([#7317](https://github.com/wazuh/wazuh/pull/7317))
  - Changed references to the product name in logs. ([#7264](https://github.com/wazuh/wazuh/pull/7264))
  - Syscollector now synchronizes its database with the manager, avoiding full data delivery on each scan. ([#7379](https://github.com/wazuh/wazuh/pull/7379))
  - Remoted now supports both TCP and UDP protocols simultaneously. ([#7541](https://github.com/wazuh/wazuh/pull/7541))
  - Improved the unit tests for the os_net library. ([#7595](https://github.com/wazuh/wazuh/pull/7595))
  - FIM now removes the audit rules when their corresponding symbolic links change their target. ([#6999](https://github.com/wazuh/wazuh/pull/6999))
  - Compilation from sources now downloads the external dependencies prebuilt. ([#7797](https://github.com/wazuh/wazuh/pull/7797))
  - Added the old implementation of Logtest as `wazuh-logtest-legacy`. ([#7807](https://github.com/wazuh/wazuh/pull/7807))
  - Improved the performance of Analysisd when running on multi-core hosts. ([#7974](https://github.com/wazuh/wazuh/pull/7974))
  - Agents now report the manager when they stop. That allows the manager to log an alert and immediately set their state to "disconnected". ([#8021](https://github.com/wazuh/wazuh/pull/8021))
  - Wazuh building is now independent from the installation directory. ([#7327](https://github.com/wazuh/wazuh/pull/7327))
  - The embedded python interpreter is provided in a preinstalled, portable package. ([#7327](https://github.com/wazuh/wazuh/pull/7327))
  - Wazuh resources are now accessed by a relative path to the installation directory. ([#7327](https://github.com/wazuh/wazuh/pull/7327))
  - The error log that appeared when the agent cannot connect to SCA has been switched to warning. ([#8201](https://github.com/wazuh/wazuh/pull/8201))
  - The agent now validates the Audit connection configuration when enabling whodata for FIM on Linux. ([#8921](https://github.com/wazuh/wazuh/pull/8921))

- **API:**
  - Removed ruleset version from `GET /cluster/{node_id}/info` and `GET /manager/info` as it was deprecated. ([#6904](https://github.com/wazuh/wazuh/issues/6904))
  - Changed the `POST /groups` endpoint to specify the group name in a JSON body instead of in a query parameter. ([#6909](https://github.com/wazuh/wazuh/pull/6909))
  - Changed the `PUT /active-response` endpoint function to create messages with the new JSON format. ([#7312](https://github.com/wazuh/wazuh/pull/7312))
  - New parameters added to `DELETE /agents` endpoint and `older_than` field removed from response. ([#6366](https://github.com/wazuh/wazuh/issues/6366))
  - Changed login security controller to avoid errors in Restful API reference links. ([#7909](https://github.com/wazuh/wazuh/pull/7909))
  - Changed the PUT /agents/group/{group_id}/restart response format when there are no agents assigned to the group. ([#8123](https://github.com/wazuh/wazuh/pull/8123))
  - Agent keys used when adding agents are now obscured in the API log. ([#8149](https://github.com/wazuh/wazuh/pull/8149))
  - Improved all agent restart endpoints by removing active-response check. ([#8457](https://github.com/wazuh/wazuh/pull/8457))
  - Improved API requests processing time by applying cache to token RBAC permissions extraction. It will be invalidated if any resource related to the token is modified. ([#8615](https://github.com/wazuh/wazuh/pull/8615))
  - Increased to 100000 the maximum value accepted for `limit` API parameter, default value remains at 500. ([#8841](https://github.com/wazuh/wazuh/pull/8841))

- **Framework:**
  - Improved agent insertion algorithm when Authd is not available. ([#8682](https://github.com/wazuh/wazuh/pull/8682))

- **Ruleset:**
  - The ruleset was normalized according to the Wazuh standard. ([#6867](https://github.com/wazuh/wazuh/pull/6867))
  - Rules
    - Changed Ossec Rules. ([#7260](https://github.com/wazuh/wazuh/pull/7260))
    - Changed Cisco IOS Rules. ([#7289](https://github.com/wazuh/wazuh/pull/7289))
    - Changed ID from 51000 to 51003 in Dropbear Rules. ([#7289](https://github.com/wazuh/wazuh/pull/7289))
    - Changed 6 new rules for Sophos Rules. ([#7289](https://github.com/wazuh/wazuh/pull/7289))
  - Decoders
    - Changed Active Response Decoders. ([#7317](https://github.com/wazuh/wazuh/pull/7317))
    - Changed Auditd Decoders. ([#7289](https://github.com/wazuh/wazuh/pull/7289))
    - Changed Checkpoint Smart1 Decoders. ([#8676](https://github.com/wazuh/wazuh/pull/8676))
    - Changed Cisco ASA Decoders. ([#7289](https://github.com/wazuh/wazuh/pull/7289))
    - Changed Cisco IOS Decoders. ([#7289](https://github.com/wazuh/wazuh/pull/7289))
    - Changed Kernel Decoders. ([#7837](https://github.com/wazuh/wazuh/pull/7837))
    - Changed OpenLDAP Decoders. ([#7289](https://github.com/wazuh/wazuh/pull/7289))
    - Changed Ossec Decoders. ([#7260](https://github.com/wazuh/wazuh/pull/7260))
    - Changed Sophos Decoders. ([#7289](https://github.com/wazuh/wazuh/pull/7289))
    - Changed PFsense Decoders. ([#7289](https://github.com/wazuh/wazuh/pull/7289))
    - Changed Panda PAPS Decoders. ([#8676](https://github.com/wazuh/wazuh/pull/8676))


- **External dependencies:**
  - Upgrade boto3, botocore, requests, s3transfer and urllib3 Python dependencies to latest stable versions. ([#8886](https://github.com/wazuh/wazuh/pull/8886))
  - Update Python to latest stable version (3.9.6). ([#9389](https://github.com/wazuh/wazuh/pull/9389))
  - Upgrade GCP dependencies and pip to latest stable version.
  - Upgrade python-jose to 3.1.0.
  - Add tabulate dependency.

### Fixed

- **Cluster:**
  - Fixed memory usage when creating cluster messages. ([#6736](https://github.com/wazuh/wazuh/pull/6736))
  - Fixed a bug when unpacking incomplete headers in cluster messages. ([#8142](https://github.com/wazuh/wazuh/pull/8142))
  - Changed error message to debug when iterating a file listed that is already deleted. ([#8499](https://github.com/wazuh/wazuh/pull/8499))
  - Fixed cluster timeout exceptions. ([#8901](https://github.com/wazuh/wazuh/pull/8901))
  - Fixed unhandled KeyError when an error command is received in any cluster node. ([#8872](https://github.com/wazuh/wazuh/pull/8872))
  - Fixed unhandled cluster error in send_string() communication protocol. ([#8943](https://github.com/wazuh/wazuh/pull/8943))

- **Core:**
  - Fixed a bug in FIM when setting scan_time to "12am" or "12pm". ([#6934](https://github.com/wazuh/wazuh/pull/6934))
  - Fixed a bug in FIM that produced wrong alerts when the file limit was reached. ([#6802](https://github.com/wazuh/wazuh/pull/6802))
  - Fixed a bug in Analysisd that reserved the static decoder field name "command" but never used it. ([#7105](https://github.com/wazuh/wazuh/pull/7105))
  - Fixed evaluation of fields in the tag `<description>` of rules. ([#7073](https://github.com/wazuh/wazuh/pull/7073))
  - Fixed bugs in FIM that caused symbolic links to not work correctly. ([#6789](https://github.com/wazuh/wazuh/pull/6789))
  - Fixed path validation in FIM configuration. ([#7018](https://github.com/wazuh/wazuh/pull/7018))
  - Fixed a bug in the "ignore" option on FIM where relative paths were not resolved. ([#7018](https://github.com/wazuh/wazuh/pull/7018))
  - Fixed a bug in FIM that wrongly detected that the file limit had been reached. ([#7268](https://github.com/wazuh/wazuh/pull/7268))
  - Fixed a bug in FIM that did not produce alerts when a domain user deleted a file. ([#7265](https://github.com/wazuh/wazuh/pull/7265))
  - Fixed Windows agent compilation with GCC 10. ([#7359](https://github.com/wazuh/wazuh/pull/7359))
  - Fixed a bug in FIM that caused to wrongly expand environment variables. ([#7332](https://github.com/wazuh/wazuh/pull/7332))
  - Fixed the inclusion of the rule description in archives when matched a rule that would not produce an alert. ([#7476](https://github.com/wazuh/wazuh/pull/7476))
  - Fixed a bug in the regex parser that did not accept empty strings. ([#7495](https://github.com/wazuh/wazuh/pull/7495))
  - Fixed a bug in FIM that did not report deleted files set with real-time in agents on Solaris. ([#7414](https://github.com/wazuh/wazuh/pull/7414))
  - Fixed a bug in Remoted that wrongly included the priority header in syslog when using TCP. ([#7633](https://github.com/wazuh/wazuh/pull/7633))
  - Fixed a stack overflow in the XML parser by limiting 1024 levels of recursion. ([#7782](https://github.com/wazuh/wazuh/pull/7782))
  - Prevented Vulnerability Detector from scanning all the agents in the master node that are connected to another worker. ([#7795](https://github.com/wazuh/wazuh/pull/7795))
  - Fixed an issue in the database sync module that left dangling agent group files. ([#7858](https://github.com/wazuh/wazuh/pull/7858))
  - Fixed memory leaks in the regex parser in Analysisd. ([#7919](https://github.com/wazuh/wazuh/pull/7919))
  - Fixed a typo in the initial value for the hotfix scan ID in the agents' database schema. ([#7905](https://github.com/wazuh/wazuh/pull/7905))
  - Fixed a segmentation fault in Vulnerability Detector when parsing an unsupported package version format. ([#8003](https://github.com/wazuh/wazuh/pull/8003))
  - Fixed false positives in FIM when the inode of multiple files change, due to file inode collisions in the engine database. ([#7990](https://github.com/wazuh/wazuh/pull/7990))
  - Fixed the error handling when wildcarded Redhat feeds are not found. ([#6932](https://github.com/wazuh/wazuh/pull/6932))
  - Fixed the `equals` comparator for OVAL feeds in Vulnerability Detector. ([#7862](https://github.com/wazuh/wazuh/pull/7862))
  - Fixed a bug in FIM that made the Windows agent crash when synchronizing a Windows Registry value that starts with a colon (`:`). ([#8098](https://github.com/wazuh/wazuh/pull/8098) [#8143](https://github.com/wazuh/wazuh/pull/8143))
  - Fixed a starving hazard in Wazuh DB that might stall incoming requests during the database commitment. ([#8151](https://github.com/wazuh/wazuh/pull/8151))
  - Fixed a race condition in Remoted that might make it crash when closing RID files. ([#8224](https://github.com/wazuh/wazuh/pull/8224))
  - Fixed a descriptor leak in the agent when failed to connect to Authd. ([#8789](https://github.com/wazuh/wazuh/pull/8789))
  - Fixed a potential error when starting the manager due to a delay in the creation of Analysisd PID file. ([#8828](https://github.com/wazuh/wazuh/pull/8828))
  - Fixed an invalid memory access hazard in Vulnerability Detector. ([#8551](https://github.com/wazuh/wazuh/pull/8551))
  - Fixed an error in the FIM decoder at the manager when the agent reports a file with an empty ACE list. ([#8571](https://github.com/wazuh/wazuh/pull/8571))
  - Prevented the agent on macOS from getting corrupted after an operating system upgrade. ([#8620](https://github.com/wazuh/wazuh/pull/8620))
  - Fixed an error in the manager that could not check its configuration after a change by the API when Active response is disabled. ([#8357](https://github.com/wazuh/wazuh/pull/8357))
  - Fixed a problem in the manager that left remote counter and agent group files when removing an agent. ([#8630](https://github.com/wazuh/wazuh/pull/8630))
  - Fixed an error in the agent on Windows that could corrupt the internal FIM databas due to disabling the disk sync. ([#8905](https://github.com/wazuh/wazuh/pull/8905))
  - Fixed a crash in Logcollector on Windows when handling the position of the file. ([#9364](https://github.com/wazuh/wazuh/pull/9364))
  - Fixed a buffer underflow hazard in Remoted when handling input messages. Thanks to Johannes Segitz (@jsegitz). ([#9285](https://github.com/wazuh/wazuh/pull/9285))
  - Fixed a bug in the agent that tried to verify the WPK CA certificate even when verification was disabled. ([#9547](https://github.com/wazuh/wazuh/pull/9547))

- **API:**
  - Fixed wrong API messages returned when getting agents' upgrade results. ([#7587](https://github.com/wazuh/wazuh/pull/7587))
  - Fixed wrong `user` string in API logs when receiving responses with status codes 308 or 404. ([#7709](https://github.com/wazuh/wazuh/pull/7709))
  - Fixed API errors when cluster is disabled and node_type is worker. ([#7867](https://github.com/wazuh/wazuh/pull/7867))
  - Fixed redundant paths and duplicated tests in API integration test mapping script. ([#7798](https://github.com/wazuh/wazuh/pull/7798))
  - Fixed an API integration test case failing in test_rbac_white_all and added a test case for the enable/disable run_as endpoint.([8014](https://github.com/wazuh/wazuh/pull/8014))
  - Fixed a thread race condition when adding or deleting agents without authd ([8148](https://github.com/wazuh/wazuh/pull/8148))
  - Fixed CORS in API configuration. ([#8496](https://github.com/wazuh/wazuh/pull/8496))
  - Fixed api.log to avoid unhandled exceptions on API timeouts. ([#8887](https://github.com/wazuh/wazuh/pull/8887))

- **Ruleset:**
  - Fixed usb-storage-attached regex pattern to support blank spaces. ([#7837](https://github.com/wazuh/wazuh/issues/7837))
  - Fixed SCA checks for RHEL7 and CentOS 7. Thanks to J. Daniel Medeiros (@jdmedeiros). ([#7645](https://github.com/wazuh/wazuh/pull/7645))
  - Fixed the match criteria of the AWS WAF rules. ([#8111](https://github.com/wazuh/wazuh/pull/8111))
  - Fixed sample log in sudo decoders.
  - Fixed Pix Decoders match regex. ([#7485](https://github.com/wazuh/wazuh/pull/7495))
  - Fixed regex in Syslog Rules. ([#7289](https://github.com/wazuh/wazuh/pull/7289))
  - Fixed category in PIX Rules. ([#7289](https://github.com/wazuh/wazuh/pull/7289))
  - Fixed authentication tag in group for MSauth Rules. ([#7289](https://github.com/wazuh/wazuh/pull/7289))
  - Fixed match on Nginx Rules. ([#7122](https://github.com/wazuh/wazuh/pull/7122))
  - Fixed sample log on Netscaler Rules. ([#7783](https://github.com/wazuh/wazuh/pull/7783))
  - Fixed match field for rules 80441 and 80442 in Amazon Rules. ([#8111](https://github.com/wazuh/wazuh/pull/8111))
  - Fixed sample logs in Owncloud Rules. ([#7122](https://github.com/wazuh/wazuh/pull/7122))
  - Fixed authentication tag in group for Win Security Rules. ([#7289](https://github.com/wazuh/wazuh/pull/7289))
  - Fixed sample log in Win Security Rules. ([#7783](https://github.com/wazuh/wazuh/pull/7783))
  - Fixed sample log in Win Application Rules. ([#7783](https://github.com/wazuh/wazuh/pull/7783))
  - Fixed mitre block in Paloalto Rules. ([#7783](https://github.com/wazuh/wazuh/pull/7783))

- **Modules:**
  - Fixed an error when trying to use a non-default aws profile with CloudWatchLogs ([#9331](https://github.com/wazuh/wazuh/pull/9331))

### Removed

- **Core:**
  - File /etc/ossec-init.conf does not exist anymore. ([#7175](https://github.com/wazuh/wazuh/pull/7175))
  - Unused files have been removed from the repository, including TAP tests. ([#7398](https://github.com/wazuh/wazuh/issues/7398))

- **API:**
  - Removed the `allow_run_as` parameter from endpoints `POST /security/users` and `PUT /security/users/{user_id}`. ([#7588](https://github.com/wazuh/wazuh/pull/7588))
  - Removed `behind_proxy_server` option from configuration. ([#7006](https://github.com/wazuh/wazuh/issues/7006))

- **Framework:**
  - Deprecated `update_ruleset` script. ([#6904](https://github.com/wazuh/wazuh/issues/6904))

- **Ruleset**
  - Removed rule 51004 from Dropbear Rules. ([#7289](https://github.com/wazuh/wazuh/pull/7289))
  - Remuved rules 23508, 23509 and 23510 from Vulnerability Detector Rules.

## [v4.1.5] - 2021-04-22

### Fixed

- **Core:**
  - Fixed a bug in Vulnerability Detector that made Modulesd crash while updating the NVD feed due to a missing CPE entry. ([4cbd1e8](https://github.com/wazuh/wazuh/commit/4cbd1e85eeee0eb0d8247fa7228f590a9dd24153))


## [v4.1.4] - 2021-03-25

### Fixed

- **Cluster:**
  - Fixed workers reconnection after restarting master node. Updated `asyncio.Task.all_tasks` method removed in Python 3.9. ([#8017](https://github.com/wazuh/wazuh/pull/8017))


## [v4.1.3] - 2021-03-23

### Changed

- **External dependencies:**
  - Upgraded Python version from 3.8.6 to 3.9.2 and several Python dependencies. ([#7943](https://github.com/wazuh/wazuh/pull/7943))

### Fixed

- **Core:**
  - Fixed an error in FIM when getting the files' modification time on Windows due to wrong permission flags. ([#7870](https://github.com/wazuh/wazuh/pull/7870))
  - Fixed a bug in Wazuh DB that truncated the output of the agents' status query towards the cluster. ([#7873](https://github.com/wazuh/wazuh/pull/7873))

- **API:**
  - Fixed validation for absolute and relative paths. ([#7906](https://github.com/wazuh/wazuh/pull/7906))


## [v4.1.2] - 2021-03-08

### Changed

- **Core:**
  - The default value of the agent disconnection time option has been increased to 10 minutes. ([#7744](https://github.com/wazuh/wazuh/pull/7744))
  - The warning log from Remoted about sending messages to disconnected agents has been changed to level-1 debug log. ([#7755](https://github.com/wazuh/wazuh/pull/7755))

- **API:**
  - API logs showing request parameters and body will be generated with API log level `info` instead of `debug`. ([#7735](https://github.com/wazuh/wazuh/issues/7735))

- **External dependencies:**
  - Upgraded aiohttp version from 3.6.2 to 3.7.4. ([#7734](https://github.com/wazuh/wazuh/pull/7734))

### Fixed

- **Core:**
  - Fix a bug in the unit tests that randomly caused false failures. ([#7723](https://github.com/wazuh/wazuh/pull/7723))
  - Fixed a bug in the Analysisd configuration that did not apply the setting `json_null_fields`. ([#7711](https://github.com/wazuh/wazuh/pull/7711))
  - Fixed the checking of the option `ipv6` in Remoted. ([#7737](https://github.com/wazuh/wazuh/pull/7737))
  - Fixed the checking of the option `rids_closing_time` in Remoted. ([#7746](https://github.com/wazuh/wazuh/pull/7746))


## [v4.1.1] - 2021-02-25

### Added

- **External dependencies:**
  - Added cython (0.29.21) library to Python dependencies. ([#7451](https://github.com/wazuh/wazuh/pull/7451))
  - Added xmltodict (0.12.0) library to Python dependencies. ([#7303](https://github.com/wazuh/wazuh/pull/7303))

- **API:**
  - Added new endpoints to manage rules files. ([#7178](https://github.com/wazuh/wazuh/issues/7178))
  - Added new endpoints to manage CDB lists files. ([#7180](https://github.com/wazuh/wazuh/issues/7180))
  - Added new endpoints to manage decoder files. ([#7179](https://github.com/wazuh/wazuh/issues/7179))
  - Added new manager and cluster endpoints to update Wazuh configuration (ossec.conf). ([#7181](https://github.com/wazuh/wazuh/issues/7181))

### Changed

- **External dependencies:**
  - Upgraded Python version from 3.8.2 to 3.8.6. ([#7451](https://github.com/wazuh/wazuh/pull/7451))
  - Upgraded Cryptography python library from 3.2.1 to 3.3.2. ([#7451](https://github.com/wazuh/wazuh/pull/7451))
  - Upgraded cffi python library from 1.14.0 to 1.14.4. ([#7451](https://github.com/wazuh/wazuh/pull/7451))

- **API:**
  - Added raw parameter to GET /manager/configuration and GET cluster/{node_id}/configuration to load ossec.conf in xml format. ([#7565](https://github.com/wazuh/wazuh/issues/7565))

### Fixed

- **API:**
  - Fixed an error with the RBAC permissions in the `GET /groups` endpoint. ([#7328](https://github.com/wazuh/wazuh/issues/7328))
  - Fixed a bug with Windows registries when parsing backslashes. ([#7309](https://github.com/wazuh/wazuh/pull/7309))
  - Fixed an error with the RBAC permissions when assigning multiple `agent:group` resources to a policy. ([#7393](https://github.com/wazuh/wazuh/pull/7393))
  - Fixed an error with search parameter when using special characters. ([#7301](https://github.com/wazuh/wazuh/pull/7301))
- **AWS Module:**
  - Fixed a bug that caused an error when attempting to use an IAM Role with **CloudWatchLogs** service. ([#7330](https://github.com/wazuh/wazuh/pull/7330))
- **Framework:**
  - Fixed a race condition bug when using RBAC expand_group function. ([#7353](https://github.com/wazuh/wazuh/pull/7353))
  - Fix migration process to overwrite default RBAC policies. ([#7594](https://github.com/wazuh/wazuh/pull/7594))
- **Core:**
  - Fixed a bug in Windows agent that did not honor the buffer's EPS limit. ([#7333](https://github.com/wazuh/wazuh/pull/7333))
  - Fixed a bug in Integratord that might lose alerts from Analysisd due to a race condition. ([#7338](https://github.com/wazuh/wazuh/pull/7338))
  - Silence the error message when the Syslog forwarder reads an alert with no rule object. ([#7539](https://github.com/wazuh/wazuh/pull/7539))
  - Fixed a memory leak in Vulnerability Detector when updating NVD feeds. ([#7559](https://github.com/wazuh/wazuh/pull/7559))
  - Prevent FIM from raising false positives about group name changes due to a thread unsafe function. ([#7589](https://github.com/wazuh/wazuh/pull/7589))

### Removed

- **API:**
  - Deprecated /manager/files and /cluster/{node_id}/files endpoints. ([#7209](https://github.com/wazuh/wazuh/issues/7209))


## [v4.1.0] - 2021-02-15

### Added

- **Core:**
  - Allow negation of expressions in rules. ([#6258](https://github.com/wazuh/wazuh/pull/6258))
  - Support for PCRE2 regular expressions in rules and decoders. ([#6480](https://github.com/wazuh/wazuh/pull/6480))
  - Added new **ruleset test module**. Allow testing and verification of rules and decoders using Wazuh User Interface. ([#5337](https://github.com/wazuh/wazuh/issues/5337))
  - Added new **upgrade module**. WPK upgrade feature has been moved to this module, which offers support for cluster architecture and simultaneous upgrades. ([#5387](https://github.com/wazuh/wazuh/issues/5387))
  - Added new **task module**. This module stores and manages all the tasks that are executed in the agents or managers. ([#5386](https://github.com/wazuh/wazuh/issues/5386))
  - Let the time interval to detect that an agent got disconnected configurable. Deprecate parameter `DISCON_TIME`. ([#6396](https://github.com/wazuh/wazuh/pull/6396))
  - Added support to macOS in Vulnerability Detector. ([#6532](https://github.com/wazuh/wazuh/pull/6532))
  - Added the capability to perform FIM on values in the Windows Registry. ([#6735](https://github.com/wazuh/wazuh/pull/6735))
- **API:**
  - Added endpoints to query and manage Rootcheck data. ([#6496](https://github.com/wazuh/wazuh/pull/6496))
  - Added new endpoint to check status of tasks. ([#6029](https://github.com/wazuh/wazuh/issues/6029))
  - Added new endpoints to run the logtest tool and delete a logtest session. ([#5984](https://github.com/wazuh/wazuh/pull/5984))
  - Added debug2 mode for API log and improved debug mode. ([#6822](https://github.com/wazuh/wazuh/pull/6822))
  - Added missing secure headers for API responses. ([#7024](https://github.com/wazuh/wazuh/issues/7024))
  - Added new config option to disable uploading configurations containing remote commands. ([#7016](https://github.com/wazuh/wazuh/issues/7016))
- **AWS Module:**
  - Added support for AWS load balancers (Application Load Balancer, Classic Load Balancer and Network Load Balancer). ([#6034](https://github.com/wazuh/wazuh/issues/6034))
- **Framework:**
  - Added new framework modules to use the logtest tool. ([#5870](https://github.com/wazuh/wazuh/pull/5870))
  - Improved `q` parameter on rules, decoders and cdb-lists modules to allow multiple nested fields. ([#6560](https://github.com/wazuh/wazuh/pull/6560))

### Changed

- **Core:**
  - Removed the limit of agents that a manager can support. ([#6097](https://github.com/wazuh/wazuh/issues/6097))
    - Migration of rootcheck results to Wazuh DB to remove the files with the results of each agent. ([#6096](https://github.com/wazuh/wazuh/issues/6096))
    - Designed new mechanism to close RIDS files when agents are disconnected. ([#6112](https://github.com/wazuh/wazuh/issues/6112))
  - Moved CA configuration section to verify WPK signatures from `active-response` section to `agent-upgrade` section. ([#5929](https://github.com/wazuh/wazuh/issues/5929))
  - The tool ossec-logtest has been renamed to wazuh-logtest, and it uses a new testing service integrated in Analysisd. ([#6103](https://github.com/wazuh/wazuh/pull/6103))
  - Changed error message to debug when multiple daemons attempt to remove an agent simultaneously ([#6185](https://github.com/wazuh/wazuh/pull/6185))
  - Changed error message to warning when the agent fails to reach a module. ([#5817](https://github.com/wazuh/wazuh/pull/5817))
- **API:**
  - Changed the `status` parameter behavior in the `DELETE /agents` endpoint to enhance security. ([#6829](https://github.com/wazuh/wazuh/pull/6829))
  - Changed upgrade endpoints to accept a list of agents, maximum 100 agents per request. ([#5336](https://github.com/wazuh/wazuh/issues/5536))
  - Improved input validation regexes for `names` and `array_names`. ([#7015](https://github.com/wazuh/wazuh/issues/7015))
- **Framework:**
  - Refactored framework to work with new upgrade module. ([#5537](https://github.com/wazuh/wazuh/issues/5537))
  - Refactored agent upgrade CLI to work with new ugprade module. It distributes petitions in a clustered environment. ([#5675](https://github.com/wazuh/wazuh/issues/5675))
  - Changed rule and decoder details structure to support PCRE2. ([#6318](https://github.com/wazuh/wazuh/issues/6318))
  - Changed access to agent's status. ([#6326](https://github.com/wazuh/wazuh/issues/6326))
  - Improved AWS Config integration to avoid performance issues by removing alert fields with variables such as Instance ID in its name. ([#6537](https://github.com/wazuh/wazuh/issues/6537))

### Fixed

- **Core:**
  - Fixed error in Analysisd when getting the ossec group ID. ([#6688](https://github.com/wazuh/wazuh/pull/6688))
  - Prevented FIM from reporting configuration error when setting patterns that match no files. ([#6187](https://github.com/wazuh/wazuh/pull/6187))
  - Fixed the array parsing when building JSON alerts. ([#6687](https://github.com/wazuh/wazuh/pull/6687))
  - Added Firefox ESR to the CPE helper to distinguish it from Firefox when looking for vulnerabilities. ([#6610](https://github.com/wazuh/wazuh/pull/6610))
  - Fixed the evaluation of packages from external sources with the official vendor feeds in Vulnerability Detector. ([#6611](https://github.com/wazuh/wazuh/pull/6611))
  - Fixed the handling of duplicated tags in the Vulnerability Detector configuration. ([#6683](https://github.com/wazuh/wazuh/pull/6683))
  - Fixed the validation of hotfixes gathered by Syscollector. ([#6706](https://github.com/wazuh/wazuh/pull/6706))
  - Fixed the reading of the Linux OS version when `/etc/os-release` doesn't provide it. ([#6674](https://github.com/wazuh/wazuh/pull/6674))
  - Fixed a false positive when comparing the minor target of CentOS packages in Vulnerability Detector. ([#6709](https://github.com/wazuh/wazuh/pull/6709))
  - Fixed a zombie process leak in Modulesd when using commands without a timeout. ([#6719](https://github.com/wazuh/wazuh/pull/6719))
  - Fixed a race condition in Remoted that might create agent-group files with wrong permissions. ([#6833](https://github.com/wazuh/wazuh/pull/6833))
  - Fixed a warning log in Wazuh DB when upgrading the global database. ([#6697](https://github.com/wazuh/wazuh/pull/6697))
  - Fixed a bug in FIM on Windows that caused false positive due to changes in the host timezone or the daylight saving time when monitoring files in a FAT32 filesystem. ([#6801](https://github.com/wazuh/wazuh/pull/6801))
  - Fixed the purge of the Redhat vulnerabilities database before updating it. ([#7050](https://github.com/wazuh/wazuh/pull/7050))
  - Fixed a condition race hazard in Authd that may prevent the daemon from updating client.keys after adding an agent. ([#7271](https://github.com/wazuh/wazuh/pull/7271))
- **API:**
  - Fixed an error with `/groups/{group_id}/config` endpoints (GET and PUT) when using complex `localfile` configurations. ([#6276](https://github.com/wazuh/wazuh/pull/6383))
- **Framework:**
  - Fixed a `cluster_control` bug that caused an error message when running `wazuh-clusterd` in foreground. ([#6724](https://github.com/wazuh/wazuh/pull/6724))
  - Fixed a bug with add_manual(agents) function when authd is disabled. ([#7062](https://github.com/wazuh/wazuh/pull/7062))


## [v4.0.4] - 2021-01-14

### Added

- **API:**
  - Added missing secure headers for API responses. ([#7138](https://github.com/wazuh/wazuh/issues/7138))
  - Added new config option to disable uploading configurations containing remote commands. ([#7134](https://github.com/wazuh/wazuh/issues/7134))
  - Added new config option to choose the SSL ciphers. Default value `TLSv1.2`. ([#7164](https://github.com/wazuh/wazuh/issues/7164))

### Changed

- **API:**
  - Deprecated endpoints to restore and update API configuration file. ([#7132](https://github.com/wazuh/wazuh/issues/7132))
  - Default expiration time of the JWT token set to 15 minutes. ([#7167](https://github.com/wazuh/wazuh/pull/7167))

### Fixed

- **API:**
  - Fixed a path traversal flaw ([CVE-2021-26814](https://nvd.nist.gov/vuln/detail/CVE-2021-26814)) affecting 4.0.0 to 4.0.3 at `/manager/files` and `/cluster/{node_id}/files` endpoints. ([#7131](https://github.com/wazuh/wazuh/issues/7131))
- **Framework:**
  - Fixed a bug with add_manual(agents) function when authd is disabled. ([#7135](https://github.com/wazuh/wazuh/issues/7135))
- **Core:**
  - Fixed the purge of the Redhat vulnerabilities database before updating it. ([#7133](https://github.com/wazuh/wazuh/pull/7133))

## [v4.0.3] - 2020-11-30

### Fixed

- **API:**
  - Fixed a problem with certain API calls exceeding timeout in highly loaded cluster environments. ([#6753](https://github.com/wazuh/wazuh/pull/6753))


## [v4.0.2] - 2020-11-24

### Added

- **Core:**
  - Added macOS Big Sur version detection in the agent. ([#6603](https://github.com/wazuh/wazuh/pull/6603))

### Changed

- **API:**
  - `GET /agents/summary/os`, `GET /agents/summary/status` and `GET /overview/agents` will no longer consider `000` as an agent. ([#6574](https://github.com/wazuh/wazuh/pull/6574))
  - Increased to 64 the maximum number of characters that can be used in security users, roles, rules, and policies names. ([#6657](https://github.com/wazuh/wazuh/issues/6657))

### Fixed

- **API:**
  - Fixed an error with `POST /security/roles/{role_id}/rules` when removing role-rule relationships with admin resources. ([#6594](https://github.com/wazuh/wazuh/issues/6594))
  - Fixed a timeout error with `GET /manager/configuration/validation` when using it in a slow environment. ([#6530](https://github.com/wazuh/wazuh/issues/6530))
- **Framework:**
  - Fixed an error with some distributed requests when the cluster configuration is empty. ([#6612](https://github.com/wazuh/wazuh/pull/6612))
  - Fixed special characters in default policies. ([#6575](https://github.com/wazuh/wazuh/pull/6575))
- **Core:**
  - Fixed a bug in Remoted that limited the maximum agent number to `MAX_AGENTS-3` instead of `MAX_AGENTS-2`. ([#4560](https://github.com/wazuh/wazuh/pull/4560))
  - Fixed an error in the network library when handling disconnected sockets. ([#6444](https://github.com/wazuh/wazuh/pull/6444))
  - Fixed an error in FIM when handling temporary files and registry keys exceeding the path size limit. ([#6538](https://github.com/wazuh/wazuh/pull/6538))
  - Fixed a bug in FIM that stopped monitoring folders pointed by a symbolic link. ([#6613](https://github.com/wazuh/wazuh/pull/6613))
  - Fixed a race condition in FIM that could cause Syscheckd to stop unexpectedly. ([#6696](https://github.com/wazuh/wazuh/pull/6696))


## [v4.0.1] - 2020-11-11

### Changed

- **Framework:**
  - Updated Python's cryptography library to version 3.2.1 ([#6442](https://github.com/wazuh/wazuh/issues/6442))

### Fixed

- **API:**
  - Added missing agent:group resource to RBAC's catalog. ([6427](https://github.com/wazuh/wazuh/issues/6427))
  - Changed `limit` parameter behaviour in `GET sca/{agent_id}/checks/{policy_id}` endpoint and fixed some loss of information when paginating `wdb`. ([#6464](https://github.com/wazuh/wazuh/pull/6464))
  - Fixed an error with `GET /security/users/me` when logged in with `run_as`. ([#6506](https://github.com/wazuh/wazuh/pull/6506))
- **Framework:**
  - Fixed zip files compression and handling in cluster integrity synchronization. ([#6367](https://github.com/wazuh/wazuh/issues/6367))
- **Core**
  - Fixed version matching when assigning feed in Vulnerability Detector. ([#6505](https://github.com/wazuh/wazuh/pull/6505))
  - Prevent unprivileged users from accessing the Wazuh Agent folder in Windows. ([#3593](https://github.com/wazuh/wazuh/pull/3593))
  - Fix a bug that may lead the agent to crash when reading an invalid Logcollector configuration. ([#6463](https://github.com/wazuh/wazuh/pull/6463))


## [v4.0.0] - 2020-10-23

### Added

- Added **enrollment capability**. Agents are now able to request a key from the manager if current key is missing or wrong. ([#5609](https://github.com/wazuh/wazuh/pull/5609))
- Migrated the agent-info data to Wazuh DB. ([#5541](https://github.com/wazuh/wazuh/pull/5541))
- **API:**
  - Embedded Wazuh API with Wazuh Manager, there is no need to install Wazuh API. ([9860823](https://github.com/wazuh/wazuh/commit/9860823d568f5e6d93550d9b139507c04d2c2eb9))
  - Migrated Wazuh API server from nodejs to python. ([#2640](https://github.com/wazuh/wazuh/pull/2640))
  - Added asynchronous aiohttp server for the Wazuh API. ([#4474](https://github.com/wazuh/wazuh/issues/4474))
  - New Wazuh API is approximately 5 times faster on average. ([#5834](https://github.com/wazuh/wazuh/issues/5834))
  - Added OpenAPI based Wazuh API specification. ([#2413](https://github.com/wazuh/wazuh/issues/2413))
  - Improved Wazuh API reference documentation based on OpenAPI spec using redoc. ([#4967](https://github.com/wazuh/wazuh/issues/4967))
  - Added new yaml Wazuh API configuration file. ([#2570](https://github.com/wazuh/wazuh/issues/2570))
  - Added new endpoints to manage API configuration and deprecated configure_api.sh. ([#2570](https://github.com/wazuh/wazuh/issues/4822))
  - Added RBAC support to Wazuh API. ([#3287](https://github.com/wazuh/wazuh/issues/3287))
  - Added new endpoints for Wazuh API security management. ([#3410](https://github.com/wazuh/wazuh/issues/3410))
  - Added SQLAlchemy ORM based database for RBAC. ([#3375](https://github.com/wazuh/wazuh/issues/3375))
  - Added new JWT authentication method. ([7080ac3](https://github.com/wazuh/wazuh/commit/7080ac352774bb0feaf07cab76df58ea5503ff4b))
  - Wazuh API up and running by default in all nodes for a clustered environment.
  - Added new and improved error handling. ([#2843](https://github.com/wazuh/wazuh/issues/2843) ([#5345](https://github.com/wazuh/wazuh/issues/5345))
  - Added tavern and docker based Wazuh API integration tests. ([#3612](https://github.com/wazuh/wazuh/issues/3612))
  - Added new and unified Wazuh API responses structure. ([3421015](https://github.com/wazuh/wazuh/commit/34210154016f0a63211a81707744dce0ec0a54f9))
  - Added new endpoints for Wazuh API users management. ([#3280](https://github.com/wazuh/wazuh/issues/3280))
  - Added new endpoint to restart agents which belong to a node. ([#5381](https://github.com/wazuh/wazuh/issues/5381))
  - Added and improved q filter in several endpoints. ([#5431](https://github.com/wazuh/wazuh/pull/5431))
  - Tested and improved Wazuh API security. ([#5318](https://github.com/wazuh/wazuh/issues/5318))
    - Added DDOS blocking system. ([#5318](https://github.com/wazuh/wazuh/issues/5318#issuecomment-654303933))
    - Added brute force attack blocking system. ([#5318](https://github.com/wazuh/wazuh/issues/5318#issuecomment-652892858))
    - Added content-type validation. ([#5318](https://github.com/wazuh/wazuh/issues/5318#issuecomment-654807980))
- **Vulnerability Detector:**
  - Redhat vulnerabilities are now fetched from OVAL benchmarks. ([#5352](https://github.com/wazuh/wazuh/pull/5352))
  - Debian vulnerable packages are now fetched from the Security Tracker. ([#5304](https://github.com/wazuh/wazuh/pull/5304))
  - The Debian Security Tracker feed can be loaded from a custom location. ([#5449](https://github.com/wazuh/wazuh/pull/5449))
  - The package vendor is used to discard vulnerabilities. ([#5330](https://github.com/wazuh/wazuh/pull/5330))
  - Allow compressed feeds for offline updates. ([#5745](https://github.com/wazuh/wazuh/pull/5745))
  - The manager now updates the MSU feed automatically. ([#5678](https://github.com/wazuh/wazuh/pull/5678))
  - CVEs with no affected version defined in all the feeds are now reported. ([#5284](https://github.com/wazuh/wazuh/pull/5284))
  - CVEs vulnerable for the vendor and missing in the NVD are now reported. ([#5305](https://github.com/wazuh/wazuh/pull/5305))
- **File Integrity Monitoring:**
  - Added options to limit disk usage using report changes option in the FIM module. ([#5157](https://github.com/wazuh/wazuh/pull/5157))
- Added and updated framework unit tests to increase coverage. ([#3287](https://github.com/wazuh/wazuh/issues/3287))
- Added improved support for monitoring paths from environment variables. ([#4961](https://github.com/wazuh/wazuh/pull/4961))
- Added `base64_log` format to the log builder for Logcollector. ([#5273](https://github.com/wazuh/wazuh/pull/5273))

### Changed

- Changed the default manager-agent connection protocol to **TCP**. ([#5696](https://github.com/wazuh/wazuh/pull/5696))
- Disable perpetual connection attempts to modules. ([#5622](https://github.com/wazuh/wazuh/pull/5622))
- Unified the behaviour of Wazuh daemons when reconnecting with unix sockets. ([#4510](https://github.com/wazuh/wazuh/pull/4510))
- Changed multiple Wazuh API endpoints. ([#2640](https://github.com/wazuh/wazuh/pull/2640)) ([#2413](https://github.com/wazuh/wazuh-documentation/issues/2413))
- Refactored framework module in SDK and core. ([#5263](https://github.com/wazuh/wazuh/issues/5263))
- Refactored FIM Windows events handling. ([#5144](https://github.com/wazuh/wazuh/pull/5144))
- Changed framework to access global.db using wazuh-db. ([#6095](https://github.com/wazuh/wazuh/pull/6095))
- Changed agent-info synchronization task in Wazuh cluster. ([#5585](https://github.com/wazuh/wazuh/issues/5585))
- Use the proper algorithm name for SHA-256 inside Prelude output. Thanks to François Poirotte (@fpoirotte). ([#5004](https://github.com/wazuh/wazuh/pull/5004))
- Elastic Stack configuration files have been adapted to Wazuh v4.x. ([#5796](https://github.com/wazuh/wazuh/pull/5796))
- Explicitly use Bash for the Pagerduty integration. Thanks to Chris Kruger (@montdidier). ([#4641](https://github.com/wazuh/wazuh/pull/4641))

### Fixed

- **Vulnerability Detector:**
  - Vulnerabilities of Windows Server 2019 which not affects to Windows 10 were not being reported. ([#5524](https://github.com/wazuh/wazuh/pull/5524))
  - Vulnerabilities patched by a Microsoft update with no supersedence were not being reported. ([#5524](https://github.com/wazuh/wazuh/pull/5524))
  - Vulnerabilities patched by more than one Microsoft update were not being evaluated agains all the patches. ([#5717](https://github.com/wazuh/wazuh/pull/5717))
  - Duplicated alerts in Windows 10. ([#5600](https://github.com/wazuh/wazuh/pull/5600))
  - Syscollector now discards hotfixes that are not fully installed. ([#5792](https://github.com/wazuh/wazuh/pull/5792))
  - Syscollector now collects hotfixes that were not being parsed. ([#5792](https://github.com/wazuh/wazuh/pull/5792))
  - Update Windows databases when `run_on_start` is disabled. ([#5335](https://github.com/wazuh/wazuh/pull/5335))
  - Fixed the NVD version comparator to remove undesired suffixes. ([#5362](https://github.com/wazuh/wazuh/pull/5362))
  - Fixed not escaped single quote in vuln detector SQL query. ([#5570](https://github.com/wazuh/wazuh/pull/5570))
  - Unified alerts title. ([#5826](https://github.com/wazuh/wazuh/pull/5826))
  - Fixed potential error in the GZlib when uncompressing NVD feeds. ([#5989](https://github.com/wazuh/wazuh/pull/5989))
- **File Integrity Monitoring:**
  - Fixed an error with last scan time in Syscheck API endpoints. ([a9acd3a](https://github.com/wazuh/wazuh/commit/a9acd3a216a7e0075a8efa5a91b2587659782fd8))
  - Fixed support for monitoring directories which contain commas. ([#4961](https://github.com/wazuh/wazuh/pull/4961))
  - Fixed a bug where configuring a directory to be monitored as real-time and whodata resulted in real-time prevailing. ([#4961](https://github.com/wazuh/wazuh/pull/4961))
  - Fixed using an incorrect mutex while deleting inotify watches. ([#5126](https://github.com/wazuh/wazuh/pull/5126))
  - Fixed a bug which could cause multiple FIM threads to request the same temporary file. ([#5213](https://github.com/wazuh/wazuh/issues/5213))
  - Fixed a bug where deleting a file permanently in Windows would not trigger an alert. ([#5144](https://github.com/wazuh/wazuh/pull/5144))
  - Fixed a typo in the file monitoring options log entry. ([#5591](https://github.com/wazuh/wazuh/pull/5591))
  - Fixed an error where monitoring a drive in Windows under scheduled or realtime mode would generate alerts from the recycle bin. ([#4771](https://github.com/wazuh/wazuh/pull/4771))
  - When monitoring a drive in Windows in the format `U:`, it will monitor `U:\` instead of the agent's working directory. ([#5259](https://github.com/wazuh/wazuh/pull/5259))
  - Fixed a bug where monitoring a drive in Windows with `recursion_level` set to 0 would trigger alerts from files inside its subdirectories. ([#5235](https://github.com/wazuh/wazuh/pull/5235))
- Fixed an Azure wodle dependency error. The package azure-storage-blob>12.0.0 does not include a component used. ([#6109](https://github.com/wazuh/wazuh/pull/6109))
- Fixed bugs reported by GCC 10.1.0. ([#5119](https://github.com/wazuh/wazuh/pull/5119))
- Fixed compilation errors with `USE_PRELUDE` enabled. Thanks to François Poirotte (@fpoirotte). ([#5003](https://github.com/wazuh/wazuh/pull/5003))
- Fixed default gateway data gathering in Syscollector on Linux 2.6. ([#5548](https://github.com/wazuh/wazuh/pull/5548))
- Fixed the Eventchannel collector to keep working when the Eventlog service is restarted. ([#5496](https://github.com/wazuh/wazuh/pull/5496))
- Fixed the OpenSCAP script to work over Python 3. ([#5317](https://github.com/wazuh/wazuh/pull/5317))
- Fixed the launcher.sh generation in macOS source installation. ([#5922](https://github.com/wazuh/wazuh/pull/5922))

### Removed

- Removed Wazuh API cache endpoints. ([#3042](https://github.com/wazuh/wazuh/pull/3042))
- Removed Wazuh API rootcheck endpoints. ([#5246](https://github.com/wazuh/wazuh/issues/5246))
- Deprecated Debian Jessie and Wheezy for Vulnerability Detector (EOL). ([#5660](https://github.com/wazuh/wazuh/pull/5660))
- Removed references to `manage_agents` in the installation process. ([#5840](https://github.com/wazuh/wazuh/pull/5840))
- Removed compatibility with deprecated configuration at Vulnerability Detector. ([#5879](https://github.com/wazuh/wazuh/pull/5879))


## [v3.13.3] - 2021-04-28

### Fixed

- Fixed a bug in Vulnerability Detector that made Modulesd crash while updating the NVD feed due to a missing CPE entry. ([#8346](https://github.com/wazuh/wazuh/pull/8346))


## [v3.13.2] - 2020-09-21

### Fixed

- Updated the default NVD feed URL from 1.0 to 1.1 in Vulnerability Detector. ([#6056](https://github.com/wazuh/wazuh/pull/6056))


## [v3.13.1] - 2020-07-14

### Added

- Added two new settings <max_retries> and <retry_interval> to adjust the agent failover interval. ([#5433](https://github.com/wazuh/wazuh/pull/5433))

### Fixed

- Fixed a crash in Modulesd caused by Vulnerability Detector when skipping a kernel package if the agent has OS info disabled. ([#5467](https://github.com/wazuh/wazuh/pull/5467))


## [v3.13.0] - 2020-06-29

### Added

- Vulnerability Detector improvements. ([#5097](https://github.com/wazuh/wazuh/pull/5097))
  - Include the NVD as feed for Linux agents in Vulnerability Detector.
  - Improve the Vulnerability Detector engine to correlate alerts between different feeds.
  - Add Vulnerability Detector module unit testing for Unix source code.
  - A timeout has been added to the updates of the vulnerability detector feeds to prevent them from getting hung up. ([#5153](https://github.com/wazuh/wazuh/pull/5153))
- New option for the JSON decoder to choose the treatment of Array structures. ([#4836](https://github.com/wazuh/wazuh/pull/4836))
- Added mode value (real-time, Who-data, or scheduled) as a dynamic field in FIM alerts. ([#5051](https://github.com/wazuh/wazuh/pull/5051))
- Set a configurable maximum limit of files to be monitored by FIM. ([#4717](https://github.com/wazuh/wazuh/pull/4717))
- New integration for pull logs from Google Cloud Pub/Sub. ([#4078](https://github.com/wazuh/wazuh/pull/4078))
- Added support for MITRE ATT&CK knowledge base. ([#3746](https://github.com/wazuh/wazuh/pull/3746))
- Microsoft Software Update Catalog used by vulnerability detector added as a dependency. ([#5101](https://github.com/wazuh/wazuh/pull/5101))
- Added support for `aarch64` and `armhf` architectures. ([#5030](https://github.com/wazuh/wazuh/pull/5030))

### Changed

- Internal variable rt_delay configuration changes to 5 milliseconds. ([#4760](https://github.com/wazuh/wazuh/pull/4760))
- Who-data includes new fields: process CWD, parent process id, and CWD of parent process. ([#4782](https://github.com/wazuh/wazuh/pull/4782))
- FIM opens files with shared deletion permission. ([#5018](https://github.com/wazuh/wazuh/pull/5018))
- Extended the statics fields comparison in the ruleset options. ([#4416](https://github.com/wazuh/wazuh/pull/4416))
- The state field was removed from vulnerability alerts. ([#5211](https://github.com/wazuh/wazuh/pull/5211))
- The NVD is now the primary feed for the vulnerability detector in Linux. ([#5097](https://github.com/wazuh/wazuh/pull/5097))
- Removed OpenSCAP policies installation and configuration block. ([#5061](https://github.com/wazuh/wazuh/pull/5061))
- Changed the internal configuration of Analysisd to be able to register by default a number of agents higher than 65536. ([#4332](https://github.com/wazuh/wazuh/pull/4332))
- Changed `same/different_systemname` for `same/different_system_name` in Analysisd static filters. ([#5131](https://github.com/wazuh/wazuh/pull/5131))
- Updated the internal Python interpreter from v3.7.2 to v3.8.2. ([#5030](https://github.com/wazuh/wazuh/pull/5030))

### Fixed

- Fixed a bug that, in some cases, kept the memory reserved when deleting monitored directories in FIM. ([#5115](https://github.com/wazuh/wazuh/issues/5115))
- Freed Inotify watches moving directories in the real-time mode of FIM. ([#4794](https://github.com/wazuh/wazuh/pull/4794))
- Fixed an error that caused deletion alerts with a wrong path in Who-data mode. ([#4831](https://github.com/wazuh/wazuh/pull/4831))
- Fixed generating alerts in Who-data mode when moving directories to the folder being monitored in Windows. ([#4762](https://github.com/wazuh/wazuh/pull/4762))
- Avoid truncating the full log field of the alert when the path is too long. ([#4792](https://github.com/wazuh/wazuh/pull/4792))
- Fixed the change of monitoring from Who-data to real-time when there is a failure to set policies in Windows. ([#4753](https://github.com/wazuh/wazuh/pull/4753))
- Fixed an error that prevents restarting Windows agents from the manager. ([#5212](https://github.com/wazuh/wazuh/pull/5212))
- Fixed an error that impedes the use of the tag URL by configuring the NVD in a vulnerability detector module. ([#5165](https://github.com/wazuh/wazuh/pull/5165))
- Fixed TOCTOU condition in Clusterd when merging agent-info files. ([#5159](https://github.com/wazuh/wazuh/pull/5159))
- Fixed race condition in Analysisd when handling accumulated events. ([#5091](https://github.com/wazuh/wazuh/pull/5091))
- Avoided to count links when generating alerts for ignored directories in Rootcheck. Thanks to Artur Molchanov (@Hexta). ([#4603](https://github.com/wazuh/wazuh/pull/4603))
- Fixed typo in the path used for logging when disabling an account. Thanks to Fontaine Pierre (@PierreFontaine). ([#4839](https://github.com/wazuh/wazuh/pull/4839))
- Fixed an error when receiving different Syslog events in the same TCP packet. ([#5087](https://github.com/wazuh/wazuh/pull/5087))
- Fixed a bug in Vulnerability Detector on Modulesd when comparing Windows software versions. ([#5168](https://github.com/wazuh/wazuh/pull/5168))
- Fixed a bug that caused an agent's disconnection time not to be displayed correctly. ([#5142](https://github.com/wazuh/wazuh/pull/5142))
- Optimized the function to obtain the default gateway. Thanks to @WojRep
- Fixed host verification when signing a certificate for the manager. ([#4963](https://github.com/wazuh/wazuh/pull/4963))
- Fixed possible duplicated ID on 'client.keys' adding new agent through the API with a specific ID. ([#4982](https://github.com/wazuh/wazuh/pull/4982))
- Avoid duplicate descriptors using wildcards in 'localfile' configuration. ([#4977](https://github.com/wazuh/wazuh/pull/4977))
- Added guarantee that all processes are killed when service stops. ([#4975](https://github.com/wazuh/wazuh/pull/4975))
- Fixed mismatch in integration scripts when the debug flag is set to active. ([#4800](https://github.com/wazuh/wazuh/pull/4800))


## [v3.12.3] - 2020-04-30

### Changed

- Disable WAL in databases handled by Wazuh DB to save disk space. ([#4949](https://github.com/wazuh/wazuh/pull/4949))

### Fixed

- Fixed a bug in Remoted that could prevent agents from connecting in UDP mode. ([#4897](https://github.com/wazuh/wazuh/pull/4897))
- Fixed a bug in the shared library that caused daemons to not find the ossec group. ([#4873](https://github.com/wazuh/wazuh/pull/4873))
- Prevent Syscollector from falling into an infinite loop when failed to collect the Windows hotfixes. ([#4878](https://github.com/wazuh/wazuh/pull/4878))
- Fixed a memory leak in the system scan by Rootcheck on Windows. ([#4948](https://github.com/wazuh/wazuh/pull/4948))
- Fixed a bug in Logcollector that caused the out_format option not to apply for the agent target. ([#4942](https://github.com/wazuh/wazuh/pull/4942))
- Fixed a bug that caused FIM to not handle large inode numbers correctly. ([#4914](https://github.com/wazuh/wazuh/pull/4914))
- Fixed a bug that made ossec-dbd crash due to a bad mutex initialization. ([#4552](https://github.com/wazuh/wazuh/pull/4552))


## [v3.12.2] - 2020-04-09

### Fixed

- Fixed a bug in Vulnerability Detector that made wazuh-modulesd crash when parsing the version of a package from a RHEL feed. ([#4885](https://github.com/wazuh/wazuh/pull/4885))


## [v3.12.1] - 2020-04-08

### Changed

- Updated MSU catalog on 31/03/2020. ([#4819](https://github.com/wazuh/wazuh/pull/4819))

### Fixed

- Fixed compatibility with the Vulnerability Detector feeds for Ubuntu from Canonical, that are available in a compressed format. ([#4834](https://github.com/wazuh/wazuh/pull/4834))
- Added missing field ‘database’ to the FIM on-demand configuration report. ([#4785](https://github.com/wazuh/wazuh/pull/4785))
- Fixed a bug in Logcollector that made it forward a log to an external socket infinite times. ([#4802](https://github.com/wazuh/wazuh/pull/4802))
- Fixed a buffer overflow when receiving large messages from Syslog over TCP connections. ([#4778](https://github.com/wazuh/wazuh/pull/4778))
- Fixed a malfunction in the Integrator module when analyzing events without a certain field. ([#4851](https://github.com/wazuh/wazuh/pull/4851))
- Fix XML validation with paths ending in `\`. ([#4783](https://github.com/wazuh/wazuh/pull/4783))

### Removed

- Removed support for Ubuntu 12.04 (Precise) in Vulneratiliby Detector as its feed is no longer available.


## [v3.12.0] - 2020-03-24

### Added

- Add synchronization capabilities for FIM. ([#3319](https://github.com/wazuh/wazuh/issues/3319))
- Add SQL database for the FIM module. Its storage can be switched between disk and memory. ([#3319](https://github.com/wazuh/wazuh/issues/3319))
- Add support for monitoring AWS S3 buckets in GovCloud regions. ([#3953](https://github.com/wazuh/wazuh/issues/3953))
- Add support for monitoring Cisco Umbrella S3 buckets. ([#3890](https://github.com/wazuh/wazuh/issues/3890))
- Add automatic reconnection with the Eventchannel service when it is restarted. ([#3836](https://github.com/wazuh/wazuh/pull/3836))
- Add a status validation when starting Wazuh. ([#4237](https://github.com/wazuh/wazuh/pull/4237))
- Add FIM module unit testing for Unix source code. ([#4688](https://github.com/wazuh/wazuh/pull/4688))
- Add multi-target support for unit testing. ([#4564](https://github.com/wazuh/wazuh/pull/4564))
- Add FIM module unit testing for Windows source code. ([#4633](https://github.com/wazuh/wazuh/pull/4633))

### Changed

- Move the FIM logic engine to the agent. ([#3319](https://github.com/wazuh/wazuh/issues/3319))
- Make Logcollector continuously attempt to reconnect with the agent daemon. ([#4435](https://github.com/wazuh/wazuh/pull/4435))
- Make Windows agents to send the keep-alive independently. ([#4077](https://github.com/wazuh/wazuh/pull/4077))
- Do not enforce source IP checking by default in the registration process. ([#4083](https://github.com/wazuh/wazuh/pull/4083))
- Updated API manager/configuration endpoint to also return the new synchronization and whodata syscheck fields ([#4241](https://github.com/wazuh/wazuh/pull/4241))
- Disabled the chroot jail in Agentd on UNIX.

### Fixed

- Avoid reopening the current socket when Logcollector fails to send a event. ([#4696](https://github.com/wazuh/wazuh/pull/4696))
- Prevent Logcollector from starving when has to reload files. ([#4730](https://github.com/wazuh/wazuh/pull/4730))
- Fix a small memory leak in clusterd. ([#4465](https://github.com/wazuh/wazuh/pull/4465))
- Fix a crash in the fluent forwarder when SSL is not enabled. ([#4675](https://github.com/wazuh/wazuh/pull/4675))
- Replace non-reentrant functions to avoid race condition hazards. ([#4081](https://github.com/wazuh/wazuh/pull/4081))
- Fixed the registration of more than one agent as `any` when forcing to use the source IP. ([#2533](https://github.com/wazuh/wazuh/pull/2533))
- Fix Windows upgrades in custom directories. ([#2534](https://github.com/wazuh/wazuh/pull/2534))
- Fix the format of the alert payload passed to the Slack integration. ([#3978](https://github.com/wazuh/wazuh/pull/3978))


## [v3.11.4] - 2020-02-25

### Changed

- Remove chroot in Agentd to allow it resolve DNS at any time. ([#4652](https://github.com/wazuh/wazuh/issues/4652))


## [v3.11.3] - 2020-01-28

### Fixed

- Fixed a bug in the Windows agent that made Rootcheck report false positives about file size mismatch. ([#4493](https://github.com/wazuh/wazuh/pull/4493))


## [v3.11.2] - 2020-01-22

### Changed

- Optimized memory usage in Vulnerability Detector when fetching the NVD feed. ([#4427](https://github.com/wazuh/wazuh/pull/4427))

### Fixed

- Rootcheck scan produced a 100% CPU peak in Syscheckd because it applied `<readall>` option even when disabled. ([#4415](https://github.com/wazuh/wazuh/pull/4415))
- Fixed a handler leak in Rootcheck and SCA on Windows agents. ([#4456](https://github.com/wazuh/wazuh/pull/4456))
- Prevent Remoted from exiting when a client closes a connection prematurely. ([#4390](https://github.com/wazuh/wazuh/pull/4390))
- Fixed crash in Slack integration when handling an alert with no description. ([#4426](https://github.com/wazuh/wazuh/pull/4426))
- Fixed Makefile to allow running scan-build for Windows agents. ([#4314](https://github.com/wazuh/wazuh/pull/4314))
- Fixed a memory leak in Clusterd. ([#4448](https://github.com/wazuh/wazuh/pull/4448))
- Disable TCP keepalive options at os_net library to allow building Wazuh on OpenBSD. ([#4462](https://github.com/wazuh/wazuh/pull/4462))


## [v3.11.1] - 2020-01-03

### Fixed

- The Windows Eventchannel log decoder in Analysisd maxed out CPU usage due to an infinite loop. ([#4412](https://github.com/wazuh/wazuh/pull/4412))


## [v3.11.0] - 2019-12-23

### Added

- Add support to Windows agents for vulnerability detector. ([#2787](https://github.com/wazuh/wazuh/pull/2787))
- Add support to Debian 10 Buster for vulnerability detector (by @aderumier). ([#4151](https://github.com/wazuh/wazuh/pull/4151))
- Make the Wazuh service to start after the network systemd unit (by @VAdamec). ([#1106](https://github.com/wazuh/wazuh/pull/1106))
- Add process inventory support for Mac OS X agents. ([#3322](https://github.com/wazuh/wazuh/pull/3322))
- Add port inventory support for MAC OS X agents. ([#3349](https://github.com/wazuh/wazuh/pull/3349))
- Make Analysisd compile the CDB list upon start. ([#3488](https://github.com/wazuh/wazuh/pull/3488))
- New rules option `global_frequency` to make frequency rules independent from the event source. ([#3931](https://github.com/wazuh/wazuh/pull/3931))
- Add a validation for avoiding agents to keep trying to connect to an invalid address indefinitely. ([#3951](https://github.com/wazuh/wazuh/pull/3951))
- Add the condition field of SCA checks to the agent databases. ([#3631](https://github.com/wazuh/wazuh/pull/3631))
- Display a warning message when registering to an unverified manager. ([#4207](https://github.com/wazuh/wazuh/pull/4207))
- Allow JSON escaping for logs on Logcollector's output format. ([#4273](https://github.com/wazuh/wazuh/pull/4273))
- Add TCP keepalive support for Fluent Forwarder. ([#4274](https://github.com/wazuh/wazuh/pull/4274))
- Add the host's primary IP to Logcollector's output format. ([#4380](https://github.com/wazuh/wazuh/pull/4380))

### Changed

- Now EventChannel alerts include the full message with the translation of coded fields. ([#3320](https://github.com/wazuh/wazuh/pull/3320))
- Changed `-G` agent-auth description in help message. ([#3856](https://github.com/wazuh/wazuh/pull/3856))
- Unified the Makefile flags allowed values. ([#4034](https://github.com/wazuh/wazuh/pull/4034))
- Let Logcollector queue file rotation and keepalive messages. ([#4222](https://github.com/wazuh/wazuh/pull/4222))
- Changed default paths for the OSQuery module in Windows agents. ([#4148](https://github.com/wazuh/wazuh/pull/4148))
- Fluent Forward now packs the content towards Fluentd into an object. ([#4334](https://github.com/wazuh/wazuh/pull/4334))

### Fixed

- Fix frequency rules to be increased for the same agent by default. ([#3931](https://github.com/wazuh/wazuh/pull/3931))
- Fix `protocol`, `system_name`, `data` and `extra_data` static fields detection. ([#3591](https://github.com/wazuh/wazuh/pull/3591))
- Fix overwriting agents by `Authd` when `force` option is less than 0. ([#3527](https://github.com/wazuh/wazuh/pull/3527))
- Fix Syscheck `nodiff` option for substring paths. ([#3015](https://github.com/wazuh/wazuh/pull/3015))
- Fix Logcollector wildcards to not detect directories as log files. ([#3788](https://github.com/wazuh/wazuh/pull/3788))
- Make Slack integration work with agentless alerts (by @dmitryax). ([#3971](https://github.com/wazuh/wazuh/pull/3971))
- Fix bugs reported by Clang analyzer. ([#3887](https://github.com/wazuh/wazuh/pull/3887))
- Fix compilation errors on OpenBSD platform. ([#3105](https://github.com/wazuh/wazuh/pull/3105))
- Fix on-demand configuration labels section to obtain labels attributes. ([#3490](https://github.com/wazuh/wazuh/pull/3490))
- Fixed race condition between `wazuh-clusterd` and `wazuh-modulesd` showing a 'No such file or directory' in `cluster.log` when synchronizing agent-info files in a cluster environment ([#4007](https://github.com/wazuh/wazuh/issues/4007))
- Fixed 'ConnectionError object has no attribute code' error when package repository is not available ([#3441](https://github.com/wazuh/wazuh/issues/3441))
- Fix the blocking of files monitored by Who-data in Windows agents. ([#3872](https://github.com/wazuh/wazuh/pull/3872))
- Fix the processing of EventChannel logs with unexpected characters. ([#3320](https://github.com/wazuh/wazuh/pull/3320))
- Active response Kaspersky script now logs the action request in _active-responses.log_ ([#2748](https://github.com/wazuh/wazuh/pull/2748))
- Fix service's installation path for CentOS 8. ([#4060](https://github.com/wazuh/wazuh/pull/4060))
- Add macOS Catalina to the list of detected versions. ([#4061](https://github.com/wazuh/wazuh/pull/4061))
- Prevent FIM from producing false negatives due to wrong checksum comparison. ([#4066](https://github.com/wazuh/wazuh/pull/4066))
- Fix `previous_output` count for alerts when matching by group. ([#4097](https://github.com/wazuh/wazuh/pull/4097))
- Fix event iteration when evaluating contextual rules. ([#4106](https://github.com/wazuh/wazuh/pull/4106))
- Fix the use of `prefilter_cmd` remotely by a new local option `allow_remote_prefilter_cmd`. ([#4178](https://github.com/wazuh/wazuh/pull/4178) & [4194](https://github.com/wazuh/wazuh/pull/4194))
- Fix restarting agents by group using the API when some of them are in a worker node. ([#4226](https://github.com/wazuh/wazuh/pull/4226))
- Fix error in Fluent Forwarder that requests an user and pass although the server does not need it. ([#3910](https://github.com/wazuh/wazuh/pull/3910))
- Fix FTS data length bound mishandling in Analysisd. ([#4278](https://github.com/wazuh/wazuh/pull/4278))
- Fix a memory leak in Modulesd and Agentd when Fluent Forward parses duplicate options. ([#4334](https://github.com/wazuh/wazuh/pull/4334))
- Fix an invalid memory read in Agentd when checking a remote configuration containing an invalid stanza inside `<labels>`. ([#4334](https://github.com/wazuh/wazuh/pull/4334))
- Fix error using force_reload and the eventchannel format in UNIX systems. ([#4294](https://github.com/wazuh/wazuh/pull/4294))


## [v3.10.2] - 2019-09-23

### Fixed

- Fix error in Logcollector when reloading localfiles with timestamp wildcards. ([#3995](https://github.com/wazuh/wazuh/pull/3995))


## [v3.10.1] - 2019-09-19

### Fixed

- Fix error after removing a high volume of agents from a group using the Wazuh API. ([#3907](https://github.com/wazuh/wazuh/issues/3907))
- Fix error in Remoted when reloading agent keys (busy resource). ([#3988](https://github.com/wazuh/wazuh/issues/3988))
- Fix invalid read in Remoted counters. ([#3989](https://github.com/wazuh/wazuh/issues/3989))


## [v3.10.0] - 2019-09-16

### Added

- Add framework function to obtain full summary of agents. ([#3842](https://github.com/wazuh/wazuh/pull/3842))
- SCA improvements. ([#3286](https://github.com/wazuh/wazuh/pull/3286))
  - Refactor de SCA internal logic and policy syntax. ([#3249](https://github.com/wazuh/wazuh/issues/3249))
  - Support to follow symbolic links. ([#3228](https://github.com/wazuh/wazuh/issues/3228))
  - Add numerical comparator for SCA rules. ([#3374](https://github.com/wazuh/wazuh/issues/3374))
  - Add SCA decoded events count to global stats. ([#3623](https://github.com/wazuh/wazuh/issues/3623))
- Extend duplicate file detection for LogCollector. ([#3867](https://github.com/wazuh/wazuh/pull/3867))
- Add HIPAA and NIST 800 53 compliance mapping as rule groups.([#3411](https://github.com/wazuh/wazuh/pull/3411) & [#3420](https://github.com/wazuh/wazuh/pull/3420))
- Add SCA compliance groups to rule groups in alerts. ([#3427](https://github.com/wazuh/wazuh/pull/3427))
- Add IPv6 loopback address to localhost list in DB output module (by @aquerubin). ([#3140](https://github.com/wazuh/wazuh/pull/3140))
- Accept `]` and `>` as terminal prompt characters for Agentless. ([#3209](https://github.com/wazuh/wazuh/pull/3209))

### Changed

- Modify logs for agent authentication issues by Remoted. ([#3662](https://github.com/wazuh/wazuh/pull/3662))
- Make Syscollector logging messages more user-friendly. ([#3397](https://github.com/wazuh/wazuh/pull/3397))
- Make SCA load by default all present policies at the default location. ([#3607](https://github.com/wazuh/wazuh/pull/3607))
- Increase IPSIZE definition for IPv6 compatibility (by @aquerubin). ([#3259](https://github.com/wazuh/wazuh/pull/3259))
- Replace local protocol definitions with Socket API definitions (by @aquerubin). ([#3260](https://github.com/wazuh/wazuh/pull/3260))
- Improved error message when some of required Wazuh daemons are down. Allow restarting cluster nodes except when `ossec-execd` is down. ([#3496](https://github.com/wazuh/wazuh/pull/3496))
- Allow existing aws_profile argument to work with vpcflowlogs in AWS wodle configuration. Thanks to Adam Williams (@awill1988). ([#3729](https://github.com/wazuh/wazuh/pull/3729))

### Fixed

- Fix exception handling when using an invalid bucket in AWS wodle ([#3652](https://github.com/wazuh/wazuh/pull/3652))
- Fix error message when an AWS bucket is empty ([#3743](https://github.com/wazuh/wazuh/pull/3743))
- Fix error when getting profiles in custom AWS buckets ([#3786](https://github.com/wazuh/wazuh/pull/3786))
- Fix SCA integrity check when switching between manager nodes. ([#3884](https://github.com/wazuh/wazuh/pull/3884))
- Fix alert email sending when no_full_log option is set in a rule. ([#3174](https://github.com/wazuh/wazuh/pull/3174))
- Fix error in Windows who-data when handling the directories list. ([#3883](https://github.com/wazuh/wazuh/pull/3883))
- Fix error in the hardware inventory collector for PowerPC architectures. ([#3624](https://github.com/wazuh/wazuh/pull/3624))
- Fix the use of mutexes in the `OS_Regex` library. ([#3533](https://github.com/wazuh/wazuh/pull/3533))
- Fix invalid read in the `OS_Regex` library. ([#3815](https://github.com/wazuh/wazuh/pull/3815))
- Fix compilation error on FreeBSD 13 and macOS 10.14. ([#3832](https://github.com/wazuh/wazuh/pull/3832))
- Fix typo in the license of the files. ([#3779](https://github.com/wazuh/wazuh/pull/3779))
- Fix error in `execd` when upgrading agents remotely while auto-restarting. ([#3437](https://github.com/wazuh/wazuh/pull/3437))
- Prevent integrations from inheriting descriptors. ([#3514](https://github.com/wazuh/wazuh/pull/3514))
- Overwrite rules label fix and rules features tests. ([#3414](https://github.com/wazuh/wazuh/pull/3414))
- Fix typo: replace `readed` with `read`. ([#3328](https://github.com/wazuh/wazuh/pull/3328))
- Introduce global mutex for Rootcheck decoder. ([#3530](https://github.com/wazuh/wazuh/pull/3530))
- Fix errors reported by scan-build. ([#3452](https://github.com/wazuh/wazuh/pull/3452) & [#3785](https://github.com/wazuh/wazuh/pull/3785))
- Fix the handling of `wm_exec()` output.([#3486](https://github.com/wazuh/wazuh/pull/3486))
- Fix FIM duplicated entries in Windows. ([#3504](https://github.com/wazuh/wazuh/pull/3504))
- Remove socket deletion from epoll. ([#3432](https://github.com/wazuh/wazuh/pull/3432))
- Let the sources installer support NetBSD. ([#3444](https://github.com/wazuh/wazuh/pull/3444))
- Fix error message from openssl v1.1.1. ([#3413](https://github.com/wazuh/wazuh/pull/3413))
- Fix compilation issue for local installation. ([#3339](https://github.com/wazuh/wazuh/pull/3339))
- Fix exception handling when /tmp have no permissions and tell the user the problem. ([#3401](https://github.com/wazuh/wazuh/pull/3401))
- Fix who-data alerts when audit logs contain hex fields. ([#3909](https://github.com/wazuh/wazuh/pull/3909))
- Remove useless `select()` calls in Analysisd decoders. ([#3964](https://github.com/wazuh/wazuh/pull/3964))


## [v3.9.5] - 2019-08-08

### Fixed

- Fixed a bug in the Framework that prevented Cluster and API from handling the file _client.keys_ if it's mounted as a volume on Docker.
- Fixed a bug in Analysisd that printed the millisecond part of the alerts' timestamp without zero-padding. That prevented Elasticsearch 7 from indexing those alerts. ([#3814](https://github.com/wazuh/wazuh/issues/3814))


## [v3.9.4] - 2019-08-07

### Changed

- Prevent agent on Windows from including who-data on FIM events for child directories without who-data enabled, even if it's available. ([#3601](https://github.com/wazuh/wazuh/issues/3601))
- Prevent Rootcheck configuration from including the `<ignore>` settings if they are empty. ([#3634](https://github.com/wazuh/wazuh/issues/3634))
- Wazuh DB will delete the agent DB-related files immediately when removing an agent. ([#3691](https://github.com/wazuh/wazuh/issues/3691))

### Fixed

- Fixed bug in Remoted when correlating agents and their sockets in TCP mode. ([#3602](https://github.com/wazuh/wazuh/issues/3602))
- Fix bug in the agent that truncated its IP address if it occupies 15 characters. ([#3615](https://github.com/wazuh/wazuh/issues/3615))
- Logcollector failed to overwrite duplicate `<localfile>` stanzas. ([#3616](https://github.com/wazuh/wazuh/issues/3616))
- Analysisd could produce a double free if an Eventchannel message contains an invalid XML member. ([#3626](https://github.com/wazuh/wazuh/issues/3626))
- Fixed defects in the code reported by Coverity. ([#3627](https://github.com/wazuh/wazuh/issues/3627))
- Fixed bug in Analysisd when handling invalid JSON input strings. ([#3648](https://github.com/wazuh/wazuh/issues/3648))
- Fix handling of SCA policies with duplicate ID in Wazuh DB. ([#3668](https://github.com/wazuh/wazuh/issues/3668))
- Cluster could fail synchronizing some files located in Docker volumes. ([#3669](https://github.com/wazuh/wazuh/issues/3669))
- Fix a handler leak in the FIM whodata engine for Windows. ([#3690](https://github.com/wazuh/wazuh/issues/3690))
- The Docker listener module was storing and ignoring the output of the integration. ([#3768](https://github.com/wazuh/wazuh/issues/3768))
- Fixed memory leaks in Syscollector for macOS agents. ([#3795](https://github.com/wazuh/wazuh/pull/3795))
- Fix dangerous mutex initialization in Windows hosts. ([#3805](https://github.com/wazuh/wazuh/issues/3805))


## [v3.9.3] - 2019-07-08

### Changed

- Windows Eventchannel log collector will no longer report bookmarked events by default (those that happened while the agent was stopped). ([#3485](https://github.com/wazuh/wazuh/pull/3485))
- Remoted will discard agent-info data not in UTF-8 format. ([#3581](https://github.com/wazuh/wazuh/pull/3581))

### Fixed

- Osquery integration did not follow the osquery results file (*osqueryd.results.log*) as of libc 2.28. ([#3494](https://github.com/wazuh/wazuh/pull/3494))
- Windows Eventchannnel log collector did not update the bookmarks so it reported old events repeatedly. ([#3485](https://github.com/wazuh/wazuh/pull/3485))
- The agent sent invalid info data in the heartbeat message if it failed to get the host IP address. ([#3555](https://github.com/wazuh/wazuh/pull/3555))
- Modulesd produced a memory leak when being queried for its running configuration. ([#3564](https://github.com/wazuh/wazuh/pull/3564))
- Analysisd and Logtest crashed when trying rules having `<different_geoip>` and no `<not_same_field>` stanza. ([#3587](https://github.com/wazuh/wazuh/pull/3587))
- Vulnerability Detector failed to parse the Canonical's OVAL feed due to a syntax change. ([#3563](https://github.com/wazuh/wazuh/pull/3563))
- AWS Macie events produced erros in Elasticsearch. ([#3608](https://github.com/wazuh/wazuh/pull/3608))
- Rules with `<list lookup="address_match_key" />` produced a false match if the CDB list file is missing. ([#3609](https://github.com/wazuh/wazuh/pull/3609))
- Remote configuration was missing the `<ignore>` stanzas for Syscheck and Rootcheck when defined as sregex. ([#3617](https://github.com/wazuh/wazuh/pull/3617))


## [v3.9.2] - 2019-06-10

### Added

- Added support for Ubuntu 12.04 to the SCA configuration template. ([#3361](https://github.com/wazuh/wazuh/pull/3361))

### Changed

- Prevent the agent from stopping if it fails to resolve the manager's hostname on startup. ([#3405](https://github.com/wazuh/wazuh/pull/3405))
- Prevent Remoted from logging agent connection timeout as an error, now it's a debugging log. ([#3426](https://github.com/wazuh/wazuh/pull/3426))

### Fixed

- A configuration request to Analysisd made it crash if the option `<white_list>` is empty. ([#3383](https://github.com/wazuh/wazuh/pull/3383))
- Fixed error when uploading some configuration files through API in wazuh-docker environments. ([#3335](https://github.com/wazuh/wazuh/issues/3335))
- Fixed error deleting temporary files during cluster synchronization. ([#3379](https://github.com/wazuh/wazuh/issues/3379))
- Fixed bad permissions on agent-groups files synchronized via wazuh-clusterd. ([#3438](https://github.com/wazuh/wazuh/issues/3438))
- Fixed bug in the database module that ignored agents registered with a network mask. ([#3351](https://github.com/wazuh/wazuh/pull/3351))
- Fixed a memory bug in the CIS-CAT module. ([#3406](https://github.com/wazuh/wazuh/pull/3406))
- Fixed a bug in the agent upgrade tool when checking the version number. ([#3391](https://github.com/wazuh/wazuh/pull/3391))
- Fixed error checking in the Windows Eventchannel log collector. ([#3393](https://github.com/wazuh/wazuh/pull/3393))
- Prevent Analysisd from crashing at SCA decoder due to a race condition calling a thread-unsafe function. ([#3466](https://github.com/wazuh/wazuh/pull/3466))
- Fix a file descriptor leak in Modulesd on timeout when running a subprocess. ([#3470](https://github.com/wazuh/wazuh/pull/3470))
  - OpenSCAP.
  - CIS-CAT.
  - Command.
  - Azure.
  - SCA.
  - AWS.
  - Docker.
- Prevent Modulesd from crashing at Vulnerability Detector when updating a RedHat feed. ([3458](https://github.com/wazuh/wazuh/pull/3458))


## [v3.9.1] - 2019-05-21

### Added

- Added directory existence checking for SCA rules. ([#3246](https://github.com/wazuh/wazuh/pull/3246))
- Added line number to error messages when parsing YAML files. ([#3325](https://github.com/wazuh/wazuh/pull/3325))
- Enhanced wildcard support for Windows Logcollector. ([#3236](https://github.com/wazuh/wazuh/pull/3236))

### Changed

- Changed the extraction point of the package name in the Vulnerability Detector OVALs. ([#3245](https://github.com/wazuh/wazuh/pull/3245))

### Fixed

- Fixed SCA request interval option limit. ([#3254](https://github.com/wazuh/wazuh/pull/3254))
- Fixed SCA directory checking. ([#3235](https://github.com/wazuh/wazuh/pull/3235))
- Fixed potential out of bounds memory access. ([#3285](https://github.com/wazuh/wazuh/pull/3285))
- Fixed CIS-CAT XML report parser. ([#3261](https://github.com/wazuh/wazuh/pull/3261))
- Fixed .ssh folder permissions for Agentless. ([#2660](https://github.com/wazuh/wazuh/pull/2660))
- Fixed repeated fields in SCA summary events. ([#3278](https://github.com/wazuh/wazuh/pull/3278))
- Fixed command output treatment for the SCA module. ([#3297](https://github.com/wazuh/wazuh/pull/3297))
- Fixed _agent_upgrade_ tool to set the manager version as the default one. ([#2721](https://github.com/wazuh/wazuh/pull/2721))
- Fixed execd crash when timeout list is not initialized. ([#3316](https://github.com/wazuh/wazuh/pull/3316))
- Fixed support for reading large files on Windows Logcollector. ([#3248](https://github.com/wazuh/wazuh/pull/3248))
- Fixed the manager restarting process via API on Docker. ([#3273](https://github.com/wazuh/wazuh/pull/3273))
- Fixed the _agent_info_ files synchronization between cluster nodes. ([#3272](https://github.com/wazuh/wazuh/pull/3272))

### Removed

- Removed 5-second reading timeout for File Integrity Monitoring scan. ([#3366](https://github.com/wazuh/wazuh/pull/3366))


## [v3.9.0] - 2019-05-02

### Added

- New module to perform **Security Configuration Assessment** scans. ([#2598](https://github.com/wazuh/wazuh/pull/2598))
- New **Logcollector** features. ([#2929](https://github.com/wazuh/wazuh/pull/2929))
  - Let Logcollector filter files by content. ([#2796](https://github.com/wazuh/wazuh/issues/2796))
  - Added a pattern exclusion option to Logcollector. ([#2797](https://github.com/wazuh/wazuh/issues/2797))
  - Let Logcollector filter files by date. ([#2799](https://github.com/wazuh/wazuh/issues/2799))
  - Let logcollector support wildcards on Windows. ([#2898](https://github.com/wazuh/wazuh/issues/2898))
- **Fluent forwarder** for agents. ([#2828](https://github.com/wazuh/wazuh/issues/2828))
- Collect network and port inventory for Windows XP/Server 2003. ([#2464](https://github.com/wazuh/wazuh/pull/2464))
- Included inventory fields as dynamic fields in events to use them in rules. ([#2441](https://github.com/wazuh/wazuh/pull/2441))
- Added an option _startup_healthcheck_ in FIM so that the the who-data health-check is optional. ([#2323](https://github.com/wazuh/wazuh/pull/2323))
- The real agent IP is reported by the agent and shown in alerts and the App interface. ([#2577](https://github.com/wazuh/wazuh/pull/2577))
- Added support for organizations in AWS wodle. ([#2627](https://github.com/wazuh/wazuh/pull/2627))
- Added support for hot added symbolic links in _Whodata_. ([#2466](https://github.com/wazuh/wazuh/pull/2466))
- Added `-t` option to `wazuh-clusterd` binary ([#2691](https://github.com/wazuh/wazuh/pull/2691)).
- Added options `same_field` and `not_same_field` in rules to correlate dynamic fields between events. ([#2689](https://github.com/wazuh/wazuh/pull/2689))
- Added optional daemons start by default. ([#2769](https://github.com/wazuh/wazuh/pull/2769))
- Make the Windows installer to choose the appropriate `ossec.conf` file based on the System version. ([#2773](https://github.com/wazuh/wazuh/pull/2773))
- Added writer thread preference for Logcollector. ([#2783](https://github.com/wazuh/wazuh/pull/2783))
- Added database deletion from Wazuh-DB for removed agents. ([#3123](https://github.com/wazuh/wazuh/pull/3123))

### Changed

- Introduced a network buffer in Remoted to cache incomplete messages from agents. This improves the performance by preventing Remoted from waiting for complete messages. ([#2528](https://github.com/wazuh/wazuh/pull/2528))
- Improved alerts about disconnected agents: they will contain the data about the disconnected agent, although the alert is actually produced by the manager. ([#2379](https://github.com/wazuh/wazuh/pull/2379))
- PagerDuty integration plain text alert support (by @spartantri). ([#2403](https://github.com/wazuh/wazuh/pull/2403))
- Improved Remoted start-up logging messages. ([#2460](https://github.com/wazuh/wazuh/pull/2460))
- Let _agent_auth_ warn when it receives extra input arguments. ([#2489](https://github.com/wazuh/wazuh/pull/2489))
- Update the who-data related SELinux rules for Audit 3.0. This lets who-data work on Fedora 29. ([#2419](https://github.com/wazuh/wazuh/pull/2419))
- Changed data source for network interface's MAC address in Syscollector so that it will be able to get bonded interfaces' MAC. ([#2550](https://github.com/wazuh/wazuh/pull/2550))
- Migrated unit tests from Check to TAP (Test Anything Protocol). ([#2572](https://github.com/wazuh/wazuh/pull/2572))
- Now labels starting with `_` are reserved for internal use. ([#2577](https://github.com/wazuh/wazuh/pull/2577))
- Now AWS wodle fetches aws.requestParameters.disableApiTermination with an unified format ([#2614](https://github.com/wazuh/wazuh/pull/2614))
- Improved overall performance in cluster ([#2575](https://github.com/wazuh/wazuh/pull/2575))
- Some improvements has been made in the _vulnerability-detector_ module. ([#2603](https://github.com/wazuh/wazuh/pull/2603))
- Refactor of decoded fields from the Windows eventchannel decoder. ([#2684](https://github.com/wazuh/wazuh/pull/2684))
- Deprecate global option `<queue_size>` for Analysisd. ([#2729](https://github.com/wazuh/wazuh/pull/2729))
- Excluded noisy events from Windows Eventchannel. ([#2763](https://github.com/wazuh/wazuh/pull/2763))
- Replaced `printf` functions in `agent-authd`. ([#2830](https://github.com/wazuh/wazuh/pull/2830))
- Replaced `strtoul()` using NULL arguments with `atol()` in wodles config files. ([#2801](https://github.com/wazuh/wazuh/pull/2801))
- Added a more descriptive message for SSL error when agent-auth fails. ([#2941](https://github.com/wazuh/wazuh/pull/2941))
- Changed the starting Analysisd messages about loaded rules from `info` to `debug` level. ([#2881](https://github.com/wazuh/wazuh/pull/2881))
- Re-structured messages for FIM module. ([#2926](https://github.com/wazuh/wazuh/pull/2926))
- Changed `diff` output in Syscheck for Windows. ([#2969](https://github.com/wazuh/wazuh/pull/2969))
- Replaced OSSEC e-mail subject with Wazuh in `ossec-maild`. ([#2975](https://github.com/wazuh/wazuh/pull/2975))
- Added keepalive in TCP to manage broken connections in `ossec-remoted`. ([#3069](https://github.com/wazuh/wazuh/pull/3069))
- Change default restart interval for Docker listener module to one minute. ([#2679](https://github.com/wazuh/wazuh/pull/2679))

### Fixed

- Fixed error in Syscollector for Windows older than Vista when gathering the hardware inventory. ([#2326](https://github.com/wazuh/wazuh/pull/2326))
- Fixed an error in the OSQuery configuration validation. ([#2446](https://github.com/wazuh/wazuh/pull/2446))
- Prevent Integrator, Syslog Client and Mail forwarded from getting stuck while reading _alerts.json_. ([#2498](https://github.com/wazuh/wazuh/pull/2498))
- Fixed a bug that could make an Agent running on Windows XP close unexpectedly while receiving a WPK file. ([#2486](https://github.com/wazuh/wazuh/pull/2486))
- Fixed _ossec-control_ script in Solaris. ([#2495](https://github.com/wazuh/wazuh/pull/2495))
- Fixed a compilation error when building Wazuh in static linking mode with the Audit library enabled. ([#2523](https://github.com/wazuh/wazuh/pull/2523))
- Fixed a memory hazard in Analysisd on log pre-decoding for short logs (less than 5 bytes). ([#2391](https://github.com/wazuh/wazuh/pull/2391))
- Fixed defects reported by Cppcheck. ([#2521](https://github.com/wazuh/wazuh/pull/2521))
  - Double free in GeoIP data handling with IPv6.
  - Buffer overlay when getting OS information.
  - Check for successful memory allocation in Syscollector.
- Fix out-of-memory error in Remoted when upgrading an agent with a big data chunk. ([#2594](https://github.com/wazuh/wazuh/pull/2594))
- Re-registered agent are reassigned to correct groups when the multigroup is empty. ([#2440](https://github.com/wazuh/wazuh/pull/2440))
- Wazuh manager starts regardless of the contents of _local_decoder.xml_. ([#2465](https://github.com/wazuh/wazuh/pull/2465))
- Let _Remoted_ wait for download module availability. ([#2517](https://github.com/wazuh/wazuh/pull/2517))
- Fix duplicate field names at some events for Windows eventchannel. ([#2500](https://github.com/wazuh/wazuh/pull/2500))
- Delete empty fields from Windows Eventchannel alerts. ([#2492](https://github.com/wazuh/wazuh/pull/2492))
- Fixed memory leak and crash in Vulnerability Detector. ([#2620](https://github.com/wazuh/wazuh/pull/2620))
- Prevent Analysisd from crashing when receiving an invalid Syscollector event. ([#2621](https://github.com/wazuh/wazuh/pull/2621))
- Fix a bug in the database synchronization module that left broken references of removed agents to groups. ([#2628](https://github.com/wazuh/wazuh/pull/2628))
- Fixed restart service in AIX. ([#2674](https://github.com/wazuh/wazuh/pull/2674))
- Prevent Execd from becoming defunct when Active Response disabled. ([#2692](https://github.com/wazuh/wazuh/pull/2692))
- Fix error in Syscollector when unable to read the CPU frequency on agents. ([#2740](https://github.com/wazuh/wazuh/pull/2740))
- Fix Windows escape format affecting non-format messages. ([#2725](https://github.com/wazuh/wazuh/pull/2725))
- Avoid a segfault in mail daemon due to the XML tags order in the `ossec.conf`. ([#2711](https://github.com/wazuh/wazuh/pull/2711))
- Prevent the key updating thread from starving in Remoted. ([#2761](https://github.com/wazuh/wazuh/pull/2761))
- Fixed error logging on Windows agent. ([#2791](https://github.com/wazuh/wazuh/pull/2791))
- Let CIS-CAT decoder reuse the Wazuh DB connection socket. ([#2800](https://github.com/wazuh/wazuh/pull/2800))
- Fixed issue with `agent-auth` options without argument. ([#2808](https://github.com/wazuh/wazuh/pull/2808))
- Fixed control of the frequency counter in alerts. ([#2854](https://github.com/wazuh/wazuh/pull/2854))
- Ignore invalid files for agent groups. ([#2895](https://github.com/wazuh/wazuh/pull/2895))
- Fixed invalid behaviour when moving files in Whodata mode. ([#2888](https://github.com/wazuh/wazuh/pull/2888))
- Fixed deadlock in Remoted when updating the `keyentries` structure. ([#2956](https://github.com/wazuh/wazuh/pull/2956))
- Fixed error in Whodata when one of the file permissions cannot be extracted. ([#2940](https://github.com/wazuh/wazuh/pull/2940))
- Fixed System32 and SysWOW64 event processing in Whodata. ([#2935](https://github.com/wazuh/wazuh/pull/2935))
- Fixed Syscheck hang when monitoring system directories. ([#3059](https://github.com/wazuh/wazuh/pull/3059))
- Fixed the package inventory for MAC OS X. ([#3035](https://github.com/wazuh/wazuh/pull/3035))
- Translated the Audit Policy fields from IDs for Windows events. ([#2950](https://github.com/wazuh/wazuh/pull/2950))
- Fixed broken pipe error when Wazuh-manager closes TCP connection. ([#2965](https://github.com/wazuh/wazuh/pull/2965))
- Fixed whodata mode on drives other than the main one. ([#2989](https://github.com/wazuh/wazuh/pull/2989))
- Fixed bug occurred in the database while removing an agent. ([#2997](https://github.com/wazuh/wazuh/pull/2997))
- Fixed duplicated alerts for Red Hat feed in `vulnerability-detector`. ([#3000](https://github.com/wazuh/wazuh/pull/3000))
- Fixed bug when processing symbolic links in Whodata. ([#3025](https://github.com/wazuh/wazuh/pull/3025))
- Fixed option for ignoring paths in rootcheck. ([#3058](https://github.com/wazuh/wazuh/pull/3058))
- Allow Wazuh service on MacOSX to be available without restart. ([#3119](https://github.com/wazuh/wazuh/pull/3119))
- Ensure `internal_options.conf` file is overwritten on Windows upgrades. ([#3153](https://github.com/wazuh/wazuh/pull/3153))
- Fixed the reading of the setting `attempts` of the Docker module. ([#3067](https://github.com/wazuh/wazuh/pull/3067))
- Fix a memory leak in Docker listener module. ([#2679](https://github.com/wazuh/wazuh/pull/2679))


## [v3.8.2] - 2019-01-30

### Fixed

- Analysisd crashed when parsing a log from OpenLDAP due to a bug in the option `<accumulate>`. ([#2456](https://github.com/wazuh/wazuh/pull/2456))
- Modulesd closed unexpectedly if a command was defined without a `<tag>` option. ([#2470](https://github.com/wazuh/wazuh/pull/2470))
- The Eventchannel decoder was not being escaping backslashes correctly. ([#2483](https://github.com/wazuh/wazuh/pull/2483))
- The Eventchannel decoder was leaving spurious trailing spaces in some fields.  ([#2484](https://github.com/wazuh/wazuh/pull/2484))


## [v3.8.1] - 2019-01-25

### Fixed

- Fixed memory leak in Logcollector when reading Windows eventchannel. ([#2450](https://github.com/wazuh/wazuh/pull/2450))
- Fixed script parsing error in Solaris 10. ([#2449](https://github.com/wazuh/wazuh/pull/2449))
- Fixed version comparisons on Red Hat systems. (By @orlando-jamie) ([#2445](https://github.com/wazuh/wazuh/pull/2445))


## [v3.8.0] - 2019-01-19

### Added

- Logcollector **extension for Windows eventchannel logs in JSON format.** ([#2142](https://github.com/wazuh/wazuh/pull/2142))
- Add options to detect **attribute and file permission changes** for Windows. ([#1918](https://github.com/wazuh/wazuh/pull/1918))
- Added **Audit health-check** in the Whodata initialization. ([#2180](https://github.com/wazuh/wazuh/pull/2180))
- Added **Audit rules auto-reload** in Whodata. ([#2180](https://github.com/wazuh/wazuh/pull/2180))
- Support for **new AWS services** in the AWS wodle ([#2242](https://github.com/wazuh/wazuh/pull/2242)):
    - AWS Config
    - AWS Trusted Advisor
    - AWS KMS
    - AWS Inspector
    - Add support for IAM roles authentication in EC2 instances.
- New module "Agent Key Polling" to integrate agent key request to external data sources. ([#2127](https://github.com/wazuh/wazuh/pull/2127))
  - Look for missing or old agent keys when Remoted detects an authorization failure.
  - Request agent keys by calling a defined executable or connecting to a local socket.
- Get process inventory for Windows natively. ([#1760](https://github.com/wazuh/wazuh/pull/1760))
- Improved vulnerability detection in Red Hat systems. ([#2137](https://github.com/wazuh/wazuh/pull/2137))
- Add retries to download the OVAL files in vulnerability-detector. ([#1832](https://github.com/wazuh/wazuh/pull/1832))
- Auto-upgrade FIM databases in Wazuh-DB. ([#2147](https://github.com/wazuh/wazuh/pull/2147))
- New dedicated thread for AR command running on Windows agent. ([#1725](https://github.com/wazuh/wazuh/pull/1725))
  -  This will prevent the agent from delaying due to an AR execution.
- New internal option to clean residual files of agent groups. ([#1985](https://github.com/wazuh/wazuh/pull/1985))
- Add a manifest to run `agent-auth.exe` with elevated privileges. ([#1998](https://github.com/wazuh/wazuh/pull/1998))
- Compress `last-entry` files to check differences by FIM. ([#2034](https://github.com/wazuh/wazuh/pull/2034))
- Add error messages to integration scripts. ([#2143](https://github.com/wazuh/wazuh/pull/2143))
- Add CDB lists building on install. ([#2167](https://github.com/wazuh/wazuh/pull/2167))
- Update Wazuh copyright for internal files. ([#2343](https://github.com/wazuh/wazuh/pull/2343))
- Added option to allow maild select the log file to read from. ([#977](https://github.com/wazuh/wazuh/pull/977))
- Add table to control the metadata of the vuln-detector DB. ([#2402](https://github.com/wazuh/wazuh/pull/2402))

### Changed

- Now Wazuh manager can be started with an empty configuration in ossec.conf. ([#2086](https://github.com/wazuh/wazuh/pull/2086))
- The Authentication daemon is now enabled by default. ([#2129](https://github.com/wazuh/wazuh/pull/2129))
- Make FIM show alerts for new files by default. ([#2213](https://github.com/wazuh/wazuh/pull/2213))
- Reduce the length of the query results from Vulnerability Detector to Wazuh DB. ([#1798](https://github.com/wazuh/wazuh/pull/1798))
- Improved the build system to automatically detect a big-endian platform. ([#2031](https://github.com/wazuh/wazuh/pull/2031))
  - Building option `USE_BIG_ENDIAN` is not already needed on Solaris (SPARC) or HP-UX.
- Expanded the regex pattern maximum size from 2048 to 20480 bytes. ([#2036](https://github.com/wazuh/wazuh/pull/2036))
- Improved IP address validation in the option `<white_list>` (by @pillarsdotnet). ([#1497](https://github.com/wazuh/wazuh/pull/1497))
- Improved rule option `<info>` validation (by @pillarsdotnet). ([#1541](https://github.com/wazuh/wazuh/pull/1541))
- Deprecated the Syscheck option `<remove_old_diff>` by making it mandatory. ([#1915](https://github.com/wazuh/wazuh/pull/1915))
- Fix invalid error "Unable to verity server certificate" in _ossec-authd_ (server). ([#2045](https://github.com/wazuh/wazuh/pull/2045))
- Remove deprecated flag `REUSE_ID` from the Makefile options. ([#2107](https://github.com/wazuh/wazuh/pull/2107))
- Syscheck first queue error message changed into a warning. ([#2146](https://github.com/wazuh/wazuh/pull/2146))
- Do the DEB and RPM package scan regardless of Linux distribution. ([#2168](https://github.com/wazuh/wazuh/pull/2168))
- AWS VPC configuration in the AWS wodle ([#2242](https://github.com/wazuh/wazuh/pull/2242)).
- Hide warning log by FIM when cannot open a file that has just been removed. ([#2201](https://github.com/wazuh/wazuh/pull/2201))
- The default FIM configuration will ignore some temporary files. ([#2202](https://github.com/wazuh/wazuh/pull/2202))

### Fixed

- Fixed error description in the osquery configuration parser (by @pillarsdotnet). ([#1499](https://github.com/wazuh/wazuh/pull/1499))
- The FTS comment option `<ftscomment>` was not being read (by @pillarsdotnet). ([#1536](https://github.com/wazuh/wazuh/pull/1536))
- Fixed error when multigroup files are not found. ([#1792](https://github.com/wazuh/wazuh/pull/1792))
- Fix error when assigning multiple groups whose names add up to more than 4096 characters. ([#1792](https://github.com/wazuh/wazuh/pull/1792))
- Replaced "getline" function with "fgets" in vulnerability-detector to avoid compilation errors with older versions of libC. ([#1822](https://github.com/wazuh/wazuh/pull/1822))
- Fix bug in Wazuh DB when trying to store multiple network interfaces with the same IP from Syscollector. ([#1928](https://github.com/wazuh/wazuh/pull/1928))
- Improved consistency of multigroups. ([#1985](https://github.com/wazuh/wazuh/pull/1985))
- Fixed the reading of the OS name and version in HP-UX systems. ([#1990](https://github.com/wazuh/wazuh/pull/1990))
- Prevent the agent from producing an error on platforms that don't support network timeout. ([#2001](https://github.com/wazuh/wazuh/pull/2001))
- Logcollector could not set the maximum file limit on HP-UX platform. ([2030](https://github.com/wazuh/wazuh/pull/2030))
- Allow strings up to 64KB long for log difference analysis. ([#2032](https://github.com/wazuh/wazuh/pull/2032))
- Now agents keep their registration date when upgrading the manager. ([#2033](https://github.com/wazuh/wazuh/pull/2033))
- Create an empty `client.keys` file on a fresh installation of a Windows agent. ([2040](https://github.com/wazuh/wazuh/pull/2040))
- Allow CDB list keys and values to have double quotes surrounding. ([#2046](https://github.com/wazuh/wazuh/pull/2046))
- Remove file `queue/db/.template.db` on upgrade / restart. ([2073](https://github.com/wazuh/wazuh/pull/2073))
- Fix error on Analysisd when `check_value` doesn't exist. ([2080](https://github.com/wazuh/wazuh/pull/2080))
- Prevent Rootcheck from looking for invalid link count in agents running on Solaris (by @ecsc-georgew). ([2087](https://github.com/wazuh/wazuh/pull/2087))
- Fixed the warning messages when compiling the agent on AIX. ([2099](https://github.com/wazuh/wazuh/pull/2099))
- Fix missing library when building Wazuh with MySQL support. ([#2108](https://github.com/wazuh/wazuh/pull/2108))
- Fix compile warnings for the Solaris platform. ([#2121](https://github.com/wazuh/wazuh/pull/2121))
- Fixed regular expression for audit.key in audit decoder. ([#2134](https://github.com/wazuh/wazuh/pull/2134))
- Agent's ossec-control stop should wait a bit after killing a process. ([#2149](https://github.com/wazuh/wazuh/pull/2149))
- Fixed error ocurred while monitoring symbolic links in Linux. ([#2152](https://github.com/wazuh/wazuh/pull/2152))
- Fixed some bugs in Logcollector: ([#2154](https://github.com/wazuh/wazuh/pull/2154))
  - If Logcollector picks up a log exceeding 65279 bytes, that log may lose the null-termination.
  - Logcollector crashes if multiple wildcard stanzas resolve the same file.
  - An error getting the internal file position may lead to an undefined condition.
- Execd daemon now runs even if active response is disabled ([#2177](https://github.com/wazuh/wazuh/pull/2177))
- Fix high precision timestamp truncation in rsyslog messages. ([#2128](https://github.com/wazuh/wazuh/pull/2128))
- Fix missing Whodata section to the remote configuration query. ([#2173](https://github.com/wazuh/wazuh/pull/2173))
- Bugfixes in AWS wodle ([#2242](https://github.com/wazuh/wazuh/pull/2242)):
    - Fixed bug in AWS Guard Duty alerts when there were multiple remote IPs.
    - Fixed bug when using flag `remove_from_bucket`.
    - Fixed bug when reading buckets generating more than 1000 logs in the same day.
    - Increase `qty` of `aws.eventNames` and remove usage of `aws.eventSources`.
- Fix bug in cluster configuration when using Kubernetes ([#2227](https://github.com/wazuh/wazuh/pull/2227)).
- Fix network timeout setup in agent running on Windows. ([#2185](https://github.com/wazuh/wazuh/pull/2185))
- Fix default values for the `<auto_ignore>` option. ([#2210](https://github.com/wazuh/wazuh/pull/2210))
- Fix bug that made Modulesd and Remoted crash on ARM architecture. ([#2214](https://github.com/wazuh/wazuh/pull/2214))
- The regex parser included the next character after a group:
  - If the input string just ends after that character. ([#2216](https://github.com/wazuh/wazuh/pull/2216))
  - The regex parser did not accept a group terminated with an escaped byte or a class. ([#2224](https://github.com/wazuh/wazuh/pull/2224))
- Fixed buffer overflow hazard in FIM when performing change report on long paths on macOS platform. ([#2285](https://github.com/wazuh/wazuh/pull/2285))
- Fix sending of the owner attribute when a file is created in Windows. ([#2292](https://github.com/wazuh/wazuh/pull/2292))
- Fix audit reconnection to the Whodata socket ([#2305](https://github.com/wazu2305h/wazuh/pull/2305))
- Fixed agent connection in TCP mode on Windows XP. ([#2329](https://github.com/wazuh/wazuh/pull/2329))
- Fix log shown when a command reaches its timeout and `ignore_output` is enabled. ([#2316](https://github.com/wazuh/wazuh/pull/2316))
- Analysisd and Syscollector did not detect the number of cores on Raspberry Pi. ([#2304](https://github.com/wazuh/wazuh/pull/2304))
- Analysisd and Syscollector did not detect the number of cores on CentOS 5. ([#2340](https://github.com/wazuh/wazuh/pull/2340))


## [v3.7.2] - 2018-12-17

### Changed

- Logcollector will fully read a log file if it reappears after being deleted. ([#2041](https://github.com/wazuh/wazuh/pull/2041))

### Fixed

- Fix some bugs in Logcollector: ([#2041](https://github.com/wazuh/wazuh/pull/2041))
  - Logcollector ceases monitoring any log file containing a binary zero-byte.
  - If a local file defined with wildcards disappears, Logcollector incorrectly shows a negative number of remaining open attempts.
  - Fixed end-of-file detection for text-based file formats.
- Fixed a bug in Analysisd that made it crash when decoding a malformed FIM message. ([#2089](https://github.com/wazuh/wazuh/pull/2089))


## [v3.7.1] - 2018-12-05

### Added

- New internal option `remoted.guess_agent_group` allowing agent group guessing by Remoted to be optional. ([#1890](https://github.com/wazuh/wazuh/pull/1890))
- Added option to configure another audit keys to monitor. ([#1882](https://github.com/wazuh/wazuh/pull/1882))
- Added option to create the SSL certificate and key with the install.sh script. ([#1856](https://github.com/wazuh/wazuh/pull/1856))
- Add IPv6 support to `host-deny.sh` script. (by @iasdeoupxe). ([#1583](https://github.com/wazuh/wazuh/pull/1583))
- Added tracing information (PID, function, file and line number) to logs when debugging is enabled. ([#1866](https://github.com/wazuh/wazuh/pull/1866))

### Changed

- Change errors messages to descriptive warnings in Syscheck when a files is not reachable. ([#1730](https://github.com/wazuh/wazuh/pull/1730))
- Add default values to global options to let the manager start. ([#1894](https://github.com/wazuh/wazuh/pull/1894))
- Improve Remoted performance by reducing interaction between threads. ([#1902](https://github.com/wazuh/wazuh/pull/1902))

### Fixed

- Prevent duplicates entries for denied IP addresses by `host-deny.sh`. (by @iasdeoupxe). ([#1583](https://github.com/wazuh/wazuh/pull/1583))
- Fix issue in Logcollector when reaching the file end before getting a full line. ([#1744](https://github.com/wazuh/wazuh/pull/1744))
- Throw an error when a nonexistent CDB file is added in the ossec.conf file. ([#1783](https://github.com/wazuh/wazuh/pull/1783))
- Fix bug in Remoted that truncated control messages to 1024 bytes. ([#1847](https://github.com/wazuh/wazuh/pull/1847))
- Avoid that the attribute `ignore` of rules silence alerts. ([#1874](https://github.com/wazuh/wazuh/pull/1874))
- Fix race condition when decoding file permissions. ([#1879](https://github.com/wazuh/wazuh/pull/1879)
- Fix to overwrite FIM configuration when directories come in the same tag separated by commas. ([#1886](https://github.com/wazuh/wazuh/pull/1886))
- Fixed issue with hash table handling in FTS and label management. ([#1889](https://github.com/wazuh/wazuh/pull/1889))
- Fixed id's and description of FIM alerts. ([#1891](https://github.com/wazuh/wazuh/pull/1891))
- Fix log flooding by Logcollector when monitored files disappear. ([#1893](https://github.com/wazuh/wazuh/pull/1893))
- Fix bug configuring empty blocks in FIM. ([#1897](https://github.com/wazuh/wazuh/pull/1897))
- Let the Windows agent reset the random generator context if it's corrupt. ([#1898](https://github.com/wazuh/wazuh/pull/1898))
- Prevent Remoted from logging errors if the cluster configuration is missing or invalid. ([#1900](https://github.com/wazuh/wazuh/pull/1900))
- Fix race condition hazard in Remoted when handling control messages. ([#1902](https://github.com/wazuh/wazuh/pull/1902))
- Fix uncontrolled condition in the vulnerability-detector version checker. ([#1932](https://github.com/wazuh/wazuh/pull/1932))
- Restore support for Amazon Linux in vulnerability-detector. ([#1932](https://github.com/wazuh/wazuh/pull/1932))
- Fixed starting wodles after a delay specified in `interval` when `run_on_start` is set to `no`, on the first run of the agent. ([#1906](https://github.com/wazuh/wazuh/pull/1906))
- Prevent `agent-auth` tool from creating the file _client.keys_ outside the agent's installation folder. ([#1924](https://github.com/wazuh/wazuh/pull/1924))
- Fix symbolic links attributes reported by `syscheck` in the alerts. ([#1926](https://github.com/wazuh/wazuh/pull/1926))
- Added some improvements and fixes in Whodata. ([#1929](https://github.com/wazuh/wazuh/pull/1929))
- Fix FIM decoder to accept Windows user containing spaces. ([#1930](https://github.com/wazuh/wazuh/pull/1930))
- Add missing field `restrict` when querying the FIM configuration remotely. ([#1931](https://github.com/wazuh/wazuh/pull/1931))
- Fix values of FIM scan showed in agent_control info. ([#1940](https://github.com/wazuh/wazuh/pull/1940))
- Fix agent group updating in database module. ([#2004](https://github.com/wazuh/wazuh/pull/2004))
- Logcollector prevents vmhgfs from synchronizing the inode. ([#2022](https://github.com/wazuh/wazuh/pull/2022))
- File descriptor leak that may impact agents running on UNIX platforms. ([#2021](https://github.com/wazuh/wazuh/pull/2021))
- CIS-CAT events were being processed by a wrong decoder. ([#2014](https://github.com/wazuh/wazuh/pull/2014))


## [v3.7.0] - 2018-11-10

### Added

- Adding feature to **remotely query agent configuration on demand.** ([#548](https://github.com/wazuh/wazuh/pull/548))
- **Boost Analysisd performance with multithreading.** ([#1039](https://github.com/wazuh/wazuh/pull/1039))
- Adding feature to **let agents belong to multiple groups.** ([#1135](https://github.com/wazuh/wazuh/pull/1135))
  - API support for multiple groups. ([#1300](https://github.com/wazuh/wazuh/pull/1300) [#1135](https://github.com/wazuh/wazuh/pull/1135))
- **Boost FIM decoding performance** by storing data into Wazuh DB using SQLite databases. ([#1333](https://github.com/wazuh/wazuh/pull/1333))
  - FIM database is cleaned after restarting agent 3 times, deleting all entries that left being monitored.
  - Added script to migrate older Syscheck databases to WazuhDB. ([#1504](https://github.com/wazuh/wazuh/pull/1504)) ([#1333](https://github.com/wazuh/wazuh/pull/1333))
- Added rule testing output when restarting manager. ([#1196](https://github.com/wazuh/wazuh/pull/1196))
- New wodle for **Azure environment log and process collection.** ([#1306](https://github.com/wazuh/wazuh/pull/1306))
- New wodle for **Docker container monitoring.** ([#1368](https://github.com/wazuh/wazuh/pull/1368))
- Disconnect manager nodes in cluster if no keep alive is received or sent during two minutes. ([#1482](https://github.com/wazuh/wazuh/pull/1482))
- API requests are forwarded to the proper manager node in cluster. ([#885](https://github.com/wazuh/wazuh/pull/885))
- Centralized configuration pushed from manager overwrite the configuration of directories that exist with the same path in ossec.conf. ([#1740](https://github.com/wazuh/wazuh/pull/1740))

### Changed

- Refactor Python framework code to standardize database requests and support queries. ([#921](https://github.com/wazuh/wazuh/pull/921))
- Replaced the `execvpe` function by `execvp` for the Wazuh modules. ([#1207](https://github.com/wazuh/wazuh/pull/1207))
- Avoid the use of reference ID in Syscollector network tables. ([#1315](https://github.com/wazuh/wazuh/pull/1315))
- Make Syscheck case insensitive on Windows agent. ([#1349](https://github.com/wazuh/wazuh/pull/1349))
- Avoid conflicts with the size of time_t variable in wazuh-db. ([#1366](https://github.com/wazuh/wazuh/pull/1366))
- Osquery integration updated: ([#1369](https://github.com/wazuh/wazuh/pull/1369))
  - Nest the result data into a "osquery" object.
  - Extract the pack name into a new field.
  - Include the query name in the alert description.
  - Minor fixes.
- Increased AWS S3 database entry limit to 5000 to prevent reprocessing repeated events. ([#1391](https://github.com/wazuh/wazuh/pull/1391))
- Increased the limit of concurrent agent requests: 1024 by default, configurable up to 4096. ([#1473](https://github.com/wazuh/wazuh/pull/1473))
- Change the default vulnerability-detector interval from 1 to 5 minutes. ([#1729](https://github.com/wazuh/wazuh/pull/1729))
- Port the UNIX version of Auth client (_agent_auth_) to the Windows agent. ([#1790](https://github.com/wazuh/wazuh/pull/1790))
  - Support of TLSv1.2 through embedded OpenSSL library.
  - Support of SSL certificates for agent and manager validation.
  - Unify Auth client option set.

### Fixed

- Fixed email_alerts configuration for multiple recipients. ([#1193](https://github.com/wazuh/wazuh/pull/1193))
- Fixed manager stopping when no command timeout is allowed. ([#1194](https://github.com/wazuh/wazuh/pull/1194))
- Fixed getting RAM memory information from mac OS X and FreeBSD agents. ([#1203](https://github.com/wazuh/wazuh/pull/1203))
- Fixed mandatory configuration labels check. ([#1208](https://github.com/wazuh/wazuh/pull/1208))
- Fix 0 value at check options from Syscheck. ([1209](https://github.com/wazuh/wazuh/pull/1209))
- Fix bug in whodata field extraction for Windows. ([#1233](https://github.com/wazuh/wazuh/issues/1233))
- Fix stack overflow when monitoring deep files. ([#1239](https://github.com/wazuh/wazuh/pull/1239))
- Fix typo in whodata alerts. ([#1242](https://github.com/wazuh/wazuh/issues/1242))
- Fix bug when running quick commands with timeout of 1 second. ([#1259](https://github.com/wazuh/wazuh/pull/1259))
- Prevent offline agents from generating vulnerability-detector alerts. ([#1292](https://github.com/wazuh/wazuh/pull/1292))
- Fix empty SHA256 of rotated alerts and log files. ([#1308](https://github.com/wazuh/wazuh/pull/1308))
- Fixed service startup on error. ([#1324](https://github.com/wazuh/wazuh/pull/1324))
- Set connection timeout for Auth server ([#1336](https://github.com/wazuh/wazuh/pull/1336))
- Fix the cleaning of the temporary folder. ([#1361](https://github.com/wazuh/wazuh/pull/1361))
- Fix check_mtime and check_inode views in Syscheck alerts. ([#1364](https://github.com/wazuh/wazuh/pull/1364))
- Fixed the reading of the destination address and type for PPP interfaces. ([#1405](https://github.com/wazuh/wazuh/pull/1405))
- Fixed a memory bug in regex when getting empty strings. ([#1430](https://github.com/wazuh/wazuh/pull/1430))
- Fixed report_changes with a big ammount of files. ([#1465](https://github.com/wazuh/wazuh/pull/1465))
- Prevent Logcollector from null-terminating socket output messages. ([#1547](https://github.com/wazuh/wazuh/pull/1547))
- Fix timeout overtaken message using infinite timeout. ([#1604](https://github.com/wazuh/wazuh/pull/1604))
- Prevent service from crashing if _global.db_ is not created. ([#1485](https://github.com/wazuh/wazuh/pull/1485))
- Set new agent.conf template when creating new groups. ([#1647](https://github.com/wazuh/wazuh/pull/1647))
- Fix bug in Wazuh Modules that tried to delete PID folders if a subprocess call failed. ([#1836](https://github.com/wazuh/wazuh/pull/1836))


## [v3.6.1] - 2018-09-07

### Fixed

- Fixed ID field length limit in JSON alerts, by @gandalfn. ([#1052](https://github.com/wazuh/wazuh/pull/1052))
- Fix segmentation fault when the agent version is empty in Vulnerability Detector. ([#1191](https://github.com/wazuh/wazuh/pull/1191))
- Fix bug that removes file extensions in rootcheck. ([#1197](https://github.com/wazuh/wazuh/pull/1197))
- Fixed incoherence in Client Syslog between plain-text and JSON alert input in `<location>` filter option. ([#1204](https://github.com/wazuh/wazuh/pull/1204))
- Fixed missing agent name and invalid predecoded hostname in JSON alerts. ([#1213](https://github.com/wazuh/wazuh/pull/1213))
- Fixed invalid location string in plain-text alerts. ([#1213](https://github.com/wazuh/wazuh/pull/1213))
- Fixed default stack size in threads on AIX and HP-UX. ([#1215](https://github.com/wazuh/wazuh/pull/1215))
- Fix socket error during agent restart due to daemon start/stop order. ([#1221](https://github.com/wazuh/wazuh/issues/1221))
- Fix bug when checking agent configuration in logcollector. ([#1225](https://github.com/wazuh/wazuh/issues/1225))
- Fix bug in folder recursion limit count in FIM real-time mode. ([#1226](https://github.com/wazuh/wazuh/issues/1226))
- Fixed errors when parsing AWS events in Elasticsearch. ([#1229](https://github.com/wazuh/wazuh/issues/1229))
- Fix bug when launching osquery from Wazuh. ([#1230](https://github.com/wazuh/wazuh/issues/1230))


## [v3.6.0] - 2018-08-29

### Added

- Add rescanning of expanded files with wildcards in logcollector ([#332](https://github.com/wazuh/wazuh/pull/332))
- Parallelization of logcollector ([#627](https://github.com/wazuh/wazuh/pull/672))
  - Now the input of logcollector is multithreaded, reading logs in parallel.
  - A thread is created for each type of output socket.
  - Periodically rescan of new files.
  - New options have been added to internal_options.conf file.
- Added statistical functions to remoted. ([#682](https://github.com/wazuh/wazuh/pull/682))
- Rootcheck and Syscheck (FIM) will run independently. ([#991](https://github.com/wazuh/wazuh/pull/991))
- Add hash validation for binaries executed by the wodle `command`. ([#1027](https://github.com/wazuh/wazuh/pull/1027))
- Added a recursion level option to Syscheck to set the directory scanning depth. ([#1081](https://github.com/wazuh/wazuh/pull/1081))
- Added inactive agent filtering option to agent_control, syscheck_control and rootcheck control_tools. ([#1088](https://github.com/wazuh/wazuh/pull/1088))
- Added custom tags to FIM directories and registries. ([#1096](https://github.com/wazuh/wazuh/pull/1096))
- Improved AWS CloudTrail wodle by @UranusBytes ([#913](https://github.com/wazuh/wazuh/pull/913) & [#1105](https://github.com/wazuh/wazuh/pull/1105)).
- Added support to process logs from more AWS services: Guard Duty, IAM, Inspector, Macie and VPC. ([#1131](https://github.com/wazuh/wazuh/pull/1131)).
- Create script for blocking IP's using netsh-advfirewall. ([#1172](https://github.com/wazuh/wazuh/pull/1172)).

### Changed

- The maximum log length has been extended up to 64 KiB. ([#411](https://github.com/wazuh/wazuh/pull/411))
- Changed logcollector analysis message order. ([#675](https://github.com/wazuh/wazuh/pull/675))
- Let hostname field be the name of the agent, without the location part. ([#1080](https://github.com/wazuh/wazuh/pull/1080))
- The internal option `syscheck.max_depth` has been renamed to `syscheck.default_max_depth`. ([#1081](https://github.com/wazuh/wazuh/pull/1081))
- Show warning message when configuring vulnerability-detector for an agent. ([#1130](https://github.com/wazuh/wazuh/pull/1130))
- Increase the minimum waiting time from 0 to 1 seconds in Vulnerability-Detector. ([#1132](https://github.com/wazuh/wazuh/pull/1132))
- Prevent Windows agent from not loading the configuration if an AWS module block is found. ([#1143](https://github.com/wazuh/wazuh/pull/1143))
- Set the timeout to consider an agent disconnected to 1800 seconds in the framework. ([#1155](https://github.com/wazuh/wazuh/pull/1155))

### Fixed

- Fix agent ID zero-padding in alerts coming from Vulnerability Detector. ([#1083](https://github.com/wazuh/wazuh/pull/1083))
- Fix multiple warnings when agent is offline. ([#1086](https://github.com/wazuh/wazuh/pull/1086))
- Fixed minor issues in the Makefile and the sources installer on HP-UX, Solaris on SPARC and AIX systems. ([#1089](https://github.com/wazuh/wazuh/pull/1089))
- Fixed SHA256 changes messages in alerts when it is disabled. ([#1100](https://github.com/wazuh/wazuh/pull/1100))
- Fixed empty configuration blocks for Wazuh modules. ([#1101](https://github.com/wazuh/wazuh/pull/1101))
- Fix broken pipe error in Wazuh DB by Vulnerability Detector. ([#1111](https://github.com/wazuh/wazuh/pull/1111))
- Restored firewall-drop AR script for Linux. ([#1114](https://github.com/wazuh/wazuh/pull/1114))
- Fix unknown severity in Red Hat systems. ([#1118](https://github.com/wazuh/wazuh/pull/1118))
- Added a building flag to compile the SQLite library externally for the API. ([#1119](https://github.com/wazuh/wazuh/issues/1119))
- Fixed variables length when storing RAM information by Syscollector. ([#1124](https://github.com/wazuh/wazuh/pull/1124))
- Fix Red Hat vulnerability database update. ([#1127](https://github.com/wazuh/wazuh/pull/1127))
- Fix allowing more than one wodle command. ([#1128](https://github.com/wazuh/wazuh/pull/1128))
- Fixed `after_regex` offset for the decoding algorithm. ([#1129](https://github.com/wazuh/wazuh/pull/1129))
- Prevents some vulnerabilities from not being checked for Debian. ([#1166](https://github.com/wazuh/wazuh/pull/1166))
- Fixed legacy configuration for `vulnerability-detector`. ([#1174](https://github.com/wazuh/wazuh/pull/1174))
- Fix active-response scripts installation for Windows. ([#1182](https://github.com/wazuh/wazuh/pull/1182)).
- Fixed `open-scap` deadlock when opening large files. ([#1206](https://github.com/wazuh/wazuh/pull/1206)). Thanks to @juergenc for detecting this issue.


### Removed

- The 'T' multiplier has been removed from option `max_output_size`. ([#1089](https://github.com/wazuh/wazuh/pull/1089))


## [v3.5.0] - 2018-08-10

### Added

- Improved configuration of OVAL updates. ([#416](https://github.com/wazuh/wazuh/pull/416))
- Added selective agent software request in vulnerability-detector. ([#404](https://github.com/wazuh/wazuh/pull/404))
- Get Linux packages inventory natively. ([#441](https://github.com/wazuh/wazuh/pull/441))
- Get Windows packages inventory natively. ([#471](https://github.com/wazuh/wazuh/pull/471))
- Supporting AES encryption for manager and agent. ([#448](https://github.com/wazuh/wazuh/pull/448))
- Added Debian and Ubuntu 18 support in vulnerability-detector. ([#470](https://github.com/wazuh/wazuh/pull/470))
- Added Rids Synchronization. ([#459](https://github.com/wazuh/wazuh/pull/459))
- Added option for setting the group that the agent belongs to when registering it with authd ([#460](https://github.com/wazuh/wazuh/pull/460))
- Added option for setting the source IP when the agent registers with authd ([#460](https://github.com/wazuh/wazuh/pull/460))
- Added option to force the vulnerability detection in unsupported OS. ([#462](https://github.com/wazuh/wazuh/pull/462))
- Get network inventory natively. ([#546](https://github.com/wazuh/wazuh/pull/546))
- Add arch check for Red Hat's OVAL in vulnerability-detector. ([#625](https://github.com/wazuh/wazuh/pull/625))
- Integration with Osquery. ([#627](https://github.com/wazuh/wazuh/pull/627))
    - Enrich osquery configuration with pack files aggregation and agent labels as decorators.
    - Launch osquery daemon in background.
    - Monitor results file and send them to the manager.
    - New option in rules `<location>` to filter events by osquery.
    - Support folders in shared configuration. This makes easy to send pack folders to agents.
    - Basic ruleset for osquery events and daemon logs.
- Boost Remoted performance with multithreading. ([#649](https://github.com/wazuh/wazuh/pull/649))
    - Up to 16 parallel threads to decrypt messages from agents.
    - Limit the frequency of agent keys reloading.
    - Message input buffer in Analysisd to prevent control messages starvation in Remoted.
- Module to download shared files for agent groups dinamically. ([#519](https://github.com/wazuh/wazuh/pull/519))
    - Added group creation for files.yml if the group does not exist. ([#1010](https://github.com/wazuh/wazuh/pull/1010))
- Added scheduling options to CIS-CAT integration. ([#586](https://github.com/wazuh/wazuh/pull/586))
- Option to download the wpk using http in `agent_upgrade`. ([#798](https://github.com/wazuh/wazuh/pull/798))
- Add `172.0.0.1` as manager IP when creating `global.db`. ([#970](https://github.com/wazuh/wazuh/pull/970))
- New requests for Syscollector. ([#728](https://github.com/wazuh/wazuh/pull/728))
- `cluster_control` shows an error if the status does not exist. ([#1002](https://github.com/wazuh/wazuh/pull/1002))
- Get Windows hardware inventory natively. ([#831](https://github.com/wazuh/wazuh/pull/831))
- Get processes and ports inventory by the Syscollector module.
- Added an integration with Kaspersky Endpoint Security for Linux via Active Response. ([#1056](https://github.com/wazuh/wazuh/pull/1056))

### Changed

- Add default value for option -x in agent_control tool.
- External libraries moved to an external repository.
- Ignore OverlayFS directories on Rootcheck system scan.
- Extracts agent's OS from the database instead of the agent-info.
- Increases the maximum size of XML parser to 20KB.
- Extract CVE instead of RHSA codes into vulnerability-detector. ([#549](https://github.com/wazuh/wazuh/pull/549))
- Store CIS-CAT results into Wazuh DB. ([#568](https://github.com/wazuh/wazuh/pull/568))
- Add profile information to CIS-CAT reports. ([#658](https://github.com/wazuh/wazuh/pull/658))
- Merge external libraries into a unique shared library. ([#620](https://github.com/wazuh/wazuh/pull/620))
- Cluster log rotation: set correct permissions and store rotations in /logs/ossec. ([#667](https://github.com/wazuh/wazuh/pull/667))
- `Distinct` requests don't allow `limit=0` or `limit>maximun_limit`. ([#1007](https://github.com/wazuh/wazuh/pull/1007))
- Deprecated arguments -i, -F and -r for Authd. ([#1013](https://github.com/wazuh/wazuh/pull/1013))
- Increase the internal memory for real-time from 12 KiB to 64 KiB. ([#1062](https://github.com/wazuh/wazuh/pull/1062))

### Fixed

- Fixed invalid alerts reported by Syscollector when the event contains the word "error". ([#461](https://github.com/wazuh/wazuh/pull/461))
- Silenced Vuls integration starting and ending alerts. ([#541](https://github.com/wazuh/wazuh/pull/541))
- Fix problem comparing releases of ubuntu packages. ([#556](https://github.com/wazuh/wazuh/pull/556))
- Windows delete pending active-responses before reset agent. ([#563](https://github.com/wazuh/wazuh/pull/563))
- Fix bug in Rootcheck for Windows that searches for keys in 32-bit mode only. ([#566](https://github.com/wazuh/wazuh/pull/566))
- Alert when unmerge files fails on agent. ([#731](https://github.com/wazuh/wazuh/pull/731))
- Fixed bugs reading logs in framework. ([#856](https://github.com/wazuh/wazuh/pull/856))
- Ignore uppercase and lowercase sorting an array in framework. ([#814](https://github.com/wazuh/wazuh/pull/814))
- Cluster: reject connection if the client node has a different cluster name. ([#892](https://github.com/wazuh/wazuh/pull/892))
- Prevent `the JSON object must be str, not 'bytes'` error. ([#997](https://github.com/wazuh/wazuh/pull/997))
- Fix long sleep times in vulnerability detector.
- Fix inconsistency in the alerts format for the manager in vulnerability-detector.
- Fix bug when processing the packages in vulnerability-detector.
- Prevent to process Syscollector events by the JSON decoder. ([#674](https://github.com/wazuh/wazuh/pull/674))
- Stop Syscollector data storage into Wazuh DB when an error appears. ([#674](https://github.com/wazuh/wazuh/pull/674))
- Fix bug in Syscheck that reported false positive about removed files. ([#1044](https://github.com/wazuh/wazuh/pull/1044))
- Fix bug in Syscheck that misinterpreted no_diff option. ([#1046](https://github.com/wazuh/wazuh/pull/1046))
- Fixes in file integrity monitoring for Windows. ([#1062](https://github.com/wazuh/wazuh/pull/1062))
  - Fix Windows agent crash if FIM fails to extract the file owner.
  - Prevent FIM real-time mode on Windows from stopping if the internal buffer gets overflowed.
- Prevent large logs from flooding the log file by Logcollector. ([#1067](https://github.com/wazuh/wazuh/pull/1067))
- Fix allowing more than one wodle command and compute command timeout when ignore_output is enabled. ([#1102](https://github.com/wazuh/wazuh/pull/1102))

### Removed

- Deleted Lua language support.
- Deleted integration with Vuls. ([#879](https://github.com/wazuh/wazuh/issues/879))
- Deleted agent_list tool, replaced by agent_control. ([ba0265b](https://github.com/wazuh/wazuh/commit/ba0265b6e9e3fed133d60ef2df3450fdf26f7da4#diff-f57f2991a6aa25fe45d8036c51bf8b4d))

## [v3.4.0] - 2018-07-24

### Added

- Support for SHA256 checksum in Syscheck (by @arshad01). ([#410](https://github.com/wazuh/wazuh/pull/410))
- Added an internal option for Syscheck to tune the RT alerting delay. ([#434](https://github.com/wazuh/wazuh/pull/434))
- Added two options in the tag <auto_ignore> `frequency` and `timeframe` to hide alerts when they are played several times in a given period of time. ([#857](https://github.com/wazuh/wazuh/pull/857))
- Include who-data in Syscheck for file integrity monitoring. ([#756](https://github.com/wazuh/wazuh/pull/756))
  - Linux Audit setup and monitoring to watch directories configured with who-data.
  - Direct communication with Auditd on Linux to catch who-data related events.
  - Setup of SACL for monitored directories on Windows.
  - Windows Audit events monitoring through Windows Event Channel.
  - Auto setup of audit configuration and reset when the agent quits.
- Syscheck in frequency time show alerts from deleted files. ([#857](https://github.com/wazuh/wazuh/pull/857))
- Added an option `target` to customize output format per-target in Logcollector. ([#863](https://github.com/wazuh/wazuh/pull/863))
- New option for the JSON decoder to choose the treatment of NULL values. ([#677](https://github.com/wazuh/wazuh/pull/677))
- Remove old snapshot files for FIM. ([#872](https://github.com/wazuh/wazuh/pull/872))
- Distinct operation in agents. ([#920](https://github.com/wazuh/wazuh/pull/920))
- Added support for unified WPK. ([#865](https://github.com/wazuh/wazuh/pull/865))
- Added missing debug options for modules in the internal options file. ([#901](https://github.com/wazuh/wazuh/pull/901))
- Added recursion limits when reading directories. ([#947](https://github.com/wazuh/wazuh/pull/947))

### Changed

- Renamed cluster _client_ node type to ___worker___ ([#850](https://github.com/wazuh/wazuh/pull/850)).
- Changed a descriptive message in the alert showing what attributes changed. ([#857](https://github.com/wazuh/wazuh/pull/857))
- Change visualization of Syscheck alerts. ([#857](https://github.com/wazuh/wazuh/pull/857))
- Add all the available fields in the Syscheck messages from the Wazuh configuration files. ([#857](https://github.com/wazuh/wazuh/pull/857))
- Now the no_full_log option only affects JSON alerts. ([#881](https://github.com/wazuh/wazuh/pull/881))
- Delete temporary files when stopping Wazuh. ([#732](https://github.com/wazuh/wazuh/pull/732))
- Send OpenSCAP checks results to a FIFO queue instead of temporary files. ([#732](https://github.com/wazuh/wazuh/pull/732))
- Default behavior when starting Syscheck and Rootcheck components. ([#829](https://github.com/wazuh/wazuh/pull/829))
  - They are disabled if not appear in the configuration.
  - They can be set up as empty blocks in the configuration, applying their default values.
  - Improvements of error and information messages when they start.
- Improve output of `DELETE/agents` when no agents were removed. ([#868](https://github.com/wazuh/wazuh/pull/868))
- Include the file owner SID in Syscheck alerts.
- Change no previous checksum error message to information log. ([#897](https://github.com/wazuh/wazuh/pull/897))
- Changed default Syscheck scan speed: 100 files per second. ([#975](https://github.com/wazuh/wazuh/pull/975))
- Show network protocol used by the agent when connecting to the manager. ([#980](https://github.com/wazuh/wazuh/pull/980))

### Fixed

- Syscheck RT process granularized to make frequency option more accurate. ([#434](https://github.com/wazuh/wazuh/pull/434))
- Fixed registry_ignore problem on Syscheck for Windows when arch="both" was used. ([#525](https://github.com/wazuh/wazuh/pull/525))
- Allow more than 256 directories in real-time for Windows agent using recursive watchers. ([#540](https://github.com/wazuh/wazuh/pull/540))
- Fix weird behavior in Syscheck when a modified file returns back to its first state. ([#434](https://github.com/wazuh/wazuh/pull/434))
- Replace hash value xxx (not enabled) for n/a if the hash couldn't be calculated. ([#857](https://github.com/wazuh/wazuh/pull/857))
- Do not report uid, gid or gname on Windows (avoid user=0). ([#857](https://github.com/wazuh/wazuh/pull/857))
- Several fixes generating sha256 hash. ([#857](https://github.com/wazuh/wazuh/pull/857))
- Fixed the option report_changes configuration. ([#857](https://github.com/wazuh/wazuh/pull/857))
- Fixed the 'report_changes' configuration when 'sha1' option is not set. ([#857](https://github.com/wazuh/wazuh/pull/857))
- Fix memory leak reading logcollector config. ([#884](https://github.com/wazuh/wazuh/pull/884))
- Fixed crash in Slack integration for alerts that don't have full log. ([#880](https://github.com/wazuh/wazuh/pull/880))
- Fixed active-responses.log definition path on Windows configuration. ([#739](https://github.com/wazuh/wazuh/pull/739))
- Added warning message when updating Syscheck/Rootcheck database to restart the manager. ([#817](https://github.com/wazuh/wazuh/pull/817))
- Fix PID file creation checking. ([#822](https://github.com/wazuh/wazuh/pull/822))
  - Check that the PID file was created and written.
  - This would prevent service from running multiple processes of the same daemon.
- Fix reading of Windows platform for 64 bits systems. ([#832](https://github.com/wazuh/wazuh/pull/832))
- Fixed Syslog output parser when reading the timestamp from the alerts in JSON format. ([#843](https://github.com/wazuh/wazuh/pull/843))
- Fixed filter for `gpg-pubkey` packages in Syscollector. ([#847](https://github.com/wazuh/wazuh/pull/847))
- Fixed bug in configuration when reading the `repeated_offenders` option in Active Response. ([#873](https://github.com/wazuh/wazuh/pull/873))
- Fixed variables parser when loading rules. ([#855](https://github.com/wazuh/wazuh/pull/855))
- Fixed parser files names in the Rootcheck scan. ([#840](https://github.com/wazuh/wazuh/pull/840))
- Removed frequency offset in rules. ([#827](https://github.com/wazuh/wazuh/pull/827)).
- Fix memory leak reading logcollector config. ([#884](https://github.com/wazuh/wazuh/pull/884))
- Fixed sort agents by status in `GET/agents` API request. ([#810](https://github.com/wazuh/wazuh/pull/810))
- Added exception when no agents are selected to restart. ([#870](https://github.com/wazuh/wazuh/pull/870))
- Prevent files from remaining open in the cluster. ([#874](https://github.com/wazuh/wazuh/pull/874))
- Fix network unreachable error when cluster starts. ([#800](https://github.com/wazuh/wazuh/pull/800))
- Fix empty rules and decoders file check. ([#887](https://github.com/wazuh/wazuh/pull/887))
- Prevent to access an unexisting hash table from 'whodata' thread. ([#911](https://github.com/wazuh/wazuh/pull/911))
- Fix CA verification with more than one 'ca_store' definitions. ([#927](https://github.com/wazuh/wazuh/pull/927))
- Fix error in syscollector API calls when Wazuh is installed in a directory different than `/var/ossec`. ([#942](https://github.com/wazuh/wazuh/pull/942)).
- Fix error in CentOS 6 when `wazuh-cluster` is disabled. ([#944](https://github.com/wazuh/wazuh/pull/944)).
- Fix Remoted connection failed warning in TCP mode due to timeout. ([#958](https://github.com/wazuh/wazuh/pull/958))
- Fix option 'rule_id' in syslog client. ([#979](https://github.com/wazuh/wazuh/pull/979))
- Fixed bug in legacy agent's server options that prevented it from setting port and protocol.

## [v3.3.1] - 2018-06-18

### Added

- Added `total_affected_agents` and `total_failed_ids` to the `DELETE/agents` API request. ([#795](https://github.com/wazuh/wazuh/pull/795))

### Changed

- Management of empty blocks in the configuration files. ([#781](https://github.com/wazuh/wazuh/pull/781))
- Verify WPK with Wazuh CA by default. ([#799](https://github.com/wazuh/wazuh/pull/799))

### Fixed

- Windows prevents agent from renaming file. ([#773](https://github.com/wazuh/wazuh/pull/773))
- Fix manager-agent version comparison in remote upgrades. ([#765](https://github.com/wazuh/wazuh/pull/765))
- Fix log flooding when restarting agent while the merged file is being receiving. ([#788](https://github.com/wazuh/wazuh/pull/788))
- Fix issue when overwriting rotated logs in Windows agents. ([#776](https://github.com/wazuh/wazuh/pull/776))
- Prevent OpenSCAP module from running on Windows agents (incompatible). ([#777](https://github.com/wazuh/wazuh/pull/777))
- Fix issue in file changes report for FIM on Linux when a directory contains a backslash. ([#775](https://github.com/wazuh/wazuh/pull/775))
- Fixed missing `minor` field in agent data managed by the framework. ([#771](https://github.com/wazuh/wazuh/pull/771))
- Fixed missing `build` and `key` fields in agent data managed by the framework. ([#802](https://github.com/wazuh/wazuh/pull/802))
- Fixed several bugs in upgrade agents ([#784](https://github.com/wazuh/wazuh/pull/784)):
    - Error upgrading an agent with status `Never Connected`.
    - Fixed API support.
    - Sockets were not closing properly.
- Cluster exits showing an error when an error occurs. ([#790](https://github.com/wazuh/wazuh/pull/790))
- Fixed bug when cluster control or API cannot request the list of nodes to the master. ([#762](https://github.com/wazuh/wazuh/pull/762))
- Fixed bug when the `agent.conf` contains an unrecognized module. ([#796](https://github.com/wazuh/wazuh/pull/796))
- Alert when unmerge files fails on agent. ([#731](https://github.com/wazuh/wazuh/pull/731))
- Fix invalid memory access when parsing ruleset configuration. ([#787](https://github.com/wazuh/wazuh/pull/787))
- Check version of python in cluster control. ([#760](https://github.com/wazuh/wazuh/pull/760))
- Removed duplicated log message when Rootcheck is disabled. ([#783](https://github.com/wazuh/wazuh/pull/783))
- Avoid infinite attempts to download CVE databases when it fails. ([#792](https://github.com/wazuh/wazuh/pull/792))


## [v3.3.0] - 2018-06-06

### Added

- Supporting multiple socket output in Logcollector. ([#395](https://github.com/wazuh/wazuh/pull/395))
- Allow inserting static field parameters in rule comments. ([#397](https://github.com/wazuh/wazuh/pull/397))
- Added an output format option for Logcollector to build custom logs. ([#423](https://github.com/wazuh/wazuh/pull/423))
- Included millisecond timing in timestamp to JSON events. ([#467](https://github.com/wazuh/wazuh/pull/467))
- Added an option in Analysisd to set input event offset for plugin decoders. ([#512](https://github.com/wazuh/wazuh/pull/512))
- Allow decoders mix plugin and multiregex children. ([#602](https://github.com/wazuh/wazuh/pull/602))
- Added the option to filter by any field in `get_agents_overview`, `get_agent_group` and `get_agents_without_group` functions of the Python framework. ([#743](https://github.com/wazuh/wazuh/pull/743))

### Changed

- Add default value for option -x in agent_upgrade tool.
- Changed output of agents in cluster control. ([#741](https://github.com/wazuh/wazuh/pull/741))

### Fixed

- Fix bug in Logcollector when removing duplicate localfiles. ([#402](https://github.com/wazuh/wazuh/pull/402))
- Fix memory error in Logcollector when using wildcards.
- Prevent command injection in Agentless daemon. ([#600](https://github.com/wazuh/wazuh/pull/600))
- Fixed bug getting the agents in cluster control. ([#741](https://github.com/wazuh/wazuh/pull/741))
- Prevent Logcollector from reporting an error when a path with wildcards matches no files.
- Fixes the feature to group with the option multi-line. ([#754](https://github.com/wazuh/wazuh/pull/754))


## [v3.2.4] - 2018-06-01

### Fixed
- Fixed segmentation fault in maild when `<queue-size>` is included in the global configuration.
- Fixed bug in Framework when retrieving mangers logs. ([#644](https://github.com/wazuh/wazuh/pull/644))
- Fixed bug in clusterd to prevent the synchronization of `.swp` files. ([#694](https://github.com/wazuh/wazuh/pull/694))
- Fixed bug in Framework parsing agent configuration. ([#681](https://github.com/wazuh/wazuh/pull/681))
- Fixed several bugs using python3 with the Python framework. ([#701](https://github.com/wazuh/wazuh/pull/701))


## [v3.2.3] - 2018-05-28

### Added

- New internal option to enable merged file creation by Remoted. ([#603](https://github.com/wazuh/wazuh/pull/603))
- Created alert item for GDPR and GPG13. ([#608](https://github.com/wazuh/wazuh/pull/608))
- Add support for Amazon Linux in vulnerability-detector.
- Created an input queue for Analysisd to prevent Remoted starvation. ([#661](https://github.com/wazuh/wazuh/pull/661))

### Changed

- Set default agent limit to 14.000 and file descriptor limit to 65.536 per process. ([#624](https://github.com/wazuh/wazuh/pull/624))
- Cluster improvements.
    - New protocol for communications.
    - Inverted communication flow: clients start communications with the master.
    - Just the master address is required in the `<nodes>` list configuration.
    - Improved synchronization algorithm.
    - Reduced the number of processes to one: `wazuh-clusterd`.
- Cluster control tool improvements: outputs are the same regardless of node type.
- The default input queue for remote events has been increased to 131072 events. ([#660](https://github.com/wazuh/wazuh/pull/660))
- Disconnected agents will no longer report vulnerabilities. ([#666](https://github.com/wazuh/wazuh/pull/666))

### Fixed

- Fixed agent wait condition and improve logging messages. ([#550](https://github.com/wazuh/wazuh/pull/550))
- Fix race condition in settings load time by Windows agent. ([#551](https://github.com/wazuh/wazuh/pull/551))
- Fix bug in Authd that prevented it from deleting agent-info files when removing agents.
- Fix bug in ruleset that did not overwrite the `<info>` option. ([#584](https://github.com/wazuh/wazuh/issues/584))
- Fixed bad file descriptor error in Wazuh DB ([#588](https://github.com/wazuh/wazuh/issues/588))
- Fixed unpredictable file sorting when creating merged files. ([#599](https://github.com/wazuh/wazuh/issues/599))
- Fixed race condition in Remoted when closing connections.
- Fix epoch check in vulnerability-detector.
- Fixed hash sum in logs rotation. ([#636](https://github.com/wazuh/wazuh/issues/636))
- Fixed cluster CPU usage.
- Fixed invalid deletion of agent timestamp entries. ([#639](https://github.com/wazuh/wazuh/issues/639))
- Fixed segmentation fault in logcollector when multi-line is applied to a remote configuration. ([#641](https://github.com/wazuh/wazuh/pull/641))
- Fixed issue in Syscheck that may leave the process running if the agent is stopped quickly. ([#671](https://github.com/wazuh/wazuh/pull/671))

### Removed

- Removed cluster database and internal cluster daemon.


## [v3.2.2] - 2018-05-07

### Added

- Created an input queue for Remoted to prevent agent connection starvation. ([#509](https://github.com/wazuh/wazuh/pull/509))

### Changed

- Updated Slack integration. ([#443](https://github.com/wazuh/wazuh/pull/443))
- Increased connection timeout for remote upgrades. ([#480](https://github.com/wazuh/wazuh/pull/480))
- Vulnerability-detector does not stop agents detection if it fails to find the software for one of them.
- Improve the version comparator algorithm in vulnerability-detector. ([#508](https://github.com/wazuh/wazuh/pull/508))

### Fixed

- Fixed bug in labels settings parser that may make Agentd or Logcollector crash.
- Fixed issue when setting multiple `<server-ip>` stanzas in versions 3.0 - 3.2.1. ([#433](https://github.com/wazuh/wazuh/pull/433))
- Fixed bug when socket database messages are not sent correctly. ([#435](https://github.com/wazuh/wazuh/pull/435))
- Fixed unexpected stop in the sources installer when overwriting a previous corrupt installation.
- Added a synchronization timeout in the cluster to prevent it from blocking ([#447](https://github.com/wazuh/wazuh/pull/447))
- Fixed issue in CSyslogd when filtering by rule group. ([#446](https://github.com/wazuh/wazuh/pull/446))
- Fixed error on DB daemon when parsing rules with options introduced in version 3.0.0.
- Fixed unrecognizable characters error in Windows version name. ([#478](https://github.com/wazuh/wazuh/pull/478))
- Fix Authd client in old versions of Windows ([#479](https://github.com/wazuh/wazuh/pull/479))
- Cluster's socket management improved to use persistent connections ([#481](https://github.com/wazuh/wazuh/pull/481))
- Fix memory corruption in Syscollector decoder and memory leaks in Vulnerability Detector. ([#482](https://github.com/wazuh/wazuh/pull/482))
- Fixed memory corruption in Wazuh DB autoclosing procedure.
- Fixed dangling db files at DB Sync module folder. ([#489](https://github.com/wazuh/wazuh/pull/489))
- Fixed agent group file deletion when using Authd.
- Fix memory leak in Maild with JSON input. ([#498](https://github.com/wazuh/wazuh/pull/498))
- Fixed remote command switch option. ([#504](https://github.com/wazuh/wazuh/pull/504))

## [v3.2.1] - 2018-03-03

### Added

- Added option in Makefile to disable CIS-CAT module. ([#381](https://github.com/wazuh/wazuh/pull/381))
- Added field `totalItems` to `GET/agents/purgeable/:timeframe` API call. ([#385](https://github.com/wazuh/wazuh/pull/385))

### Changed

- Giving preference to use the selected Java over the default one in CIS-CAT wodle.
- Added delay between message delivery for every module. ([#389](https://github.com/wazuh/wazuh/pull/389))
- Verify all modules for the shared configuration. ([#408](https://github.com/wazuh/wazuh/pull/408))
- Updated OpenSSL library to 1.1.0g.
- Insert agent labels in JSON archives no matter the event matched a rule.
- Support for relative/full/network paths in the CIS-CAT configuration. ([#419](https://github.com/wazuh/wazuh/pull/419))
- Improved cluster control to give more information. ([#421](https://github.com/wazuh/wazuh/pull/421))
- Updated rules for CIS-CAT.
- Removed unnecessary compilation of vulnerability-detector in agents.
- Increased wazuh-modulesd's subprocess pool.
- Improved the agent software recollection by Syscollector.

### Fixed

- Fixed crash in Agentd when testing Syscollector configuration from agent.conf file.
- Fixed duplicate alerts in Vulnerability Detector.
- Fixed compiling issues in Solaris and HP-UX.
- Fixed bug in Framework when listing directories due to permissions issues.
- Fixed error handling in CIS-CAT module. ([#401](https://github.com/wazuh/wazuh/pull/401))
- Fixed some defects reported by Coverity. ([#406](https://github.com/wazuh/wazuh/pull/406))
- Fixed OS name detection in macOS and old Linux distros. ([#409](https://github.com/wazuh/wazuh/pull/409))
- Fixed linked in HP-UX.
- Fixed Red Hat detection in vulnerability-detector.
- Fixed segmentation fault in wazuh-cluster when files path is too long.
- Fixed a bug getting groups and searching by them in `GET/agents` API call. ([#390](https://github.com/wazuh/wazuh/pull/390))
- Several fixes and improvements in cluster.
- Fixed bug in wazuh-db when closing exceeded databases in transaction.
- Fixed bug in vulnerability-detector that discarded valid agents.
- Fixed segmentation fault in Windows agents when getting OS info.
- Fixed memory leaks in vulnerability-detector and CIS-CAT wodle.
- Fixed behavior when working directory is not found in CIS-CAT wodle.

## [v3.2.0] - 2018-02-13

### Added
- Added support to synchronize custom rules and decoders in the cluster.([#344](https://github.com/wazuh/wazuh/pull/344))
- Add field `status` to `GET/agents/groups/:group_id` API call.([#338](https://github.com/wazuh/wazuh/pull/338))
- Added support for Windows to CIS-CAT integration module ([#369](https://github.com/wazuh/wazuh/pull/369))
- New Wazuh Module "aws-cloudtrail" fetching logs from S3 bucket. ([#351](https://github.com/wazuh/wazuh/pull/351))
- New Wazuh Module "vulnerability-detector" to detect vulnerabilities in agents and managers.

### Fixed
- Fixed oscap.py to support new versions of OpenSCAP scanner.([#331](https://github.com/wazuh/wazuh/pull/331))
- Fixed timeout bug when the cluster port was closed. ([#343](https://github.com/wazuh/wazuh/pull/343))
- Improve exception handling in `cluster_control`. ([#343](https://github.com/wazuh/wazuh/pull/343))
- Fixed bug in cluster when receive an error response from client. ([#346](https://github.com/wazuh/wazuh/pull/346))
- Fixed bug in framework when the manager is installed in different path than /var/ossec. ([#335](https://github.com/wazuh/wazuh/pull/335))
- Fixed predecoder hostname field in JSON event output.
- Several fixes and improvements in cluster.

## [v3.1.0] - 2017-12-22

### Added

- New Wazuh Module "command" for asynchronous command execution.
- New field "predecoder.timestamp" for JSON alerts including timestamp from logs.
- Added reload action to ossec-control in local mode.
- Add duration control of a cluster database synchronization.
- New internal option for agents to switch applying shared configuration.
- Added GeoIP address finding for input logs in JSON format.
- Added alert and archive output files rotation capabilities.
- Added rule option to discard field "firedtimes".
- Added VULS integration for running vulnerability assessments.
- CIS-CAT Wazuh Module to scan CIS policies.

### Changed

- Keepping client.keys file permissions when modifying it.
- Improve Rootcheck formula to select outstanding defects.
- Stop related daemon when disabling components in ossec-control.
- Prevented cluster daemon from starting on RHEL 5 or older.
- Let Syscheck report file changes on first scan.
- Allow requests by node name in cluster_control binary.
- Improved help of cluster_control binary.
- Integrity control of files in the cluster.

### Fixed

- Fixed netstat command in localfile configuration.
- Fixed error when searching agents by ID.
- Fixed syslog format pre-decoder for logs with missing (optional) space after tag.
- Fixed alert ID when plain-text alert output disabled.
- Fixed Monitord freezing when a sendmail-like executable SMTP server is set.
- Fixed validation of Active Response used by agent_control.
- Allow non-ASCII characters in Windows version string.

## [v3.0.0] - 2017-12-12

### Added

- Added group property for agents to customize shared files set.
- Send shared files to multiple agents in parallel.
- New decoder plugin for logs in JSON format with dynamic fields definition.
- Brought framework from API to Wazuh project.
- Show merged files MD5 checksum by agent_control and framework.
- New reliable request protocol for manager-agent communication.
- Remote agent upgrades with signed WPK packages.
- Added option for Remoted to prevent it from writing shared merged file.
- Added state for Agentd and Windows agent to notify connection state and metrics.
- Added new JSON log format for local file monitoring.
- Added OpenSCAP SSG datastream content for Ubuntu Trusty Tahr.
- Field "alert_id" in JSON alerts (by Dan Parriott).
- Added support of "any" IP address to OSSEC batch manager (by Jozef Reisinger).
- Added ossec-agent SElinux module (by kreon).
- Added previous output to JSON output (by João Soares).
- Added option for Authd to specify the allowed cipher list (by James Le Cuirot).
- Added option for cipher suites in Authd settings.
- Added internal option for Remoted to set the shared configuration reloading time.
- Auto restart agents when new shared configuration is pushed from the manager.
- Added native support for Systemd.
- Added option to register unlimited agents in Authd.
- New internal option to limit the number of file descriptors in Analysisd and Remoted.
- Added new state "pending" for agents.
- Added internal option to disable real-time DB synchronization.
- Allow multiple manager stanzas in Agentd settings.
- New internal option to limit the receiving time in TCP mode.
- Added manager hostname data to agent information.
- New option for rotating internal logs by size.
- Added internal option to enable or disable daily rotation of internal logs.
- Added command option for Monitord to overwrite 'day_wait' parameter.
- Adding templates and sample alert for Elasticsearch 6.0.
- Added option to enable/disable Authd on install and auto-generate certificates.
- Pack secure TCP messages into a single packet.
- Added function to install SCAP policies depending on OS version.
- Added integration with Virustotal.
- Added timeout option for TCP sockets in Remoted and Agentd.
- Added option to start the manager after installing.
- Added a cluster of managers (`wazuh-clusterd`) and a script to control it (`cluster_control`).

### Changed

- Increased shared file delivery speed when using TCP.
- Increased TCP listening socket backlog.
- Changed Windows agent UI panel to show revision number instead of installation date.
- Group every decoded field (static and dynamic fields) into a data object for JSON alerts.
- Reload shared files by Remoted every 10 minutes.
- Increased string size limit for XML reader to 4096 bytes.
- Updated Logstash configuration and Elasticsearch mappings.
- Changed template fields structure for Kibana dashboards.
- Increased dynamic field limit to 1024, and default to 256.
- Changed agent buffer 'length' parameter to 'queue_size'.
- Changed some Rootcheck error messages to verbose logs.
- Removed unnecessary message by manage_agents advising to restart Wazuh manager.
- Update PF tables Active response (by d31m0).
- Create the users and groups as system users and groups in specs (by Dan Parriott).
- Show descriptive errors when an agent loses the connection using TCP.
- Prevent agents with the same name as the manager host from getting added.
- Changed 'message' field to 'data' for successful agent removing response in Authd API.
- Changed critical error to standard error in Syslog Remoted when no access list has been configured.
- Ignore hidden files in shared folder for merged file.
- Changed agent notification time values: notify time to 1 minute and reconnect time to 5 minutes.
- Prevent data field from being inserted into JSON alerts when it's empty.
- Spelling corrections (by Josh Soref).
- Moved debug messages when updating shared files to level 2.
- Do not create users ossecm or ossecr on agents.
- Upgrade netstat command in Logcollector.
- Prevent Monitord and DB sync module from dealing with agent files on local installations.
- Speed up DB syncing by keeping databases opened and an inotify event queue.
- Merge server's IP and hostname options to one setting.
- Enabled Active Response by default in both Windows and UNIX.
- Make Monitord 'day_wait' internal option affect log rotation.
- Extend Monitord 'day_wait' internal option range.
- Prevent Windows agent from log error when the manager disconnected.
- Improve Active Response filtering options.
- Use init system (Systemd/SysVinit) to restart Wazuh when upgrading.
- Added possibility of filtering agents by manager hostname in the Framework.
- Prevent installer from overwriting agent.conf file.
- Cancel file sending operation when agent socket is closed.
- Clean up agent shared folder before unmerging shared configuration.
- Print descriptive error when request socket refuses connection due to AR disabled.
- Extend Logcollector line burst limit range.
- Fix JSON alert file reloading when the file is rotated.
- Merge IP and Hostname server configuration into "Address" field.
- Improved TCP transmission performance by packing secure messages.

### Fixed

- Fixed wrong queries to get last Syscheck and Rootcheck date.
- Prevent Logcollector keep-alives from being stored on archives.json.
- Fixed length of random message within keep-alives.
- Fixed Windows version detection for Windows 8 and newer.
- Fixed incorrect CIDR writing on client.keys by Authd.
- Fixed missing buffer flush by Analysisd when updating Rootcheck database.
- Stop Wazuh service before removing folder to reinstall.
- Fixed Remoted service for Systemd (by Phil Porada).
- Fixed Administrator account mapping in Windows agent installation (by andrewm0374@gmail.com).
- Fixed MySQL support in dbd (by andrewm0374@gmail.com).
- Fixed incorrect warning when unencrypting messages (by Dan Parriott).
- Fixed Syslog mapping for alerts via Csyslogd (by Dan Parriott).
- Fixed syntax error in the creation of users in Solaris 11.2 (by Pedro Flor).
- Fixed some warnings that appeared when compiling on Fedora 26.
- Fixed permission issue in logs folder.
- Fixed issue in Remoted that prevented it from send shared configuration when it changed.
- Fixed Windows agent compilation compability with CentOS.
- Supporting different case from password prompt in Agentless (by Jesus Fidalgo).
- Fix bad detection of inotify queue overflowed.
- Fix repetitive error when a rule's diff file is empty.
- Fixed log group permission when created by a daemon running as root.
- Prevented Agentd from logging too many errors when restarted while receiving the merged file.
- Prevented Remoted from sending data to disconnected agents in TCP mode.
- Fixed alerts storage in PostgreSQL databases.
- Fixed invalid previous output data in JSON alerts.
- Fixed memory error in modulesd for invalid configurations.
- Fixed default Auth configuration to support custom install directory.
- Fixed directory transversal vulnerability in Active response commands.
- Fixed Active response timeout accuracy.
- Fixed race conditions in concurrent transmissions over TCP.

### Removed

- Removed Picviz support (by Dan Parriott).


## [v2.1.1] - 2017-09-21

### Changed

- Improved errors messages related to TCP connection queue.
- Changed info log about unsupported FS checking in Rootcheck scan to debug messages.
- Prevent Modules daemon from giving critical error when no wodles are enabled.

### Fixed

- Fix endianess incompatibility in agents on SPARC when connecting via TCP.
- Fix bug in Authd that made it crash when removing keys.
- Fix race condition in Remoted when writing logs.
- Avoid repeated errors by Remoted when sending data to a disconnected agent.
- Prevented Monitord from rotating non-existent logs.
- Some fixes to support HP-UX.
- Prevent processes from sending events when TCP connection is lost.
- Fixed output header by Syslog client when reading JSON alerts.
- Fixed bug in Integrator settings parser when reading rules list.

## [v2.1.0] - 2017-08-14

### Added

- Rotate and compress log feature.
- Labeling data for agents to be shown in alerts.
- New 'auth' configuration template.
- Make manage_agents capable of add and remove agents via Authd.
- Implemented XML configuration for Authd.
- Option -F for Authd to force insertion if it finds duplicated name.
- Local auth client to manage agent keys.
- Added OS name and version into global.db.
- Option for logging in JSON format.
- Allow maild to send through a sendmail-like executable (by James Le Cuirot).
- Leaky bucket-like buffer for agents to prevent network flooding.
- Allow Syslog client to read JSON alerts.
- Allow Mail reporter to read JSON alerts.
- Added internal option to tune Rootcheck sleep time.
- Added route-null Active Response script for Windows 2012 (by @CrazyLlama).

### Changed

- Updated SQLite library to 3.19.2.
- Updated zlib to 1.2.11.
- Updated cJSON library to 1.4.7.
- Change some manage_agents option parameters.
- Run Auth in background by default.
- Log classification as debug, info, warning, error and critical.
- Limit number of reads per cycle by Logcollector to prevent log starvation.
- Limit OpenSCAP module's event forwarding speed.
- Increased debug level of repeated Rootcheck messages.
- Send events when OpenSCAP starts and finishes scans.
- Delete PID files when a process exits not due to a signal.
- Change error messages due to SSL handshake failure to debug messages.
- Force group addition on installation for compatibility with LDAP (thanks to Gary Feltham).

### Fixed

- Fixed compiling error on systems with no OpenSSL.
- Fixed compiling warning at manage_agents.
- Fixed ossec-control enable/disable help message.
- Fixed unique aperture of random device on Unix.
- Fixed file sum comparison bug at Syscheck realtime engine. (Thanks to Arshad Khan)
- Close analysisd if alert outputs are disabled for all formats.
- Read Windows version name for versions newer than Windows 8 / Windows Server 2012.
- Fixed error in Analysisd that wrote Syscheck and Rootcheck databases of re-added agents on deleted files.
- Fixed internal option to configure the maximum labels' cache time.
- Fixed Auth password parsing on client side.
- Fix bad agent ID assignation in Authd on i686 architecture.
- Fixed Logcollector misconfiguration in Windows agents.

### Removed

- Remove unused message queue to send alerts from Authd.


## [v2.0.1] - 2017-07-19

### Changed

- Changed random data generator for a secure OS-provided generator.
- Changed Windows installer file name (depending on version).
- Linux distro detection using standard os-release file.
- Changed some URLs to documentation.
- Disable synchronization with SQLite databases for Syscheck by default.
- Minor changes at Rootcheck formatter for JSON alerts.
- Added debugging messages to Integrator logs.
- Show agent ID when possible on logs about incorrectly formatted messages.
- Use default maximum inotify event queue size.
- Show remote IP on encoding format errors when unencrypting messages.
- Remove temporary files created by Syscheck changes reports.
- Remove temporary Syscheck files for changes reporting by Windows installer when upgrading.

### Fixed

- Fixed resource leaks at rules configuration parsing.
- Fixed memory leaks at rules parser.
- Fixed memory leaks at XML decoders parser.
- Fixed TOCTOU condition when removing directories recursively.
- Fixed insecure temporary file creation for old POSIX specifications.
- Fixed missing agentless devices identification at JSON alerts.
- Fixed FIM timestamp and file name issue at SQLite database.
- Fixed cryptographic context acquirement on Windows agents.
- Fixed debug mode for Analysisd.
- Fixed bad exclusion of BTRFS filesystem by Rootcheck.
- Fixed compile errors on macOS.
- Fixed option -V for Integrator.
- Exclude symbolic links to directories when sending FIM diffs (by Stephan Joerrens).
- Fixed daemon list for service reloading at ossec-control.
- Fixed socket waiting issue on Windows agents.
- Fixed PCI_DSS definitions grouping issue at Rootcheck controls.
- Fixed segmentation fault bug when stopping on CentOS 5.
- Fixed compatibility with AIX.
- Fixed race conditions in ossec-control script.
- Fixed compiling issue on Windows.
- Fixed compatibility with Solaris.
- Fixed XML parsing error due to byte stashing issue.
- Fixed false error by Syscheck when creating diff snapshots of empty files.
- Fixed segmentation fault in Authd on i386 platform.
- Fixed agent-auth exit code for controlled server's errors.
- Fixed incorrect OVAL patch results classification.

## [v2.0.0] - 2017-03-14

### Added

- Wazuh modules manager.
- Wazuh module for OpenSCAP.
- Ruleset for OpenSCAP alerts.
- Kibana dashboards for OpenSCAP.
- Option at agent_control to restart all agents.
- Dynamic fields to rules and decoders.
- Dynamic fields to JSON in alerts/archives.
- CDB list lookup with dynamic fields.
- FTS for dynamic fields.
- Logcollector option to set the frequency of file checking.
- GeoIP support in Alerts (by Scott R Shinn).
- Internal option to output GeoIP data on JSON alerts.
- Matching pattern negation (by Daniel Cid).
- Syscheck and Rootcheck events on SQLite databases.
- Data migration tool to SQLite databases.
- Jenkins QA.
- 64-bit Windows registry keys support.
- Complete FIM data output to JSON and alerts.
- Username, date and inode attributes to FIM events on Unix.
- Username attribute to FIM events on Windows.
- Report changes (FIM file diffs) to Windows agent.
- File diffs to JSON output.
- Elastic mapping updated for new FIM events.
- Title and file fields extracted at Rootcheck alerts.
- Rule description formatting with dynamic field referencing.
- Multithreaded design for Authd server for fast and reliable client dispatching, with key caching and write scheduling.
- Auth registration client for Windows (by Gael Muller).
- Auth password authentication for Windows client.
- New local decoder file by default.
- Show server certificate and key paths at Authd help.
- New option for Authd to verify agent's address.
- Added support for new format at predecoder (by Brad Lhotsky).
- Agentless passlist encoding to Base64.
- New Auditd-specific log format for Logcollector.
- Option for Authd to auto-choose TLS/SSL method.
- Compile option for Authd to make it compatible with legacy OSs.
- Added new templates layout to auto-compose configuration file.
- New wodle for SQLite database syncing (agent information and fim/pm data).
- Added XML settings options to exclude some rules or decoders files.
- Option for agent_control to broadcast AR on all agents.
- Extended FIM event information forwarded by csyslogd (by Sivakumar Nellurandi).
- Report Syscheck's new file events on real time.

### Changed

- Isolated logtest directory from analysisd.
- Remoted informs Analysisd about agent ID.
- Updated Kibana dashboards.
- Syscheck FIM attributes to dynamic fields.
- Force services to exit if PID file creation fails.
- Atomic writing of client.keys through temporary files.
- Disabled remote message ID verification by default.
- Show actual IP on debug message when agents get connected.
- Enforce rules IDs to max 6 digits.
- OSSEC users and group as system (UI-hidden) users (by Dennis Golden).
- Increases Authd connection pool size.
- Use general-purpose version-flexible SSL/TLS methods for Authd registration.
- Enforce minimum 3-digit agent ID format.
- Exclude BTRFS from Rootcheck searching for hidden files inside directories (by Stephan Joerrens).
- Moved OSSEC and Wazuh decoders to one directory.
- Prevent manage_agents from doing invalid actions (such methods for manager at agent).
- Disabled capturing of security events 5145 and 5156 on Windows agent.
- Utilities to rename an agent or change the IP address (by Antonio Querubin).
- Added quiet option for Logtest (by Dan Parriott).
- Output decoder information onto JSON alerts.
- Enable mail notifications by default for server installation.
- Agent control option to restart all agents' Syscheck will also restart manager's Syscheck.
- Make ossec-control to check Authd PID.
- Enforce every rule to contain a description.
- JSON output won't contain field "agentip" if tis value is "any".
- Don't broadcast Active Response messages to disconnected agents.
- Don't print Syscheck logs if it's disabled.
- Set default Syscheck and Rootcheck frequency to 12 hours.
- Generate FIM new file alert by default.
- Added option for Integrator to set the maximum log length.
- JSON output nested objects modelling through dynamic fields.
- Disable TCP for unsupported OSs.
- Show previous log on JSON alert.
- Removed confirmation prompt when importing an agent key successfully.
- Made Syscheck not to ignore files that change more than 3 times by default.
- Enabled JSON output by default.
- Updated default syscheck configuration for Windows agents.
- Limited agent' maximum connection time for notification time.
- Improved client.keys changing detection method by remoted: use date and inode.
- Changed boot service name to Wazuh.
- Active response enabled on Windows agents by default.
- New folder structure for rules and decoders.
- More descriptive logs about syscheck real-time monitoring.
- Renamed XML tags related to rules and decoders inclusion.
- Set default maximum agents to 8000.
- Removed FTS numeric bitfield from JSON output.
- Fixed ID misassignment by manage_agents when the greatest ID exceeds 32512.
- Run Windows Registry Syscheck scan on first stage when scan_on_start enabled.
- Set all Syscheck delay stages to a multiple of internal_options.conf/syscheck.sleep value.
- Changed JSON timestamp format to ISO8601.
- Overwrite @timestamp field from Logstash with the alert timestamp.
- Moved timestamp JSON field to the beginning of the object.
- Changed random data generator for a secure OS-provided generator.

### Fixed

- Logcollector bug that inhibited alerts about file reduction.
- Memory issue on string manipulation at JSON.
- Memory bug at JSON alerts.
- Fixed some CLang warnings.
- Issue on marching OSSEC user on installing.
- Memory leaks at configuration.
- Memory leaks at Analysisd.
- Bugs and memory errors at agent management.
- Mistake with incorrect name for PID file (by Tickhon Clearscale).
- Agent-auth name at messages (it appeared to be the server).
- Avoid Monitord to log errors when the JSON alerts file doesn't exists.
- Agents numbering issue (minimum 3 digits).
- Avoid no-JSON message at agent_control when client.keys empty.
- Memory leaks at manage_agents.
- Authd error messages about connection to queue passed to warning.
- Issue with Authd password checking.
- Avoid ossec-control to use Dash.
- Fixed false error about disconnected agent when trying to send it the shared files.
- Avoid Authd to close when it reaches the maximum concurrency.
- Fixed memory bug at event diff execution.
- Fixed resource leak at file operations.
- Hide help message by useadd and groupadd on OpenBSD.
- Fixed error that made Analysisd to crash if it received a missing FIM file entry.
- Fixed compile warnings at cJSON library.
- Fixed bug that made Active Response to disable all commands if one of them was disabled (by Jason Thomas).
- Fixed segmentation fault at logtest (by Dan Parriott).
- Fixed SQL injection vulnerability at Database.
- Fixed Active Response scripts for Slack and Twitter.
- Fixed potential segmentation fault at file queue operation.
- Fixed file permissions.
- Fixed failing test for Apache 2.2 logs (by Brad Lhotsky).
- Fixed memory error at net test.
- Limit agent waiting time for retrying to connect.
- Fixed compile warnings on i386 architecture.
- Fixed Monitord crash when sending daily report email.
- Fixed script to null route an IP address on Windows Server 2012+ (by Theresa Meiksner).
- Fixed memory leak at Logtest.
- Fixed manager with TCP support on FreeBSD (by Dave Stoddard).
- Fixed Integrator launching at local-mode installation.
- Fixed issue on previous alerts counter (rules with if_matched_sid option).
- Fixed compile and installing error on Solaris.
- Fixed segmentation fault on syscheck when no configuration is defined.
- Fixed bug that prevented manage_agents from removing syscheck/rootcheck database.
- Fixed bug that made agents connected on TCP to hang if they are rejected by the manager.
- Fixed segmentation fault on remoted due to race condition on managing keystore.
- Fixed data lossing at remoted when reloading keystore.
- Fixed compile issue on MacOS.
- Fixed version reading at ruleset updater.
- Fixed detection of BSD.
- Fixed memory leak (by Byron Golden).
- Fixed misinterpretation of octal permissions given by Agentless (by Stephan Leemburg).
- Fixed mistake incorrect openssl flag at Makefile (by Stephan Leemburg).
- Silence Slack integration transmission messages (by Dan Parriott).
- Fixed OpenSUSE Systemd misconfiguration (By Stephan Joerrens).
- Fixed case issue on JSON output for Rootcheck alerts.
- Fixed potential issue on duplicated agent ID detection.
- Fixed issue when creating agent backups.
- Fixed hanging problem on Windows Auth client when negotiation issues.
- Fixed bug at ossec-remoted that mismatched agent-info files.
- Fixed resource leaks at rules configuration parsing.
- Fixed memory leaks at rules parser.
- Fixed memory leaks at XML decoders parser.
- Fixed TOCTOU condition when removing directories recursively.
- Fixed insecure temporary file creation for old POSIX specifications.
- Fixed missing agentless devices identification at JSON alerts.

### Removed

- Deleted link to LUA sources.
- Delete ZLib generated files on cleaning.
- Removed maximum lines limit from diff messages (that remain limited by length).

## [v1.1.1] - 2016-05-12

### Added

- agent_control: maximum number of agents can now be extracted using option "-m".
- maild: timeout limitation, preventing it from hang in some cases.
- Updated decoders, ruleset and rootchecks from Wazuh Ruleset v1.0.8.
- Updated changes from ossec-hids repository.

### Changed

- Avoid authd to rename agent if overplaced.
- Changed some log messages.
- Reordered directories for agent backups.
- Don't exit when client.keys is empty by default.
- Improved client.keys reloading capabilities.

### Fixed

- Fixed JSON output at rootcheck_control.
- Fixed agent compilation on OS X.
- Fixed memory issue on removing timestamps.
- Fixed segmentation fault at reported.
- Fixed segmentation fault at logcollector.

### Removed

- Removed old rootcheck options.

## [v1.1.0] - 2016-04-06

### Added

- Re-usage of agent ID in manage_agents and authd, with time limit.
- Added option to avoid manager from exiting when there are no keys.
- Backup of the information about an agent that's going to be deleted.
- Alerting if Authd can't add an agent because of a duplicated IP.
- Integrator with Slack and PagerDuty.
- Simplified keywords for the option "frequency".
- Added custom Reply-to e-mail header.
- Added option to syscheck to avoid showing diffs on some files.
- Created agents-timestamp file to save the agents' date of adding.

### Changed

- client.keys: No longer overwrite the name of an agent with "#-#-#-" to mark it as deleted. Instead, the name will appear with a starting "!".
- API: Distinction between duplicated and invalid name for agent.
- Stop the "ERROR: No such file or directory" for Apache.
- Changed defaults to analysisd event counter.
- Authd won't use password by default.
- Changed name of fields at JSON output from binaries.
- Upgraded rules to Wazuh Ruleset v1.07

### Fixed

- Fixed merged.mg push on Windows Agent
- Fixed Windows agent compilation issue
- Fixed glob broken implementation.
- Fixed memory corruption on the OSSEC alert decoder.
- Fixed command "useradd" on OpenBSD.
- Fixed some PostgreSQL issues.
- Allow to disable syscheck:check_perm after enable check_all.

## [v1.0.4] - 2016-02-24
​
### Added

- JSON output for manage_agents.
- Increased analysis daemon's memory size.
- Authd: Added password authorization.
- Authd: Boost speed performance at assignation of ID for agents
- Authd: New option -f *sec*. Force addding new agent (even with duplicated IP) if it was not active for the last *sec* seconds.
- manage_agents: new option -d. Force adding new agent (even with duplicated IP)
- manage_agents: Printing new agent ID on adding.

### Changed

- Authd and manage_agents won't add agents with duplicated IP.

### Fixed

- Solved duplicate IP conflicts on client.keys which prevented the new agent to connect.
- Hashing files in binary mode. Solved some problems related to integrity checksums on Windows.
- Fixed issue that made console programs not to work on Windows.

### Removed

- RESTful API no longer included in extensions/api folder. Available now at https://github.com/wazuh/wazuh-api


## [v1.0.3] - 2016-02-11

### Added

- JSON CLI outputs: ossec-control, rootcheck_control, syscheck_control, ossec-logtest and more.
- Preparing integration with RESTful API
- Upgrade version scripts
- Merge commits from ossec-hids
- Upgraded rules to Wazuh Ruleset v1.06

### Fixed

- Folders are no longer included on etc/shared
- Fixes typos on rootcheck files
- Kibana dashboards fixes

## [v1.0.2] - 2016-01-29

### Added

- Added Wazuh Ruleset updater
- Added extensions files to support ELK Stack latest versions (ES 2.x, LS 2.1, Kibana 4.3)

### Changed

- Upgraded rules to Wazuh Ruleset v1.05
- Fixed crash in reportd
- Fixed Windows EventChannel syntaxis issue
- Fixed manage_agents bulk option bug. No more "randombytes" errors.
- Windows deployment script improved

## [v1.0.1] - 2015-12-10

### Added

- Wazuh version info file
- ossec-init.conf now includes wazuh version
- Integrated with wazuh OSSEC ruleset updater
- Several new fields at JSON output (archives and alerts)
- Wazuh decoders folder

### Changed

- Decoders are now splitted in differents files.
- jsonout_out enable by default
- JSON groups improvements
- Wazuh ruleset updated to 1.0.2
- Extensions: Improved Kibana dashboards
- Extensions: Improved Windows deployment script

## [v1.0.0] - 2015-11-23
- Initial Wazuh version v1.0<|MERGE_RESOLUTION|>--- conflicted
+++ resolved
@@ -48,14 +48,12 @@
   - Added Rules for Sophos UTM Firewall. ([#10496](https://github.com/wazuh/wazuh/pull/10496))
   - Added SCA policy for Solaris 11.4. ([#10369](https://github.com/wazuh/wazuh/pull/10369))
   - Added Rules for Cloudflare WAF. ([#10658](https://github.com/wazuh/wazuh/pull/10496))
-<<<<<<< HEAD
   - Added CDB list for malicious IP. ([](https://github.com/wazuh/wazuh/pull/10676))
   - Added CDB list for uncommon CMD opened process. ([#10676](https://github.com/wazuh/wazuh/pull/10676))
   - Added Rules for MITRE public Fin7 assessment. ([#10676](https://github.com/wazuh/wazuh/pull/10676))
   - Added IP reputation Rules. ([#10676](https://github.com/wazuh/wazuh/pull/10676))
-=======
   - Added Rules and Decoders for FortiAuth. ([#10667](https://github.com/wazuh/wazuh/pull/10667))
->>>>>>> 615147ac
+
 
 ### Changed
 
@@ -98,13 +96,10 @@
 - **Ruleset**
   - Updated Amazon Linux 2 SCA up to version 2.0.0 ([#10315](https://github.com/wazuh/wazuh/pull/10315))
   - Updated RedHat Enterprise Linux 8 SCA up to version 1.0.1 ([#10354](https://github.com/wazuh/wazuh/pull/10354))
-<<<<<<< HEAD
-  - Updated Amazon rules to add more granularity. ([10507](https://github.com/wazuh/wazuh/pull/10507))
   - Updated Mitre mappings for rules. ([#10676](https://github.com/wazuh/wazuh/pull/10676))
-=======
   - Updated Amazon rules to add more granularity. ([#10507](https://github.com/wazuh/wazuh/pull/10507))
   - Updated macOS Big Sur SCA up to 1.2.0 version. ([#10558](https://github.com/wazuh/wazuh/pull/10558))
->>>>>>> 615147ac
+
 
 ### Fixed
 
