--- conflicted
+++ resolved
@@ -1,10 +1,9 @@
 # Change Log
 All notable changes to this project will be documented in this file.
 
-<<<<<<< HEAD
 ## [v3.7.0]
-=======
->>>>>>> fbd6acec
+
+
 ## [v3.6.1]
 
 ### Fixed
