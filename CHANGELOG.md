# Change Log
All notable changes to this project will be documented in this file.

<<<<<<< HEAD
## [v5.0.0]

### Added

### Changed

- The ruleset has been ported to the core repository, and the rules and decoders have been rename to the standard. ([#6867](https://github.com/wazuh/wazuh/pull/6867))
- The configuration options have been normalized according to the Wazuh standard.([#7380](https://github.com/wazuh/wazuh/pull/7380))

### Fixed

## Removed
=======
## [v4.3.0]

### Added

- **Core:**
  - Added an option to allow the agent to refresh the connection to the manager. ([#8016](https://github.com/wazuh/wazuh/pull/8016))
  - Added support for Arch Linux OS in Vulnerability Detector. Thanks to Aviel Warschawski (@avielw). ([#8178](https://github.com/wazuh/wazuh/pull/8178))
  - Introduced a new module to collect audit logs from GitHub. ([#8532](https://github.com/wazuh/wazuh/pull/8532))

### Changed

- **Core:**
  - Changed the internal handling of agent keys in Remoted and Remoted to speed up key reloading. ([#8083](https://github.com/wazuh/wazuh/pull/8083)
  - The option `<server>` of the Syslog output now supports hostname resolution. ([#7885](https://github.com/wazuh/wazuh/pull/7885))
  - The product's UNIX user and group have been renamed to "wazuh". ([#7646](https://github.com/wazuh/wazuh/pull/7646))
  - The agent now reports the version of the running AIX operating system to the manager. ([#8381](https://github.com/wazuh/wazuh/pull/8381))
  - The MITRE database has been redesigned to provide full and searchable data. ([#7865](https://github.com/wazuh/wazuh/pull/7865))

### Fixed

- **Core:**
  - Fixed a memory defect in Remoted when closing connection handles. ([#8223](https://github.com/wazuh/wazuh/pull/8223))
  - Fixed a timing problem in the manager that might prevent Analysisd from sending Active responses to agents. ([#7625](https://github.com/wazuh/wazuh/pull/7625))
  - Fixed a bug in Analysisd that did not apply field lookup in rules that overwrite other ones. ([#8210](https://github.com/wazuh/wazuh/pull/8210))

### Removed

- **Core:**
  - The data reporting for Rootcheck scans in the agent_control tool has been deprecated. ([#8399](https://github.com/wazuh/wazuh/pull/8399))

>>>>>>> e6c6bbf3

## [v4.2.0]

### Added

- **Core:**
  - Added support for bookmarks in Logcollector, allowing to follow the log file at the point where the agent stopped. ([#3368](https://github.com/wazuh/wazuh/issues/3368))
  - Improved support for multi-line logs with a variable number of lines in Logcollector. ([#5652](https://github.com/wazuh/wazuh/issues/5652))
  - Added an option to limit the number of files per second in FIM. ([#6830](https://github.com/wazuh/wazuh/pull/6830))
  - Added a statistics file to Logcollector. Such data is also available via API queries. ([#7109](https://github.com/wazuh/wazuh/pull/7109))
  - Allow statistical data queries to the agent. ([#7239](https://github.com/wazuh/wazuh/pull/7239))
  - Allowed quoting in commands to group arguments in the command wodle and SCA checks. ([#7307](https://github.com/wazuh/wazuh/pull/7307))
  - Let agents running on Solaris send their IP to the manager. ([#7408](https://github.com/wazuh/wazuh/pull/7408))
  - New option `<ip_update_interval>` to set how often the agent refresh its IP address. ([#7444](https://github.com/wazuh/wazuh/pull/7444))
  - Added support for testing location information in Wazuh Logtest. ([#7661](https://github.com/wazuh/wazuh/issues/7661))
  - Added Vulnerability Detector reports to Wazuh DB to know which CVE’s affect an agent. ([#7731](https://github.com/wazuh/wazuh/issues/7731))

- **API:**
  - Added new endpoint to get agent stats from different components. ([#7200](https://github.com/wazuh/wazuh/pull/7200))
  - Added new endpoint to modify users' allow_run_as flag. ([#7588](https://github.com/wazuh/wazuh/pull/7588))
  - Added new endpoint to get vulnerabilities that affect an agent. ([#7647](https://github.com/wazuh/wazuh/pull/7647))
  - Added API configuration validator. ([#7803](https://github.com/wazuh/wazuh/pull/7803))
  - Added the capability to disable the max_request_per_minute API configuration option using 0 as value. ([#8115](https://github.com/wazuh/wazuh/pull/8115))

- **Ruleset:**
  - Added support for UFW firewall to decoders. ([#7100](https://github.com/wazuh/wazuh/pull/7100))

### Changed

- **Core:**
  - Wazuh daemons have been renamed to a unified standard. ([#6912](https://github.com/wazuh/wazuh/pull/6912))
  - Wazuh CLIs have been renamed to a unified standard. ([#6903](https://github.com/wazuh/wazuh/pull/6903))
  - Wazuh internal directories have been renamed to a unified standard. ([#6920](https://github.com/wazuh/wazuh/pull/6920))
  - Prevent a condition in FIM that may lead to a memory error. ([#6759](https://github.com/wazuh/wazuh/pull/6759))
  - Let FIM switch to real-time mode for directories where who-data is not available (Audit in immutable mode). ([#6828](https://github.com/wazuh/wazuh/pull/6828))
  - Changed the Active Response protocol to receive messages in JSON format that include the full alert. ([#7317](https://github.com/wazuh/wazuh/pull/7317))
  - Changed references to the product name in logs. ([#7264](https://github.com/wazuh/wazuh/pull/7264))
  - Remoted now supports both TCP and UDP protocols simultaneously. ([#7541](https://github.com/wazuh/wazuh/pull/7541))
  - Improved the unit tests for the os_net library. ([#7595](https://github.com/wazuh/wazuh/pull/7595))
  - FIM now removes the audit rules when their corresponding symbolic links change their target. ([#6999](https://github.com/wazuh/wazuh/pull/6999))
  - Compilation from sources now downloads the external dependencies prebuilt. ([#7797](https://github.com/wazuh/wazuh/pull/7797))
  - Added the old implementation of Logtest as `wazuh-logtest-legacy`. ([#7807](https://github.com/wazuh/wazuh/pull/7807))
  - Improved the performance of Analysisd when running on multi-core hosts. ([#7974](https://github.com/wazuh/wazuh/pull/7974))
  - Agents now report the manager when they stop. That allows the manager to log an alert and immediately set their state to "disconnected". ([#8021](https://github.com/wazuh/wazuh/pull/8021))
  - Wazuh building is now independent from the installation directory. ([#7327](https://github.com/wazuh/wazuh/pull/7327))
  - The embedded python interpreter is provided in a preinstalled, portable package. ([#7327](https://github.com/wazuh/wazuh/pull/7327))
  - Wazuh resources are now accessed by a relative path to the installation directory. ([#7327](https://github.com/wazuh/wazuh/pull/7327))
  - The error log that appeared when the agent cannot connect to SCA has been switched to warning. ([#8201](https://github.com/wazuh/wazuh/pull/8201))

- **API:**
  - Removed ruleset version from `GET /cluster/{node_id}/info` and `GET /manager/info` as it was deprecated. ([#6904](https://github.com/wazuh/wazuh/issues/6904))
  - Changed the `POST /groups` endpoint to specify the group name in a JSON body instead of in a query parameter. ([#6909](https://github.com/wazuh/wazuh/pull/6909))
  - Changed the `PUT /active-response` endpoint function to create messages with the new JSON format. ([#7312](https://github.com/wazuh/wazuh/pull/7312))
  - New parameters added to `DELETE /agents` endpoint and `older_than` field removed from response. ([#6366](https://github.com/wazuh/wazuh/issues/6366))
  - Changed login security controller to avoid errors in Restful API reference links. ([#7909](https://github.com/wazuh/wazuh/pull/7909))
  - Changed the PUT /agents/group/{group_id}/restart response format when there are no agents assigned to the group. ([#8123](https://github.com/wazuh/wazuh/pull/8123))
  - Agent keys used when adding agents are now obscured in the API log. ([#8149](https://github.com/wazuh/wazuh/pull/8149))

- **Ruleset:**
  - The ruleset was normalized according to the Wazuh standard. ([#6867](https://github.com/wazuh/wazuh/pull/6867))
  - Added CIS policy "Ensure XD/NX support is enabled" back for SCA. ([#7316](https://github.com/wazuh/wazuh/pull/7316))

### Fixed

- **Cluster:**
  - Improved memory usage when creating cluster messages. ([#6736](https://github.com/wazuh/wazuh/pull/6736))

- **Core:**
  - Fixed a bug in FIM when setting scan_time to "12am" or "12pm". ([#6934](https://github.com/wazuh/wazuh/pull/6934))
  - Fixed a bug in FIM that produced wrong alerts when the file limit was reached. ([#6802](https://github.com/wazuh/wazuh/pull/6802))
  - Fixed a bug in Analysisd that reserved the static decoder field name "command" but never used it. ([#7105](https://github.com/wazuh/wazuh/pull/7105))
  - Fixed evaluation of fields in the tag `<description>` of rules. ([#7073](https://github.com/wazuh/wazuh/pull/7073))
  - Fixed bugs in FIM that caused symbolic links to not work correctly. ([#6789](https://github.com/wazuh/wazuh/pull/6789))
  - Fixed path validation in FIM configuration. ([#7018](https://github.com/wazuh/wazuh/pull/7018))
  - Fixed a bug in the "ignore" option on FIM where relative paths were not resolved. ([#7018](https://github.com/wazuh/wazuh/pull/7018))
  - Fixed a bug in FIM that wrongly detected that the file limit had been reached. ([#7268](https://github.com/wazuh/wazuh/pull/7268))
  - Fixed a bug in FIM that did not produce alerts when a domain user deleted a file. ([#7265](https://github.com/wazuh/wazuh/pull/7265))
  - Fixed Windows agent compilation with GCC 10. ([#7359](https://github.com/wazuh/wazuh/pull/7359))
  - Fixed a bug in FIM that caused to wrongly expand environment variables. ([#7332](https://github.com/wazuh/wazuh/pull/7332))
  - Fixed the inclusion of the rule description in archives when matched a rule that would not produce an alert. ([#7476](https://github.com/wazuh/wazuh/pull/7476))
  - Fixed a bug in the regex parser that did not accept empty strings. ([#7495](https://github.com/wazuh/wazuh/pull/7495))
  - Fixed a bug in FIM that did not report deleted files set with real-time in agents on Solaris. ([#7414](https://github.com/wazuh/wazuh/pull/7414))
  - Fixed a bug in Remoted that wrongly included the priority header in syslog when using TCP. ([#7633](https://github.com/wazuh/wazuh/pull/7633))
  - Fixed a stack overflow in the XML parser by limiting 1024 levels of recursion. ([#7782](https://github.com/wazuh/wazuh/pull/7782))
  - Prevented Vulnerability Detector from scanning all the agents in the master node that are connected to another worker. ([#7795](https://github.com/wazuh/wazuh/pull/7795))
  - Fixed an issue in the database sync module that left dangling agent group files. ([#7858](https://github.com/wazuh/wazuh/pull/7858))
  - Fixed memory leaks in the regex parser in Analysisd. ([#7919](https://github.com/wazuh/wazuh/pull/7919))
  - Fixed a typo in the initial value for the hotfix scan ID in the agents' database schema. ([#7905](https://github.com/wazuh/wazuh/pull/7905))
  - Fixed a segmentation fault in Vulnerability Detector when parsing an unsupported package version format. ([#8003](https://github.com/wazuh/wazuh/pull/8003))
  - Fixed false positives in FIM when the inode of multiple files change, due to file inode collisions in the engine database. ([#7990](https://github.com/wazuh/wazuh/pull/7990))
  - Fixed the error handling when wildcarded Redhat feeds are not found. ([#6932](https://github.com/wazuh/wazuh/pull/6932))
  - Fixed the `equals` comparator for OVAL feeds in Vulnerability Detector. ([#7862](https://github.com/wazuh/wazuh/pull/7862))
  - Fixed a bug in FIM that made the Windows agent crash when synchronizing a Windows Registry value that starts with a colon (`:`). ([#8098](https://github.com/wazuh/wazuh/pull/8098) [#8143](https://github.com/wazuh/wazuh/pull/8143))
  - Fixed a starving hazard in Wazuh DB that might stall incoming requests during the database commitment. ([#8151](https://github.com/wazuh/wazuh/pull/8151))
  - Fixed a race condition in Remoted that might make it crash when closing RID files. ([#8224](https://github.com/wazuh/wazuh/pull/8224))

- **API:**
  - Fixed wrong API messages returned when getting agents' upgrade results. ([#7587](https://github.com/wazuh/wazuh/pull/7587))
  - Fixed wrong `user` string in API logs when receiving responses with status codes 308 or 404. ([#7709](https://github.com/wazuh/wazuh/pull/7709))
  - Fixed API errors when cluster is disabled and node_type is worker. ([#7867](https://github.com/wazuh/wazuh/pull/7867))
  - Fixed redundant paths and duplicated tests in API integration test mapping script. ([#7798](https://github.com/wazuh/wazuh/pull/7798))
  - Fixed an API integration test case failing in test_rbac_white_all and added a test case for the enable/disable run_as endpoint.([8014](https://github.com/wazuh/wazuh/pull/8014))
  - Fixed a thread race condition when adding or deleting agents without authd ([8148](https://github.com/wazuh/wazuh/pull/8148))

- **Ruleset:**
  - Fixed usb-storage-attached regex pattern to support blank spaces. ([#7837](https://github.com/wazuh/wazuh/issues/7837))
  - Fixed SCA checks for RHEL7 and CentOS 7. Thanks to J. Daniel Medeiros (@jdmedeiros). ([#7645](https://github.com/wazuh/wazuh/pull/7645))
  - Fixed the match criteria of the AWS WAF rules. ([#8111](https://github.com/wazuh/wazuh/pull/8111))

### Removed

- **Core:**
  - File /etc/ossec-init.conf does not exist anymore. ([#7175](https://github.com/wazuh/wazuh/pull/7175))
  - Unused files have been removed from the repository, including TAP tests. ([#7398](https://github.com/wazuh/wazuh/issues/7398))

- **API:**
  - Removed the `allow_run_as` parameter from endpoints `POST /security/users` and `PUT /security/users/{user_id}`. ([#7588](https://github.com/wazuh/wazuh/pull/7588))
  - Removed `behind_proxy_server` option from configuration. ([#7006](https://github.com/wazuh/wazuh/issues/7006))

- **Framework:**
  - Deprecated `update_ruleset` script. ([#6904](https://github.com/wazuh/wazuh/issues/6904))


## [v4.1.5]

### Fixed

- **Core:**
  - Fixed a bug in Vulnerability Detector that made Modulesd crash while updating the NVD feed due to a missing CPE entry. ([4cbd1e8](https://github.com/wazuh/wazuh/commit/4cbd1e85eeee0eb0d8247fa7228f590a9dd24153))


## [v4.1.4] - 2021-03-25

### Fixed

- **Cluster:**
  - Fixed workers reconnection after restarting master node. Updated `asyncio.Task.all_tasks` method removed in Python 3.9. ([#8017](https://github.com/wazuh/wazuh/pull/8017))


## [v4.1.3] - 2021-03-23

### Changed

- **External dependencies:**
  - Upgraded Python version from 3.8.6 to 3.9.2 and several Python dependencies. ([#7943](https://github.com/wazuh/wazuh/pull/7943))

### Fixed

- **Core:**
  - Fixed an error in FIM when getting the files' modification time on Windows due to wrong permission flags. ([#7870](https://github.com/wazuh/wazuh/pull/7870))
  - Fixed a bug in Wazuh DB that truncated the output of the agents' status query towards the cluster. ([#7873](https://github.com/wazuh/wazuh/pull/7873))

- **API:**
  - Fixed validation for absolute and relative paths. ([#7906](https://github.com/wazuh/wazuh/pull/7906))


## [v4.1.2] - 2021-03-08

### Changed

- **Core:**
  - The default value of the agent disconnection time option has been increased to 10 minutes. ([#7744](https://github.com/wazuh/wazuh/pull/7744))
  - The warning log from Remoted about sending messages to disconnected agents has been changed to level-1 debug log. ([#7755](https://github.com/wazuh/wazuh/pull/7755))

- **API:**
  - API logs showing request parameters and body will be generated with API log level `info` instead of `debug`. ([#7735](https://github.com/wazuh/wazuh/issues/7735))

- **External dependencies:**
  - Upgraded aiohttp version from 3.6.2 to 3.7.4. ([#7734](https://github.com/wazuh/wazuh/pull/7734))

### Fixed

- **Core:**
  - Fix a bug in the unit tests that randomly caused false failures. ([#7723](https://github.com/wazuh/wazuh/pull/7723))
  - Fixed a bug in the Analysisd configuration that did not apply the setting `json_null_fields`. ([#7711](https://github.com/wazuh/wazuh/pull/7711))
  - Fixed the checking of the option `ipv6` in Remoted. ([#7737](https://github.com/wazuh/wazuh/pull/7737))
  - Fixed the checking of the option `rids_closing_time` in Remoted. ([#7746](https://github.com/wazuh/wazuh/pull/7746))


## [v4.1.1] - 2021-02-25

### Added

- **External dependencies:**
  - Added cython (0.29.21) library to Python dependencies. ([#7451](https://github.com/wazuh/wazuh/pull/7451))
  - Added xmltodict (0.12.0) library to Python dependencies. ([#7303](https://github.com/wazuh/wazuh/pull/7303))

- **API:**
  - Added new endpoints to manage rules files. ([#7178](https://github.com/wazuh/wazuh/issues/7178))
  - Added new endpoints to manage CDB lists files. ([#7180](https://github.com/wazuh/wazuh/issues/7180))
  - Added new endpoints to manage decoder files. ([#7179](https://github.com/wazuh/wazuh/issues/7179))
  - Added new manager and cluster endpoints to update Wazuh configuration (ossec.conf). ([#7181](https://github.com/wazuh/wazuh/issues/7181))

### Changed

- **External dependencies:**
  - Upgraded Python version from 3.8.2 to 3.8.6. ([#7451](https://github.com/wazuh/wazuh/pull/7451))
  - Upgraded Cryptography python library from 3.2.1 to 3.3.2. ([#7451](https://github.com/wazuh/wazuh/pull/7451))
  - Upgraded cffi python library from 1.14.0 to 1.14.4. ([#7451](https://github.com/wazuh/wazuh/pull/7451))

- **API:**
  - Added raw parameter to GET /manager/configuration and GET cluster/{node_id}/configuration to load ossec.conf in xml format. ([#7565](https://github.com/wazuh/wazuh/issues/7565))

### Fixed

- **API:**
  - Fixed an error with the RBAC permissions in the `GET /groups` endpoint. ([#7328](https://github.com/wazuh/wazuh/issues/7328))
  - Fixed a bug with Windows registries when parsing backslashes. ([#7309](https://github.com/wazuh/wazuh/pull/7309))
  - Fixed an error with the RBAC permissions when assigning multiple `agent:group` resources to a policy. ([#7393](https://github.com/wazuh/wazuh/pull/7393))
  - Fixed an error with search parameter when using special characters. ([#7301](https://github.com/wazuh/wazuh/pull/7301))
- **AWS Module:**
  - Fixed a bug that caused an error when attempting to use an IAM Role with **CloudWatchLogs** service. ([#7330](https://github.com/wazuh/wazuh/pull/7330))
- **Framework:**
  - Fixed a race condition bug when using RBAC expand_group function. ([#7353](https://github.com/wazuh/wazuh/pull/7353))
  - Fix migration process to overwrite default RBAC policies. ([#7594](https://github.com/wazuh/wazuh/pull/7594))
- **Core:**
  - Fixed a bug in Windows agent that did not honor the buffer's EPS limit. ([#7333](https://github.com/wazuh/wazuh/pull/7333))
  - Fixed a bug in Integratord that might lose alerts from Analysisd due to a race condition. ([#7338](https://github.com/wazuh/wazuh/pull/7338))
  - Silence the error message when the Syslog forwarder reads an alert with no rule object. ([#7539](https://github.com/wazuh/wazuh/pull/7539))
  - Fixed a memory leak in Vulnerability Detector when updating NVD feeds. ([#7559](https://github.com/wazuh/wazuh/pull/7559))
  - Prevent FIM from raising false positives about group name changes due to a thread unsafe function. ([#7589](https://github.com/wazuh/wazuh/pull/7589))

### Removed

- **API:**
  - Deprecated /manager/files and /cluster/{node_id}/files endpoints. ([#7209](https://github.com/wazuh/wazuh/issues/7209))


## [v4.1.0] - 2021-02-15

### Added

- **Core:**
  - Allow negation of expressions in rules. ([#6258](https://github.com/wazuh/wazuh/pull/6258))
  - Support for PCRE2 regular expressions in rules and decoders. ([#6480](https://github.com/wazuh/wazuh/pull/6480))
  - Added new **ruleset test module**. Allow testing and verification of rules and decoders using Wazuh User Interface. ([#5337](https://github.com/wazuh/wazuh/issues/5337))
  - Added new **upgrade module**. WPK upgrade feature has been moved to this module, which offers support for cluster architecture and simultaneous upgrades. ([#5387](https://github.com/wazuh/wazuh/issues/5387))
  - Added new **task module**. This module stores and manages all the tasks that are executed in the agents or managers. ([#5386](https://github.com/wazuh/wazuh/issues/5386))
  - Let the time interval to detect that an agent got disconnected configurable. Deprecate parameter `DISCON_TIME`. ([#6396](https://github.com/wazuh/wazuh/pull/6396))
  - Added support to macOS in Vulnerability Detector. ([#6532](https://github.com/wazuh/wazuh/pull/6532))
  - Added the capability to perform FIM on values in the Windows Registry. ([#6735](https://github.com/wazuh/wazuh/pull/6735))
- **API:**
  - Added endpoints to query and manage Rootcheck data. ([#6496](https://github.com/wazuh/wazuh/pull/6496))
  - Added new endpoint to check status of tasks. ([#6029](https://github.com/wazuh/wazuh/issues/6029))
  - Added new endpoints to run the logtest tool and delete a logtest session. ([#5984](https://github.com/wazuh/wazuh/pull/5984))
  - Added debug2 mode for API log and improved debug mode. ([#6822](https://github.com/wazuh/wazuh/pull/6822))
  - Added missing secure headers for API responses. ([#7024](https://github.com/wazuh/wazuh/issues/7024))
  - Added new config option to disable uploading configurations containing remote commands. ([#7016](https://github.com/wazuh/wazuh/issues/7016))
- **AWS Module:**
  - Added support for AWS load balancers (Application Load Balancer, Classic Load Balancer and Network Load Balancer). ([#6034](https://github.com/wazuh/wazuh/issues/6034))
- **Framework:**
  - Added new framework modules to use the logtest tool. ([#5870](https://github.com/wazuh/wazuh/pull/5870))
  - Improved `q` parameter on rules, decoders and cdb-lists modules to allow multiple nested fields. ([#6560](https://github.com/wazuh/wazuh/pull/6560))

### Changed

- **Core:**
  - Removed the limit of agents that a manager can support. ([#6097](https://github.com/wazuh/wazuh/issues/6097))
    - Migration of rootcheck results to Wazuh DB to remove the files with the results of each agent. ([#6096](https://github.com/wazuh/wazuh/issues/6096))
    - Designed new mechanism to close RIDS files when agents are disconnected. ([#6112](https://github.com/wazuh/wazuh/issues/6112))
  - Moved CA configuration section to verify WPK signatures from `active-response` section to `agent-upgrade` section. ([#5929](https://github.com/wazuh/wazuh/issues/5929))
  - The tool ossec-logtest has been renamed to wazuh-logtest, and it uses a new testing service integrated in Analysisd. ([#6103](https://github.com/wazuh/wazuh/pull/6103))
  - Changed error message to debug when multiple daemons attempt to remove an agent simultaneously ([#6185](https://github.com/wazuh/wazuh/pull/6185))
  - Changed error message to warning when the agent fails to reach a module. ([#5817](https://github.com/wazuh/wazuh/pull/5817))
- **API:**
  - Changed the `status` parameter behavior in the `DELETE /agents` endpoint to enhance security. ([#6829](https://github.com/wazuh/wazuh/pull/6829))
  - Changed upgrade endpoints to accept a list of agents, maximum 100 agents per request. ([#5336](https://github.com/wazuh/wazuh/issues/5536))
  - Improved input validation regexes for `names` and `array_names`. ([#7015](https://github.com/wazuh/wazuh/issues/7015))
- **Framework:**
  - Refactored framework to work with new upgrade module. ([#5537](https://github.com/wazuh/wazuh/issues/5537))
  - Refactored agent upgrade CLI to work with new ugprade module. It distributes petitions in a clustered environment. ([#5675](https://github.com/wazuh/wazuh/issues/5675))
  - Changed rule and decoder details structure to support PCRE2. ([#6318](https://github.com/wazuh/wazuh/issues/6318))
  - Changed access to agent's status. ([#6326](https://github.com/wazuh/wazuh/issues/6326))
  - Improved AWS Config integration to avoid performance issues by removing alert fields with variables such as Instance ID in its name. ([#6537](https://github.com/wazuh/wazuh/issues/6537))

### Fixed

- **Core:**
  - Fixed error in Analysisd when getting the ossec group ID. ([#6688](https://github.com/wazuh/wazuh/pull/6688))
  - Prevented FIM from reporting configuration error when setting patterns that match no files. ([#6187](https://github.com/wazuh/wazuh/pull/6187))
  - Fixed the array parsing when building JSON alerts. ([#6687](https://github.com/wazuh/wazuh/pull/6687))
  - Added Firefox ESR to the CPE helper to distinguish it from Firefox when looking for vulnerabilities. ([#6610](https://github.com/wazuh/wazuh/pull/6610))
  - Fixed the evaluation of packages from external sources with the official vendor feeds in Vulnerability Detector. ([#6611](https://github.com/wazuh/wazuh/pull/6611))
  - Fixed the handling of duplicated tags in the Vulnerability Detector configuration. ([#6683](https://github.com/wazuh/wazuh/pull/6683))
  - Fixed the validation of hotfixes gathered by Syscollector. ([#6706](https://github.com/wazuh/wazuh/pull/6706))
  - Fixed the reading of the Linux OS version when `/etc/os-release` doesn't provide it. ([#6674](https://github.com/wazuh/wazuh/pull/6674))
  - Fixed a false positive when comparing the minor target of CentOS packages in Vulnerability Detector. ([#6709](https://github.com/wazuh/wazuh/pull/6709))
  - Fixed a zombie process leak in Modulesd when using commands without a timeout. ([#6719](https://github.com/wazuh/wazuh/pull/6719))
  - Fixed a race condition in Remoted that might create agent-group files with wrong permissions. ([#6833](https://github.com/wazuh/wazuh/pull/6833))
  - Fixed a warning log in Wazuh DB when upgrading the global database. ([#6697](https://github.com/wazuh/wazuh/pull/6697))
  - Fixed a bug in FIM on Windows that caused false positive due to changes in the host timezone or the daylight saving time when monitoring files in a FAT32 filesystem. ([#6801](https://github.com/wazuh/wazuh/pull/6801))
  - Fixed the purge of the Redhat vulnerabilities database before updating it. ([#7050](https://github.com/wazuh/wazuh/pull/7050))
  - Fixed a condition race hazard in Authd that may prevent the daemon from updating client.keys after adding an agent. ([#7271](https://github.com/wazuh/wazuh/pull/7271))
- **API:**
  - Fixed an error with `/groups/{group_id}/config` endpoints (GET and PUT) when using complex `localfile` configurations. ([#6276](https://github.com/wazuh/wazuh/pull/6383))
- **Framework:**
  - Fixed a `cluster_control` bug that caused an error message when running `wazuh-clusterd` in foreground. ([#6724](https://github.com/wazuh/wazuh/pull/6724))
  - Fixed a bug with add_manual(agents) function when authd is disabled. ([#7062](https://github.com/wazuh/wazuh/pull/7062))


## [v4.0.4] 2021-01-14

### Added

- **API:**
  - Added missing secure headers for API responses. ([#7138](https://github.com/wazuh/wazuh/issues/7138))
  - Added new config option to disable uploading configurations containing remote commands. ([#7134](https://github.com/wazuh/wazuh/issues/7134))
  - Added new config option to choose the SSL ciphers. Default value `TLSv1.2`. ([#7164](https://github.com/wazuh/wazuh/issues/7164))

### Changed

- **API:**
  - Deprecated endpoints to restore and update API configuration file. ([#7132](https://github.com/wazuh/wazuh/issues/7132))
  - Default expiration time of the JWT token set to 15 minutes. ([#7167](https://github.com/wazuh/wazuh/pull/7167))

### Fixed

- **API:**
  - Fixed a path traversal flaw ([CVE-2021-26814](https://nvd.nist.gov/vuln/detail/CVE-2021-26814)) affecting 4.0.0 to 4.0.3 at `/manager/files` and `/cluster/{node_id}/files` endpoints. ([#7131](https://github.com/wazuh/wazuh/issues/7131))
- **Framework:**
  - Fixed a bug with add_manual(agents) function when authd is disabled. ([#7135](https://github.com/wazuh/wazuh/issues/7135))
- **Core:**
  - Fixed the purge of the Redhat vulnerabilities database before updating it. ([#7133](https://github.com/wazuh/wazuh/pull/7133))

## [v4.0.3] - 2020-11-30

### Fixed

- **API:**
  - Fixed a problem with certain API calls exceeding timeout in highly loaded cluster environments. ([#6753](https://github.com/wazuh/wazuh/pull/6753))


## [v4.0.2] - 2020-11-24

### Added

- **Core:**
  - Added macOS Big Sur version detection in the agent. ([#6603](https://github.com/wazuh/wazuh/pull/6603))

### Changed

- **API:**
  - `GET /agents/summary/os`, `GET /agents/summary/status` and `GET /overview/agents` will no longer consider `000` as an agent. ([#6574](https://github.com/wazuh/wazuh/pull/6574))
  - Increased to 64 the maximum number of characters that can be used in security users, roles, rules, and policies names. ([#6657](https://github.com/wazuh/wazuh/issues/6657))

### Fixed

- **API:**
  - Fixed an error with `POST /security/roles/{role_id}/rules` when removing role-rule relationships with admin resources. ([#6594](https://github.com/wazuh/wazuh/issues/6594))
  - Fixed a timeout error with `GET /manager/configuration/validation` when using it in a slow environment. ([#6530](https://github.com/wazuh/wazuh/issues/6530))
- **Framework:**
  - Fixed an error with some distributed requests when the cluster configuration is empty. ([#6612](https://github.com/wazuh/wazuh/pull/6612))
  - Fixed special characters in default policies. ([#6575](https://github.com/wazuh/wazuh/pull/6575))
- **Core:**
  - Fixed a bug in Remoted that limited the maximum agent number to `MAX_AGENTS-3` instead of `MAX_AGENTS-2`. ([#4560](https://github.com/wazuh/wazuh/pull/4560))
  - Fixed an error in the network library when handling disconnected sockets. ([#6444](https://github.com/wazuh/wazuh/pull/6444))
  - Fixed an error in FIM when handling temporary files and registry keys exceeding the path size limit. ([#6538](https://github.com/wazuh/wazuh/pull/6538))
  - Fixed a bug in FIM that stopped monitoring folders pointed by a symbolic link. ([#6613](https://github.com/wazuh/wazuh/pull/6613))
  - Fixed a race condition in FIM that could cause Syscheckd to stop unexpectedly. ([#6696](https://github.com/wazuh/wazuh/pull/6696))


## [v4.0.1] - 2020-11-11

### Changed

- **Framework:**
  - Updated Python's cryptography library to version 3.2.1 ([#6442](https://github.com/wazuh/wazuh/issues/6442))

### Fixed

- **API:**
  - Added missing agent:group resource to RBAC's catalog. ([6427](https://github.com/wazuh/wazuh/issues/6427))
  - Changed `limit` parameter behaviour in `GET sca/{agent_id}/checks/{policy_id}` endpoint and fixed some loss of information when paginating `wdb`. ([#6464](https://github.com/wazuh/wazuh/pull/6464))
  - Fixed an error with `GET /security/users/me` when logged in with `run_as`. ([#6506](https://github.com/wazuh/wazuh/pull/6506))
- **Framework:**
  - Fixed zip files compression and handling in cluster integrity synchronization. ([#6367](https://github.com/wazuh/wazuh/issues/6367))
- **Core**
  - Fixed version matching when assigning feed in Vulnerability Detector. ([#6505](https://github.com/wazuh/wazuh/pull/6505))
  - Prevent unprivileged users from accessing the Wazuh Agent folder in Windows. ([#3593](https://github.com/wazuh/wazuh/pull/3593))
  - Fix a bug that may lead the agent to crash when reading an invalid Logcollector configuration. ([#6463](https://github.com/wazuh/wazuh/pull/6463))


## [v4.0.0] - 2020-10-23

### Added

- Added **enrollment capability**. Agents are now able to request a key from the manager if current key is missing or wrong. ([#5609](https://github.com/wazuh/wazuh/pull/5609))
- Migrated the agent-info data to Wazuh DB. ([#5541](https://github.com/wazuh/wazuh/pull/5541))
- **API:**
  - Embedded Wazuh API with Wazuh Manager, there is no need to install Wazuh API. ([9860823](https://github.com/wazuh/wazuh/commit/9860823d568f5e6d93550d9b139507c04d2c2eb9))
  - Migrated Wazuh API server from nodejs to python. ([#2640](https://github.com/wazuh/wazuh/pull/2640))
  - Added asynchronous aiohttp server for the Wazuh API. ([#4474](https://github.com/wazuh/wazuh/issues/4474))
  - New Wazuh API is approximately 5 times faster on average. ([#5834](https://github.com/wazuh/wazuh/issues/5834))
  - Added OpenAPI based Wazuh API specification. ([#2413](https://github.com/wazuh/wazuh/issues/2413))
  - Improved Wazuh API reference documentation based on OpenAPI spec using redoc. ([#4967](https://github.com/wazuh/wazuh/issues/4967))
  - Added new yaml Wazuh API configuration file. ([#2570](https://github.com/wazuh/wazuh/issues/2570))
  - Added new endpoints to manage API configuration and deprecated configure_api.sh. ([#2570](https://github.com/wazuh/wazuh/issues/4822))
  - Added RBAC support to Wazuh API. ([#3287](https://github.com/wazuh/wazuh/issues/3287))
  - Added new endpoints for Wazuh API security management. ([#3410](https://github.com/wazuh/wazuh/issues/3410))
  - Added SQLAlchemy ORM based database for RBAC. ([#3375](https://github.com/wazuh/wazuh/issues/3375))
  - Added new JWT authentication method. ([7080ac3](https://github.com/wazuh/wazuh/commit/7080ac352774bb0feaf07cab76df58ea5503ff4b))
  - Wazuh API up and running by default in all nodes for a clustered environment.
  - Added new and improved error handling. ([#2843](https://github.com/wazuh/wazuh/issues/2843) ([#5345](https://github.com/wazuh/wazuh/issues/5345))
  - Added tavern and docker based Wazuh API integration tests. ([#3612](https://github.com/wazuh/wazuh/issues/3612))
  - Added new and unified Wazuh API responses structure. ([3421015](https://github.com/wazuh/wazuh/commit/34210154016f0a63211a81707744dce0ec0a54f9))
  - Added new endpoints for Wazuh API users management. ([#3280](https://github.com/wazuh/wazuh/issues/3280))
  - Added new endpoint to restart agents which belong to a node. ([#5381](https://github.com/wazuh/wazuh/issues/5381))
  - Added and improved q filter in several endpoints. ([#5431](https://github.com/wazuh/wazuh/pull/5431))
  - Tested and improved Wazuh API security. ([#5318](https://github.com/wazuh/wazuh/issues/5318))
    - Added DDOS blocking system. ([#5318](https://github.com/wazuh/wazuh/issues/5318#issuecomment-654303933))
    - Added brute force attack blocking system. ([#5318](https://github.com/wazuh/wazuh/issues/5318#issuecomment-652892858))
    - Added content-type validation. ([#5318](https://github.com/wazuh/wazuh/issues/5318#issuecomment-654807980))
- **Vulnerability Detector:**
  - Redhat vulnerabilities are now fetched from OVAL benchmarks. ([#5352](https://github.com/wazuh/wazuh/pull/5352))
  - Debian vulnerable packages are now fetched from the Security Tracker. ([#5304](https://github.com/wazuh/wazuh/pull/5304))
  - The Debian Security Tracker feed can be loaded from a custom location. ([#5449](https://github.com/wazuh/wazuh/pull/5449))
  - The package vendor is used to discard vulnerabilities. ([#5330](https://github.com/wazuh/wazuh/pull/5330))
  - Allow compressed feeds for offline updates. ([#5745](https://github.com/wazuh/wazuh/pull/5745))
  - The manager now updates the MSU feed automatically. ([#5678](https://github.com/wazuh/wazuh/pull/5678))
  - CVEs with no affected version defined in all the feeds are now reported. ([#5284](https://github.com/wazuh/wazuh/pull/5284))
  - CVEs vulnerable for the vendor and missing in the NVD are now reported. ([#5305](https://github.com/wazuh/wazuh/pull/5305))
- **File Integrity Monitoring:**
  - Added options to limit disk usage using report changes option in the FIM module. ([#5157](https://github.com/wazuh/wazuh/pull/5157))
- Added and updated framework unit tests to increase coverage. ([#3287](https://github.com/wazuh/wazuh/issues/3287))
- Added improved support for monitoring paths from environment variables. ([#4961](https://github.com/wazuh/wazuh/pull/4961))
- Added `base64_log` format to the log builder for Logcollector. ([#5273](https://github.com/wazuh/wazuh/pull/5273))

### Changed

- Changed the default manager-agent connection protocol to **TCP**. ([#5696](https://github.com/wazuh/wazuh/pull/5696))
- Disable perpetual connection attempts to modules. ([#5622](https://github.com/wazuh/wazuh/pull/5622))
- Unified the behaviour of Wazuh daemons when reconnecting with unix sockets. ([#4510](https://github.com/wazuh/wazuh/pull/4510))
- Changed multiple Wazuh API endpoints. ([#2640](https://github.com/wazuh/wazuh/pull/2640)) ([#2413](https://github.com/wazuh/wazuh-documentation/issues/2413))
- Refactored framework module in SDK and core. ([#5263](https://github.com/wazuh/wazuh/issues/5263))
- Refactored FIM Windows events handling. ([#5144](https://github.com/wazuh/wazuh/pull/5144))
- Changed framework to access global.db using wazuh-db. ([#6095](https://github.com/wazuh/wazuh/pull/6095))
- Changed agent-info synchronization task in Wazuh cluster. ([#5585](https://github.com/wazuh/wazuh/issues/5585))
- Use the proper algorithm name for SHA-256 inside Prelude output. Thanks to François Poirotte (@fpoirotte). ([#5004](https://github.com/wazuh/wazuh/pull/5004))
- Elastic Stack configuration files have been adapted to Wazuh v4.x. ([#5796](https://github.com/wazuh/wazuh/pull/5796))
- Explicitly use Bash for the Pagerduty integration. Thanks to Chris Kruger (@montdidier). ([#4641](https://github.com/wazuh/wazuh/pull/4641))

### Fixed

- **Vulnerability Detector:**
  - Vulnerabilities of Windows Server 2019 which not affects to Windows 10 were not being reported. ([#5524](https://github.com/wazuh/wazuh/pull/5524))
  - Vulnerabilities patched by a Microsoft update with no supersedence were not being reported. ([#5524](https://github.com/wazuh/wazuh/pull/5524))
  - Vulnerabilities patched by more than one Microsoft update were not being evaluated agains all the patches. ([#5717](https://github.com/wazuh/wazuh/pull/5717))
  - Duplicated alerts in Windows 10. ([#5600](https://github.com/wazuh/wazuh/pull/5600))
  - Syscollector now discards hotfixes that are not fully installed. ([#5792](https://github.com/wazuh/wazuh/pull/5792))
  - Syscollector now collects hotfixes that were not being parsed. ([#5792](https://github.com/wazuh/wazuh/pull/5792))
  - Update Windows databases when `run_on_start` is disabled. ([#5335](https://github.com/wazuh/wazuh/pull/5335))
  - Fixed the NVD version comparator to remove undesired suffixes. ([#5362](https://github.com/wazuh/wazuh/pull/5362))
  - Fixed not escaped single quote in vuln detector SQL query. ([#5570](https://github.com/wazuh/wazuh/pull/5570))
  - Unified alerts title. ([#5826](https://github.com/wazuh/wazuh/pull/5826))
  - Fixed potential error in the GZlib when uncompressing NVD feeds. ([#5989](https://github.com/wazuh/wazuh/pull/5989))
- **File Integrity Monitoring:**
  - Fixed an error with last scan time in Syscheck API endpoints. ([a9acd3a](https://github.com/wazuh/wazuh/commit/a9acd3a216a7e0075a8efa5a91b2587659782fd8))
  - Fixed support for monitoring directories which contain commas. ([#4961](https://github.com/wazuh/wazuh/pull/4961))
  - Fixed a bug where configuring a directory to be monitored as real-time and whodata resulted in real-time prevailing. ([#4961](https://github.com/wazuh/wazuh/pull/4961))
  - Fixed using an incorrect mutex while deleting inotify watches. ([#5126](https://github.com/wazuh/wazuh/pull/5126))
  - Fixed a bug which could cause multiple FIM threads to request the same temporary file. ([#5213](https://github.com/wazuh/wazuh/issues/5213))
  - Fixed a bug where deleting a file permanently in Windows would not trigger an alert. ([#5144](https://github.com/wazuh/wazuh/pull/5144))
  - Fixed a typo in the file monitoring options log entry. ([#5591](https://github.com/wazuh/wazuh/pull/5591))
  - Fixed an error where monitoring a drive in Windows under scheduled or realtime mode would generate alerts from the recycle bin. ([#4771](https://github.com/wazuh/wazuh/pull/4771))
  - When monitoring a drive in Windows in the format `U:`, it will monitor `U:\` instead of the agent's working directory. ([#5259](https://github.com/wazuh/wazuh/pull/5259))
  - Fixed a bug where monitoring a drive in Windows with `recursion_level` set to 0 would trigger alerts from files inside its subdirectories. ([#5235](https://github.com/wazuh/wazuh/pull/5235))
- Fixed an Azure wodle dependency error. The package azure-storage-blob>12.0.0 does not include a component used. ([#6109](https://github.com/wazuh/wazuh/pull/6109))
- Fixed bugs reported by GCC 10.1.0. ([#5119](https://github.com/wazuh/wazuh/pull/5119))
- Fixed compilation errors with `USE_PRELUDE` enabled. Thanks to François Poirotte (@fpoirotte). ([#5003](https://github.com/wazuh/wazuh/pull/5003))
- Fixed default gateway data gathering in Syscollector on Linux 2.6. ([#5548](https://github.com/wazuh/wazuh/pull/5548))
- Fixed the Eventchannel collector to keep working when the Eventlog service is restarted. ([#5496](https://github.com/wazuh/wazuh/pull/5496))
- Fixed the OpenSCAP script to work over Python 3. ([#5317](https://github.com/wazuh/wazuh/pull/5317))
- Fixed the launcher.sh generation in macOS source installation. ([#5922](https://github.com/wazuh/wazuh/pull/5922))

### Removed

- Removed Wazuh API cache endpoints. ([#3042](https://github.com/wazuh/wazuh/pull/3042))
- Removed Wazuh API rootcheck endpoints. ([#5246](https://github.com/wazuh/wazuh/issues/5246))
- Deprecated Debian Jessie and Wheezy for Vulnerability Detector (EOL). ([#5660](https://github.com/wazuh/wazuh/pull/5660))
- Removed references to `manage_agents` in the installation process. ([#5840](https://github.com/wazuh/wazuh/pull/5840))
- Removed compatibility with deprecated configuration at Vulnerability Detector. ([#5879](https://github.com/wazuh/wazuh/pull/5879))


## [v3.13.3]

### Fixed

- Fixed a bug in Vulnerability Detector that made Modulesd crash while updating the NVD feed due to a missing CPE entry. ([#8346](https://github.com/wazuh/wazuh/pull/8346))


## [v3.13.2] - 2020-09-21

### Fixed

- Updated the default NVD feed URL from 1.0 to 1.1 in Vulnerability Detector. ([#6056](https://github.com/wazuh/wazuh/pull/6056))


## [v3.13.1] - 2020-07-14

### Added

- Added two new settings <max_retries> and <retry_interval> to adjust the agent failover interval. ([#5433](https://github.com/wazuh/wazuh/pull/5433))

### Fixed

- Fixed a crash in Modulesd caused by Vulnerability Detector when skipping a kernel package if the agent has OS info disabled. ([#5467](https://github.com/wazuh/wazuh/pull/5467))


## [v3.13.0] - 2020-06-29

### Added

- Vulnerability Detector improvements. ([#5097](https://github.com/wazuh/wazuh/pull/5097))
  - Include the NVD as feed for Linux agents in Vulnerability Detector.
  - Improve the Vulnerability Detector engine to correlate alerts between different feeds.
  - Add Vulnerability Detector module unit testing for Unix source code.
  - A timeout has been added to the updates of the vulnerability detector feeds to prevent them from getting hung up. ([#5153](https://github.com/wazuh/wazuh/pull/5153))
- New option for the JSON decoder to choose the treatment of Array structures. ([#4836](https://github.com/wazuh/wazuh/pull/4836))
- Added mode value (real-time, Who-data, or scheduled) as a dynamic field in FIM alerts. ([#5051](https://github.com/wazuh/wazuh/pull/5051))
- Set a configurable maximum limit of files to be monitored by FIM. ([#4717](https://github.com/wazuh/wazuh/pull/4717))
- New integration for pull logs from Google Cloud Pub/Sub. ([#4078](https://github.com/wazuh/wazuh/pull/4078))
- Added support for MITRE ATT&CK knowledge base. ([#3746](https://github.com/wazuh/wazuh/pull/3746))
- Microsoft Software Update Catalog used by vulnerability detector added as a dependency. ([#5101](https://github.com/wazuh/wazuh/pull/5101))
- Added support for `aarch64` and `armhf` architectures. ([#5030](https://github.com/wazuh/wazuh/pull/5030))

### Changed

- Internal variable rt_delay configuration changes to 5 milliseconds. ([#4760](https://github.com/wazuh/wazuh/pull/4760))
- Who-data includes new fields: process CWD, parent process id, and CWD of parent process. ([#4782](https://github.com/wazuh/wazuh/pull/4782))
- FIM opens files with shared deletion permission. ([#5018](https://github.com/wazuh/wazuh/pull/5018))
- Extended the statics fields comparison in the ruleset options. ([#4416](https://github.com/wazuh/wazuh/pull/4416))
- The state field was removed from vulnerability alerts. ([#5211](https://github.com/wazuh/wazuh/pull/5211))
- The NVD is now the primary feed for the vulnerability detector in Linux. ([#5097](https://github.com/wazuh/wazuh/pull/5097))
- Removed OpenSCAP policies installation and configuration block. ([#5061](https://github.com/wazuh/wazuh/pull/5061))
- Changed the internal configuration of Analysisd to be able to register by default a number of agents higher than 65536. ([#4332](https://github.com/wazuh/wazuh/pull/4332))
- Changed `same/different_systemname` for `same/different_system_name` in Analysisd static filters. ([#5131](https://github.com/wazuh/wazuh/pull/5131))
- Updated the internal Python interpreter from v3.7.2 to v3.8.2. ([#5030](https://github.com/wazuh/wazuh/pull/5030))

### Fixed

- Fixed a bug that, in some cases, kept the memory reserved when deleting monitored directories in FIM. ([#5115](https://github.com/wazuh/wazuh/issues/5115))
- Freed Inotify watches moving directories in the real-time mode of FIM. ([#4794](https://github.com/wazuh/wazuh/pull/4794))
- Fixed an error that caused deletion alerts with a wrong path in Who-data mode. ([#4831](https://github.com/wazuh/wazuh/pull/4831))
- Fixed generating alerts in Who-data mode when moving directories to the folder being monitored in Windows. ([#4762](https://github.com/wazuh/wazuh/pull/4762))
- Avoid truncating the full log field of the alert when the path is too long. ([#4792](https://github.com/wazuh/wazuh/pull/4792))
- Fixed the change of monitoring from Who-data to real-time when there is a failure to set policies in Windows. ([#4753](https://github.com/wazuh/wazuh/pull/4753))
- Fixed an error that prevents restarting Windows agents from the manager. ([#5212](https://github.com/wazuh/wazuh/pull/5212))
- Fixed an error that impedes the use of the tag URL by configuring the NVD in a vulnerability detector module. ([#5165](https://github.com/wazuh/wazuh/pull/5165))
- Fixed TOCTOU condition in Clusterd when merging agent-info files. ([#5159](https://github.com/wazuh/wazuh/pull/5159))
- Fixed race condition in Analysisd when handling accumulated events. ([#5091](https://github.com/wazuh/wazuh/pull/5091))
- Avoided to count links when generating alerts for ignored directories in Rootcheck. Thanks to Artur Molchanov (@Hexta). ([#4603](https://github.com/wazuh/wazuh/pull/4603))
- Fixed typo in the path used for logging when disabling an account. Thanks to Fontaine Pierre (@PierreFontaine). ([#4839](https://github.com/wazuh/wazuh/pull/4839))
- Fixed an error when receiving different Syslog events in the same TCP packet. ([#5087](https://github.com/wazuh/wazuh/pull/5087))
- Fixed a bug in Vulnerability Detector on Modulesd when comparing Windows software versions. ([#5168](https://github.com/wazuh/wazuh/pull/5168))
- Fixed a bug that caused an agent's disconnection time not to be displayed correctly. ([#5142](https://github.com/wazuh/wazuh/pull/5142))
- Optimized the function to obtain the default gateway. Thanks to @WojRep
- Fixed host verification when signing a certificate for the manager. ([#4963](https://github.com/wazuh/wazuh/pull/4963))
- Fixed possible duplicated ID on 'client.keys' adding new agent through the API with a specific ID. ([#4982](https://github.com/wazuh/wazuh/pull/4982))
- Avoid duplicate descriptors using wildcards in 'localfile' configuration. ([#4977](https://github.com/wazuh/wazuh/pull/4977))
- Added guarantee that all processes are killed when service stops. ([#4975](https://github.com/wazuh/wazuh/pull/4975))
- Fixed mismatch in integration scripts when the debug flag is set to active. ([#4800](https://github.com/wazuh/wazuh/pull/4800))


## [v3.12.3] - 2020-04-30

### Changed

- Disable WAL in databases handled by Wazuh DB to save disk space. ([#4949](https://github.com/wazuh/wazuh/pull/4949))

### Fixed

- Fixed a bug in Remoted that could prevent agents from connecting in UDP mode. ([#4897](https://github.com/wazuh/wazuh/pull/4897))
- Fixed a bug in the shared library that caused daemons to not find the ossec group. ([#4873](https://github.com/wazuh/wazuh/pull/4873))
- Prevent Syscollector from falling into an infinite loop when failed to collect the Windows hotfixes. ([#4878](https://github.com/wazuh/wazuh/pull/4878))
- Fixed a memory leak in the system scan by Rootcheck on Windows. ([#4948](https://github.com/wazuh/wazuh/pull/4948))
- Fixed a bug in Logcollector that caused the out_format option not to apply for the agent target. ([#4942](https://github.com/wazuh/wazuh/pull/4942))
- Fixed a bug that caused FIM to not handle large inode numbers correctly. ([#4914](https://github.com/wazuh/wazuh/pull/4914))
- Fixed a bug that made ossec-dbd crash due to a bad mutex initialization. ([#4552](https://github.com/wazuh/wazuh/pull/4552))


## [v3.12.2] - 2020-04-09

### Fixed

- Fixed a bug in Vulnerability Detector that made wazuh-modulesd crash when parsing the version of a package from a RHEL feed. ([#4885](https://github.com/wazuh/wazuh/pull/4885))


## [v3.12.1] - 2020-04-08

### Changed

- Updated MSU catalog on 31/03/2020. ([#4819](https://github.com/wazuh/wazuh/pull/4819))

### Fixed

- Fixed compatibility with the Vulnerability Detector feeds for Ubuntu from Canonical, that are available in a compressed format. ([#4834](https://github.com/wazuh/wazuh/pull/4834))
- Added missing field ‘database’ to the FIM on-demand configuration report. ([#4785](https://github.com/wazuh/wazuh/pull/4785))
- Fixed a bug in Logcollector that made it forward a log to an external socket infinite times. ([#4802](https://github.com/wazuh/wazuh/pull/4802))
- Fixed a buffer overflow when receiving large messages from Syslog over TCP connections. ([#4778](https://github.com/wazuh/wazuh/pull/4778))
- Fixed a malfunction in the Integrator module when analyzing events without a certain field. ([#4851](https://github.com/wazuh/wazuh/pull/4851))
- Fix XML validation with paths ending in `\`. ([#4783](https://github.com/wazuh/wazuh/pull/4783))

### Removed

- Removed support for Ubuntu 12.04 (Precise) in Vulneratiliby Detector as its feed is no longer available.


## [v3.12.0] - 2020-03-24

### Added

- Add synchronization capabilities for FIM. ([#3319](https://github.com/wazuh/wazuh/issues/3319))
- Add SQL database for the FIM module. Its storage can be switched between disk and memory. ([#3319](https://github.com/wazuh/wazuh/issues/3319))
- Add support for monitoring AWS S3 buckets in GovCloud regions. ([#3953](https://github.com/wazuh/wazuh/issues/3953))
- Add support for monitoring Cisco Umbrella S3 buckets. ([#3890](https://github.com/wazuh/wazuh/issues/3890))
- Add automatic reconnection with the Eventchannel service when it is restarted. ([#3836](https://github.com/wazuh/wazuh/pull/3836))
- Add a status validation when starting Wazuh. ([#4237](https://github.com/wazuh/wazuh/pull/4237))
- Add FIM module unit testing for Unix source code. ([#4688](https://github.com/wazuh/wazuh/pull/4688))
- Add multi-target support for unit testing. ([#4564](https://github.com/wazuh/wazuh/pull/4564))
- Add FIM module unit testing for Windows source code. ([#4633](https://github.com/wazuh/wazuh/pull/4633))

### Changed

- Move the FIM logic engine to the agent. ([#3319](https://github.com/wazuh/wazuh/issues/3319))
- Make Logcollector continuously attempt to reconnect with the agent daemon. ([#4435](https://github.com/wazuh/wazuh/pull/4435))
- Make Windows agents to send the keep-alive independently. ([#4077](https://github.com/wazuh/wazuh/pull/4077))
- Do not enforce source IP checking by default in the registration process. ([#4083](https://github.com/wazuh/wazuh/pull/4083))
- Updated API manager/configuration endpoint to also return the new synchronization and whodata syscheck fields ([#4241](https://github.com/wazuh/wazuh/pull/4241))
- Disabled the chroot jail in Agentd on UNIX.

### Fixed

- Avoid reopening the current socket when Logcollector fails to send a event. ([#4696](https://github.com/wazuh/wazuh/pull/4696))
- Prevent Logcollector from starving when has to reload files. ([#4730](https://github.com/wazuh/wazuh/pull/4730))
- Fix a small memory leak in clusterd. ([#4465](https://github.com/wazuh/wazuh/pull/4465))
- Fix a crash in the fluent forwarder when SSL is not enabled. ([#4675](https://github.com/wazuh/wazuh/pull/4675))
- Replace non-reentrant functions to avoid race condition hazards. ([#4081](https://github.com/wazuh/wazuh/pull/4081))
- Fixed the registration of more than one agent as `any` when forcing to use the source IP. ([#2533](https://github.com/wazuh/wazuh/pull/2533))
- Fix Windows upgrades in custom directories. ([#2534](https://github.com/wazuh/wazuh/pull/2534))
- Fix the format of the alert payload passed to the Slack integration. ([#3978](https://github.com/wazuh/wazuh/pull/3978))


## [v3.11.4] - 2020-02-25

### Changed

- Remove chroot in Agentd to allow it resolve DNS at any time. ([#4652](https://github.com/wazuh/wazuh/issues/4652))


## [v3.11.3] - 2020-01-28

### Fixed

- Fixed a bug in the Windows agent that made Rootcheck report false positives about file size mismatch. ([#4493](https://github.com/wazuh/wazuh/pull/4493))


## [v3.11.2] - 2020-01-22

### Changed

- Optimized memory usage in Vulnerability Detector when fetching the NVD feed. ([#4427](https://github.com/wazuh/wazuh/pull/4427))

### Fixed

- Rootcheck scan produced a 100% CPU peak in Syscheckd because it applied `<readall>` option even when disabled. ([#4415](https://github.com/wazuh/wazuh/pull/4415))
- Fixed a handler leak in Rootcheck and SCA on Windows agents. ([#4456](https://github.com/wazuh/wazuh/pull/4456))
- Prevent Remoted from exiting when a client closes a connection prematurely. ([#4390](https://github.com/wazuh/wazuh/pull/4390))
- Fixed crash in Slack integration when handling an alert with no description. ([#4426](https://github.com/wazuh/wazuh/pull/4426))
- Fixed Makefile to allow running scan-build for Windows agents. ([#4314](https://github.com/wazuh/wazuh/pull/4314))
- Fixed a memory leak in Clusterd. ([#4448](https://github.com/wazuh/wazuh/pull/4448))
- Disable TCP keepalive options at os_net library to allow building Wazuh on OpenBSD. ([#4462](https://github.com/wazuh/wazuh/pull/4462))


## [v3.11.1] - 2020-01-03

### Fixed

- The Windows Eventchannel log decoder in Analysisd maxed out CPU usage due to an infinite loop. ([#4412](https://github.com/wazuh/wazuh/pull/4412))


## [v3.11.0] - 2019-12-23

### Added

- Add support to Windows agents for vulnerability detector. ([#2787](https://github.com/wazuh/wazuh/pull/2787))
- Add support to Debian 10 Buster for vulnerability detector (by @aderumier). ([#4151](https://github.com/wazuh/wazuh/pull/4151))
- Make the Wazuh service to start after the network systemd unit (by @VAdamec). ([#1106](https://github.com/wazuh/wazuh/pull/1106))
- Add process inventory support for Mac OS X agents. ([#3322](https://github.com/wazuh/wazuh/pull/3322))
- Add port inventory support for MAC OS X agents. ([#3349](https://github.com/wazuh/wazuh/pull/3349))
- Make Analysisd compile the CDB list upon start. ([#3488](https://github.com/wazuh/wazuh/pull/3488))
- New rules option `global_frequency` to make frequency rules independent from the event source. ([#3931](https://github.com/wazuh/wazuh/pull/3931))
- Add a validation for avoiding agents to keep trying to connect to an invalid address indefinitely. ([#3951](https://github.com/wazuh/wazuh/pull/3951))
- Add the condition field of SCA checks to the agent databases. ([#3631](https://github.com/wazuh/wazuh/pull/3631))
- Display a warning message when registering to an unverified manager. ([#4207](https://github.com/wazuh/wazuh/pull/4207))
- Allow JSON escaping for logs on Logcollector's output format. ([#4273](https://github.com/wazuh/wazuh/pull/4273))
- Add TCP keepalive support for Fluent Forwarder. ([#4274](https://github.com/wazuh/wazuh/pull/4274))
- Add the host's primary IP to Logcollector's output format. ([#4380](https://github.com/wazuh/wazuh/pull/4380))

### Changed

- Now EventChannel alerts include the full message with the translation of coded fields. ([#3320](https://github.com/wazuh/wazuh/pull/3320))
- Changed `-G` agent-auth description in help message. ([#3856](https://github.com/wazuh/wazuh/pull/3856))
- Unified the Makefile flags allowed values. ([#4034](https://github.com/wazuh/wazuh/pull/4034))
- Let Logcollector queue file rotation and keepalive messages. ([#4222](https://github.com/wazuh/wazuh/pull/4222))
- Changed default paths for the OSQuery module in Windows agents. ([#4148](https://github.com/wazuh/wazuh/pull/4148))
- Fluent Forward now packs the content towards Fluentd into an object. ([#4334](https://github.com/wazuh/wazuh/pull/4334))

### Fixed

- Fix frequency rules to be increased for the same agent by default. ([#3931](https://github.com/wazuh/wazuh/pull/3931))
- Fix `protocol`, `system_name`, `data` and `extra_data` static fields detection. ([#3591](https://github.com/wazuh/wazuh/pull/3591))
- Fix overwriting agents by `Authd` when `force` option is less than 0. ([#3527](https://github.com/wazuh/wazuh/pull/3527))
- Fix Syscheck `nodiff` option for substring paths. ([#3015](https://github.com/wazuh/wazuh/pull/3015))
- Fix Logcollector wildcards to not detect directories as log files. ([#3788](https://github.com/wazuh/wazuh/pull/3788))
- Make Slack integration work with agentless alerts (by @dmitryax). ([#3971](https://github.com/wazuh/wazuh/pull/3971))
- Fix bugs reported by Clang analyzer. ([#3887](https://github.com/wazuh/wazuh/pull/3887))
- Fix compilation errors on OpenBSD platform. ([#3105](https://github.com/wazuh/wazuh/pull/3105))
- Fix on-demand configuration labels section to obtain labels attributes. ([#3490](https://github.com/wazuh/wazuh/pull/3490))
- Fixed race condition between `wazuh-clusterd` and `wazuh-modulesd` showing a 'No such file or directory' in `cluster.log` when synchronizing agent-info files in a cluster environment ([#4007](https://github.com/wazuh/wazuh/issues/4007))
- Fixed 'ConnectionError object has no attribute code' error when package repository is not available ([#3441](https://github.com/wazuh/wazuh/issues/3441))
- Fix the blocking of files monitored by Who-data in Windows agents. ([#3872](https://github.com/wazuh/wazuh/pull/3872))
- Fix the processing of EventChannel logs with unexpected characters. ([#3320](https://github.com/wazuh/wazuh/pull/3320))
- Active response Kaspersky script now logs the action request in _active-responses.log_ ([#2748](https://github.com/wazuh/wazuh/pull/2748))
- Fix service's installation path for CentOS 8. ([#4060](https://github.com/wazuh/wazuh/pull/4060))
- Add macOS Catalina to the list of detected versions. ([#4061](https://github.com/wazuh/wazuh/pull/4061))
- Prevent FIM from producing false negatives due to wrong checksum comparison. ([#4066](https://github.com/wazuh/wazuh/pull/4066))
- Fix `previous_output` count for alerts when matching by group. ([#4097](https://github.com/wazuh/wazuh/pull/4097))
- Fix event iteration when evaluating contextual rules. ([#4106](https://github.com/wazuh/wazuh/pull/4106))
- Fix the use of `prefilter_cmd` remotely by a new local option `allow_remote_prefilter_cmd`. ([#4178](https://github.com/wazuh/wazuh/pull/4178) & [4194](https://github.com/wazuh/wazuh/pull/4194))
- Fix restarting agents by group using the API when some of them are in a worker node. ([#4226](https://github.com/wazuh/wazuh/pull/4226))
- Fix error in Fluent Forwarder that requests an user and pass although the server does not need it. ([#3910](https://github.com/wazuh/wazuh/pull/3910))
- Fix FTS data length bound mishandling in Analysisd. ([#4278](https://github.com/wazuh/wazuh/pull/4278))
- Fix a memory leak in Modulesd and Agentd when Fluent Forward parses duplicate options. [#4334](https://github.com/wazuh/wazuh/pull/4334))
- Fix an invalid memory read in Agentd when checking a remote configuration containing an invalid stanza inside `<labels>`. [#4334](https://github.com/wazuh/wazuh/pull/4334))
- Fix error using force_reload and the eventchannel format in UNIX systems. [#4294](https://github.com/wazuh/wazuh/pull/4294))


## [v3.10.2] - 2019-09-23

### Fixed

- Fix error in Logcollector when reloading localfiles with timestamp wildcards. ([#3995](https://github.com/wazuh/wazuh/pull/3995))


## [v3.10.1] - 2019-09-19

### Fixed

- Fix error after removing a high volume of agents from a group using the Wazuh API. ([#3907](https://github.com/wazuh/wazuh/issues/3907))
- Fix error in Remoted when reloading agent keys (busy resource). ([#3988](https://github.com/wazuh/wazuh/issues/3988))
- Fix invalid read in Remoted counters. ([#3989](https://github.com/wazuh/wazuh/issues/3989))


## [v3.10.0] - 2019-09-16

### Added

- Add framework function to obtain full summary of agents. ([#3842](https://github.com/wazuh/wazuh/pull/3842))
- SCA improvements. ([#3286](https://github.com/wazuh/wazuh/pull/3286))
  - Refactor de SCA internal logic and policy syntax. ([#3249](https://github.com/wazuh/wazuh/issues/3249))
  - Support to follow symbolic links. ([#3228](https://github.com/wazuh/wazuh/issues/3228))
  - Add numerical comparator for SCA rules. ([#3374](https://github.com/wazuh/wazuh/issues/3374))
  - Add SCA decoded events count to global stats. ([#3623](https://github.com/wazuh/wazuh/issues/3623))
- Extend duplicate file detection for LogCollector. ([#3867](https://github.com/wazuh/wazuh/pull/3867))
- Add HIPAA and NIST 800 53 compliance mapping as rule groups.([#3411](https://github.com/wazuh/wazuh/pull/3411) & [#3420](https://github.com/wazuh/wazuh/pull/3420))
- Add SCA compliance groups to rule groups in alerts. ([#3427](https://github.com/wazuh/wazuh/pull/3427))
- Add IPv6 loopback address to localhost list in DB output module (by @aquerubin). ([#3140](https://github.com/wazuh/wazuh/pull/3140))
- Accept `]` and `>` as terminal prompt characters for Agentless. ([#3209](https://github.com/wazuh/wazuh/pull/3209))

### Changed

- Modify logs for agent authentication issues by Remoted. ([#3662](https://github.com/wazuh/wazuh/pull/3662))
- Make Syscollector logging messages more user-friendly. ([#3397](https://github.com/wazuh/wazuh/pull/3397))
- Make SCA load by default all present policies at the default location. ([#3607](https://github.com/wazuh/wazuh/pull/3607))
- Increase IPSIZE definition for IPv6 compatibility (by @aquerubin). ([#3259](https://github.com/wazuh/wazuh/pull/3259))
- Replace local protocol definitions with Socket API definitions (by @aquerubin). ([#3260](https://github.com/wazuh/wazuh/pull/3260))
- Improved error message when some of required Wazuh daemons are down. Allow restarting cluster nodes except when `ossec-execd` is down. ([#3496](https://github.com/wazuh/wazuh/pull/3496))
- Allow existing aws_profile argument to work with vpcflowlogs in AWS wodle configuration. Thanks to Adam Williams (@awill1988). ([#3729](https://github.com/wazuh/wazuh/pull/3729))

### Fixed

- Fix exception handling when using an invalid bucket in AWS wodle ([#3652](https://github.com/wazuh/wazuh/pull/3652))
- Fix error message when an AWS bucket is empty ([#3743](https://github.com/wazuh/wazuh/pull/3743))
- Fix error when getting profiles in custom AWS buckets ([#3786](https://github.com/wazuh/wazuh/pull/3786))
- Fix SCA integrity check when switching between manager nodes. ([#3884](https://github.com/wazuh/wazuh/pull/3884))
- Fix alert email sending when no_full_log option is set in a rule. ([#3174](https://github.com/wazuh/wazuh/pull/3174))
- Fix error in Windows who-data when handling the directories list. ([#3883](https://github.com/wazuh/wazuh/pull/3883))
- Fix error in the hardware inventory collector for PowerPC architectures. ([#3624](https://github.com/wazuh/wazuh/pull/3624))
- Fix the use of mutexes in the `OS_Regex` library. ([#3533](https://github.com/wazuh/wazuh/pull/3533))
- Fix invalid read in the `OS_Regex` library. ([#3815](https://github.com/wazuh/wazuh/pull/3815))
- Fix compilation error on FreeBSD 13 and macOS 10.14. ([#3832](https://github.com/wazuh/wazuh/pull/3832))
- Fix typo in the license of the files. ([#3779](https://github.com/wazuh/wazuh/pull/3779))
- Fix error in `execd` when upgrading agents remotely while auto-restarting. ([#3437](https://github.com/wazuh/wazuh/pull/3437))
- Prevent integrations from inheriting descriptors. ([#3514](https://github.com/wazuh/wazuh/pull/3514))
- Overwrite rules label fix and rules features tests. ([#3414](https://github.com/wazuh/wazuh/pull/3414))
- Fix typo: replace `readed` with `read`. ([#3328](https://github.com/wazuh/wazuh/pull/3328))
- Introduce global mutex for Rootcheck decoder. ([#3530](https://github.com/wazuh/wazuh/pull/3530))
- Fix errors reported by scan-build. ([#3452](https://github.com/wazuh/wazuh/pull/3452) & [#3785](https://github.com/wazuh/wazuh/pull/3785))
- Fix the handling of `wm_exec()` output.([#3486](https://github.com/wazuh/wazuh/pull/3486))
- Fix FIM duplicated entries in Windows. ([#3504](https://github.com/wazuh/wazuh/pull/3504))
- Remove socket deletion from epoll. ([#3432](https://github.com/wazuh/wazuh/pull/3432))
- Let the sources installer support NetBSD. ([#3444](https://github.com/wazuh/wazuh/pull/3444))
- Fix error message from openssl v1.1.1. ([#3413](https://github.com/wazuh/wazuh/pull/3413))
- Fix compilation issue for local installation. ([#3339](https://github.com/wazuh/wazuh/pull/3339))
- Fix exception handling when /tmp have no permissions and tell the user the problem. ([#3401](https://github.com/wazuh/wazuh/pull/3401))
- Fix who-data alerts when audit logs contain hex fields. ([#3909](https://github.com/wazuh/wazuh/pull/3909))
- Remove useless `select()` calls in Analysisd decoders. ([#3964](https://github.com/wazuh/wazuh/pull/3964))


## [v3.9.5] - 2019-08-08

### Fixed

- Fixed a bug in the Framework that prevented Cluster and API from handling the file _client.keys_ if it's mounted as a volume on Docker.
- Fixed a bug in Analysisd that printed the millisecond part of the alerts' timestamp without zero-padding. That prevented Elasticsearch 7 from indexing those alerts. ([#3814](https://github.com/wazuh/wazuh/issues/3814))


## [v3.9.4] - 2019-08-07

### Changed

- Prevent agent on Windows from including who-data on FIM events for child directories without who-data enabled, even if it's available. ([#3601](https://github.com/wazuh/wazuh/issues/3601))
- Prevent Rootcheck configuration from including the `<ignore>` settings if they are empty. ([#3634](https://github.com/wazuh/wazuh/issues/3634))
- Wazuh DB will delete the agent DB-related files immediately when removing an agent. ([#3691](https://github.com/wazuh/wazuh/issues/3691))

### Fixed

- Fixed bug in Remoted when correlating agents and their sockets in TCP mode. ([#3602](https://github.com/wazuh/wazuh/issues/3602))
- Fix bug in the agent that truncated its IP address if it occupies 15 characters. ([#3615](https://github.com/wazuh/wazuh/issues/3615))
- Logcollector failed to overwrite duplicate `<localfile>` stanzas. ([#3616](https://github.com/wazuh/wazuh/issues/3616))
- Analysisd could produce a double free if an Eventchannel message contains an invalid XML member. ([#3626](https://github.com/wazuh/wazuh/issues/3626))
- Fixed defects in the code reported by Coverity. ([#3627](https://github.com/wazuh/wazuh/issues/3627))
- Fixed bug in Analysisd when handling invalid JSON input strings. ([#3648](https://github.com/wazuh/wazuh/issues/3648))
- Fix handling of SCA policies with duplicate ID in Wazuh DB. ([#3668](https://github.com/wazuh/wazuh/issues/3668))
- Cluster could fail synchronizing some files located in Docker volumes. ([#3669](https://github.com/wazuh/wazuh/issues/3669))
- Fix a handler leak in the FIM whodata engine for Windows. ([#3690](https://github.com/wazuh/wazuh/issues/3690))
- The Docker listener module was storing and ignoring the output of the integration. ([#3768](https://github.com/wazuh/wazuh/issues/3768))
- Fixed memory leaks in Syscollector for macOS agents. ([#3795](https://github.com/wazuh/wazuh/pull/3795))
- Fix dangerous mutex initialization in Windows hosts. ([#3805](https://github.com/wazuh/wazuh/issues/3805))


## [v3.9.3] - 2019-07-08

### Changed

- Windows Eventchannel log collector will no longer report bookmarked events by default (those that happened while the agent was stopped). ([#3485](https://github.com/wazuh/wazuh/pull/3485))
- Remoted will discard agent-info data not in UTF-8 format. ([#3581](https://github.com/wazuh/wazuh/pull/3581))

### Fixed

- Osquery integration did not follow the osquery results file (*osqueryd.results.log*) as of libc 2.28. ([#3494](https://github.com/wazuh/wazuh/pull/3494))
- Windows Eventchannnel log collector did not update the bookmarks so it reported old events repeatedly. ([#3485](https://github.com/wazuh/wazuh/pull/3485))
- The agent sent invalid info data in the heartbeat message if it failed to get the host IP address. ([#3555](https://github.com/wazuh/wazuh/pull/3555))
- Modulesd produced a memory leak when being queried for its running configuration. ([#3564](https://github.com/wazuh/wazuh/pull/3564))
- Analysisd and Logtest crashed when trying rules having `<different_geoip>` and no `<not_same_field>` stanza. ([#3587](https://github.com/wazuh/wazuh/pull/3587))
- Vulnerability Detector failed to parse the Canonical's OVAL feed due to a syntax change. ([#3563](https://github.com/wazuh/wazuh/pull/3563))
- AWS Macie events produced erros in Elasticsearch. ([#3608](https://github.com/wazuh/wazuh/pull/3608))
- Rules with `<list lookup="address_match_key" />` produced a false match if the CDB list file is missing. ([#3609](https://github.com/wazuh/wazuh/pull/3609))
- Remote configuration was missing the `<ignore>` stanzas for Syscheck and Rootcheck when defined as sregex. ([#3617](https://github.com/wazuh/wazuh/pull/3617))


## [v3.9.2] 2019-06-10

### Added

- Added support for Ubuntu 12.04 to the SCA configuration template. ([#3361](https://github.com/wazuh/wazuh/pull/3361))

### Changed

- Prevent the agent from stopping if it fails to resolve the manager's hostname on startup. ([#3405](https://github.com/wazuh/wazuh/pull/3405))
- Prevent Remoted from logging agent connection timeout as an error, now it's a debugging log. ([#3426](https://github.com/wazuh/wazuh/pull/3426))

### Fixed

- A configuration request to Analysisd made it crash if the option `<white_list>` is empty. ([#3383](https://github.com/wazuh/wazuh/pull/3383))
- Fixed error when uploading some configuration files through API in wazuh-docker environments. ([#3335](https://github.com/wazuh/wazuh/issues/3335))
- Fixed error deleting temporary files during cluster synchronization. ([#3379](https://github.com/wazuh/wazuh/issues/3379))
- Fixed bad permissions on agent-groups files synchronized via wazuh-clusterd. ([#3438](https://github.com/wazuh/wazuh/issues/3438))
- Fixed bug in the database module that ignored agents registered with a network mask. ([#3351](https://github.com/wazuh/wazuh/pull/3351))
- Fixed a memory bug in the CIS-CAT module. ([#3406](https://github.com/wazuh/wazuh/pull/3406))
- Fixed a bug in the agent upgrade tool when checking the version number. ([#3391](https://github.com/wazuh/wazuh/pull/3391))
- Fixed error checking in the Windows Eventchannel log collector. ([#3393](https://github.com/wazuh/wazuh/pull/3393))
- Prevent Analysisd from crashing at SCA decoder due to a race condition calling a thread-unsafe function. ([#3466](https://github.com/wazuh/wazuh/pull/3466))
- Fix a file descriptor leak in Modulesd on timeout when running a subprocess. ([#3470](https://github.com/wazuh/wazuh/pull/3470))
  - OpenSCAP.
  - CIS-CAT.
  - Command.
  - Azure.
  - SCA.
  - AWS.
  - Docker.
- Prevent Modulesd from crashing at Vulnerability Detector when updating a RedHat feed. ([3458](https://github.com/wazuh/wazuh/pull/3458))


## [v3.9.1] 2019-05-21

### Added

- Added directory existence checking for SCA rules. ([#3246](https://github.com/wazuh/wazuh/pull/3246))
- Added line number to error messages when parsing YAML files. ([#3325](https://github.com/wazuh/wazuh/pull/3325))
- Enhanced wildcard support for Windows Logcollector. ([#3236](https://github.com/wazuh/wazuh/pull/3236))

### Changed

- Changed the extraction point of the package name in the Vulnerability Detector OVALs. ([#3245](https://github.com/wazuh/wazuh/pull/3245))

### Fixed

- Fixed SCA request interval option limit. ([#3254](https://github.com/wazuh/wazuh/pull/3254))
- Fixed SCA directory checking. ([#3235](https://github.com/wazuh/wazuh/pull/3235))
- Fixed potential out of bounds memory access. ([#3285](https://github.com/wazuh/wazuh/pull/3285))
- Fixed CIS-CAT XML report parser. ([#3261](https://github.com/wazuh/wazuh/pull/3261))
- Fixed .ssh folder permissions for Agentless. ([#2660](https://github.com/wazuh/wazuh/pull/2660))
- Fixed repeated fields in SCA summary events. ([#3278](https://github.com/wazuh/wazuh/pull/3278))
- Fixed command output treatment for the SCA module. ([#3297](https://github.com/wazuh/wazuh/pull/3297))
- Fixed _agent_upgrade_ tool to set the manager version as the default one. ([#2721](https://github.com/wazuh/wazuh/pull/2721))
- Fixed execd crash when timeout list is not initialized. ([#3316](https://github.com/wazuh/wazuh/pull/3316))
- Fixed support for reading large files on Windows Logcollector. ([#3248](https://github.com/wazuh/wazuh/pull/3248))
- Fixed the manager restarting process via API on Docker. ([#3273](https://github.com/wazuh/wazuh/pull/3273))
- Fixed the _agent_info_ files synchronization between cluster nodes. ([#3272](https://github.com/wazuh/wazuh/pull/3272))

### Removed

- Removed 5-second reading timeout for File Integrity Monitoring scan. ([#3366](https://github.com/wazuh/wazuh/pull/3366))


## [v3.9.0] 2019-05-02

### Added

- New module to perform **Security Configuration Assessment** scans. ([#2598](https://github.com/wazuh/wazuh/pull/2598))
- New **Logcollector** features. ([#2929](https://github.com/wazuh/wazuh/pull/2929))
  - Let Logcollector filter files by content. ([#2796](https://github.com/wazuh/wazuh/issues/2796))
  - Added a pattern exclusion option to Logcollector. ([#2797](https://github.com/wazuh/wazuh/issues/2797))
  - Let Logcollector filter files by date. ([#2799](https://github.com/wazuh/wazuh/issues/2799))
  - Let logcollector support wildcards on Windows. ([#2898](https://github.com/wazuh/wazuh/issues/2898))
- **Fluent forwarder** for agents. ([#2828](https://github.com/wazuh/wazuh/issues/2828))
- Collect network and port inventory for Windows XP/Server 2003. ([#2464](https://github.com/wazuh/wazuh/pull/2464))
- Included inventory fields as dynamic fields in events to use them in rules. ([#2441](https://github.com/wazuh/wazuh/pull/2441))
- Added an option _startup_healthcheck_ in FIM so that the the who-data health-check is optional. ([#2323](https://github.com/wazuh/wazuh/pull/2323))
- The real agent IP is reported by the agent and shown in alerts and the App interface. ([#2577](https://github.com/wazuh/wazuh/pull/2577))
- Added support for organizations in AWS wodle. ([#2627](https://github.com/wazuh/wazuh/pull/2627))
- Added support for hot added symbolic links in _Whodata_. ([#2466](https://github.com/wazuh/wazuh/pull/2466))
- Added `-t` option to `wazuh-clusterd` binary ([#2691](https://github.com/wazuh/wazuh/pull/2691)).
- Added options `same_field` and `not_same_field` in rules to correlate dynamic fields between events. ([#2689](https://github.com/wazuh/wazuh/pull/2689))
- Added optional daemons start by default. ([#2769](https://github.com/wazuh/wazuh/pull/2769))
- Make the Windows installer to choose the appropriate `ossec.conf` file based on the System version. ([#2773](https://github.com/wazuh/wazuh/pull/2773))
- Added writer thread preference for Logcollector. ([#2783](https://github.com/wazuh/wazuh/pull/2783))
- Added database deletion from Wazuh-DB for removed agents. ([#3123](https://github.com/wazuh/wazuh/pull/3123))

### Changed

- Introduced a network buffer in Remoted to cache incomplete messages from agents. This improves the performance by preventing Remoted from waiting for complete messages. ([#2528](https://github.com/wazuh/wazuh/pull/2528))
- Improved alerts about disconnected agents: they will contain the data about the disconnected agent, although the alert is actually produced by the manager. ([#2379](https://github.com/wazuh/wazuh/pull/2379))
- PagerDuty integration plain text alert support (by @spartantri). ([#2403](https://github.com/wazuh/wazuh/pull/2403))
- Improved Remoted start-up logging messages. ([#2460](https://github.com/wazuh/wazuh/pull/2460))
- Let _agent_auth_ warn when it receives extra input arguments. ([#2489](https://github.com/wazuh/wazuh/pull/2489))
- Update the who-data related SELinux rules for Audit 3.0. This lets who-data work on Fedora 29. ([#2419](https://github.com/wazuh/wazuh/pull/2419))
- Changed data source for network interface's MAC address in Syscollector so that it will be able to get bonded interfaces' MAC. ([#2550](https://github.com/wazuh/wazuh/pull/2550))
- Migrated unit tests from Check to TAP (Test Anything Protocol). ([#2572](https://github.com/wazuh/wazuh/pull/2572))
- Now labels starting with `_` are reserved for internal use. ([#2577](https://github.com/wazuh/wazuh/pull/2577))
- Now AWS wodle fetches aws.requestParameters.disableApiTermination with an unified format ([#2614](https://github.com/wazuh/wazuh/pull/2614))
- Improved overall performance in cluster ([#2575](https://github.com/wazuh/wazuh/pull/2575))
- Some improvements has been made in the _vulnerability-detector_ module. ([#2603](https://github.com/wazuh/wazuh/pull/2603))
- Refactor of decoded fields from the Windows eventchannel decoder. ([#2684](https://github.com/wazuh/wazuh/pull/2684))
- Deprecate global option `<queue_size>` for Analysisd. ([#2729](https://github.com/wazuh/wazuh/pull/2729))
- Excluded noisy events from Windows Eventchannel. ([#2763](https://github.com/wazuh/wazuh/pull/2763))
- Replaced `printf` functions in `agent-authd`. ([#2830](https://github.com/wazuh/wazuh/pull/2830))
- Replaced `strtoul()` using NULL arguments with `atol()` in wodles config files. ([#2801](https://github.com/wazuh/wazuh/pull/2801))
- Added a more descriptive message for SSL error when agent-auth fails. ([#2941](https://github.com/wazuh/wazuh/pull/2941))
- Changed the starting Analysisd messages about loaded rules from `info` to `debug` level. ([#2881](https://github.com/wazuh/wazuh/pull/2881))
- Re-structured messages for FIM module. ([#2926](https://github.com/wazuh/wazuh/pull/2926))
- Changed `diff` output in Syscheck for Windows. ([#2969](https://github.com/wazuh/wazuh/pull/2969))
- Replaced OSSEC e-mail subject with Wazuh in `ossec-maild`. ([#2975](https://github.com/wazuh/wazuh/pull/2975))
- Added keepalive in TCP to manage broken connections in `ossec-remoted`. ([#3069](https://github.com/wazuh/wazuh/pull/3069))
- Change default restart interval for Docker listener module to one minute. ([#2679](https://github.com/wazuh/wazuh/pull/2679))

### Fixed

- Fixed error in Syscollector for Windows older than Vista when gathering the hardware inventory. ([#2326](https://github.com/wazuh/wazuh/pull/2326))
- Fixed an error in the OSQuery configuration validation. ([#2446](https://github.com/wazuh/wazuh/pull/2446))
- Prevent Integrator, Syslog Client and Mail forwarded from getting stuck while reading _alerts.json_. ([#2498](https://github.com/wazuh/wazuh/pull/2498))
- Fixed a bug that could make an Agent running on Windows XP close unexpectedly while receiving a WPK file. ([#2486](https://github.com/wazuh/wazuh/pull/2486))
- Fixed _ossec-control_ script in Solaris. ([#2495](https://github.com/wazuh/wazuh/pull/2495))
- Fixed a compilation error when building Wazuh in static linking mode with the Audit library enabled. ([#2523](https://github.com/wazuh/wazuh/pull/2523))
- Fixed a memory hazard in Analysisd on log pre-decoding for short logs (less than 5 bytes). ([#2391](https://github.com/wazuh/wazuh/pull/2391))
- Fixed defects reported by Cppcheck. ([#2521](https://github.com/wazuh/wazuh/pull/2521))
  - Double free in GeoIP data handling with IPv6.
  - Buffer overlay when getting OS information.
  - Check for successful memory allocation in Syscollector.
- Fix out-of-memory error in Remoted when upgrading an agent with a big data chunk. ([#2594](https://github.com/wazuh/wazuh/pull/2594))
- Re-registered agent are reassigned to correct groups when the multigroup is empty. ([#2440](https://github.com/wazuh/wazuh/pull/2440))
- Wazuh manager starts regardless of the contents of _local_decoder.xml_. ([#2465](https://github.com/wazuh/wazuh/pull/2465))
- Let _Remoted_ wait for download module availability. ([#2517](https://github.com/wazuh/wazuh/pull/2517))
- Fix duplicate field names at some events for Windows eventchannel. ([#2500](https://github.com/wazuh/wazuh/pull/2500))
- Delete empty fields from Windows Eventchannel alerts. ([#2492](https://github.com/wazuh/wazuh/pull/2492))
- Fixed memory leak and crash in Vulnerability Detector. ([#2620](https://github.com/wazuh/wazuh/pull/2620))
- Prevent Analysisd from crashing when receiving an invalid Syscollector event. ([#2621](https://github.com/wazuh/wazuh/pull/2621))
- Fix a bug in the database synchronization module that left broken references of removed agents to groups. ([#2628](https://github.com/wazuh/wazuh/pull/2628))
- Fixed restart service in AIX. ([#2674](https://github.com/wazuh/wazuh/pull/2674))
- Prevent Execd from becoming defunct when Active Response disabled. ([#2692](https://github.com/wazuh/wazuh/pull/2692))
- Fix error in Syscollector when unable to read the CPU frequency on agents. ([#2740](https://github.com/wazuh/wazuh/pull/2740))
- Fix Windows escape format affecting non-format messages. ([#2725](https://github.com/wazuh/wazuh/pull/2725))
- Avoid a segfault in mail daemon due to the XML tags order in the `ossec.conf`. ([#2711](https://github.com/wazuh/wazuh/pull/2711))
- Prevent the key updating thread from starving in Remoted. ([#2761](https://github.com/wazuh/wazuh/pull/2761))
- Fixed error logging on Windows agent. ([#2791](https://github.com/wazuh/wazuh/pull/2791))
- Let CIS-CAT decoder reuse the Wazuh DB connection socket. ([#2800](https://github.com/wazuh/wazuh/pull/2800))
- Fixed issue with `agent-auth` options without argument. ([#2808](https://github.com/wazuh/wazuh/pull/2808))
- Fixed control of the frequency counter in alerts. ([#2854](https://github.com/wazuh/wazuh/pull/2854))
- Ignore invalid files for agent groups. ([#2895](https://github.com/wazuh/wazuh/pull/2895))
- Fixed invalid behaviour when moving files in Whodata mode. ([#2888](https://github.com/wazuh/wazuh/pull/2888))
- Fixed deadlock in Remoted when updating the `keyentries` structure. ([#2956](https://github.com/wazuh/wazuh/pull/2956))
- Fixed error in Whodata when one of the file permissions cannot be extracted. ([#2940](https://github.com/wazuh/wazuh/pull/2940))
- Fixed System32 and SysWOW64 event processing in Whodata. ([#2935](https://github.com/wazuh/wazuh/pull/2935))
- Fixed Syscheck hang when monitoring system directories. ([#3059](https://github.com/wazuh/wazuh/pull/3059))
- Fixed the package inventory for MAC OS X. ([#3035](https://github.com/wazuh/wazuh/pull/3035))
- Translated the Audit Policy fields from IDs for Windows events. ([#2950](https://github.com/wazuh/wazuh/pull/2950))
- Fixed broken pipe error when Wazuh-manager closes TCP connection. ([#2965](https://github.com/wazuh/wazuh/pull/2965))
- Fixed whodata mode on drives other than the main one. ([#2989](https://github.com/wazuh/wazuh/pull/2989))
- Fixed bug occurred in the database while removing an agent. ([#2997](https://github.com/wazuh/wazuh/pull/2997))
- Fixed duplicated alerts for Red Hat feed in `vulnerability-detector`. ([#3000](https://github.com/wazuh/wazuh/pull/3000))
- Fixed bug when processing symbolic links in Whodata. ([#3025](https://github.com/wazuh/wazuh/pull/3025))
- Fixed option for ignoring paths in rootcheck. ([#3058](https://github.com/wazuh/wazuh/pull/3058))
- Allow Wazuh service on MacOSX to be available without restart. ([#3119](https://github.com/wazuh/wazuh/pull/3119))
- Ensure `internal_options.conf` file is overwritten on Windows upgrades. ([#3153](https://github.com/wazuh/wazuh/pull/3153))
- Fixed the reading of the setting `attempts` of the Docker module. ([#3067](https://github.com/wazuh/wazuh/pull/3067))
- Fix a memory leak in Docker listener module. ([#2679](https://github.com/wazuh/wazuh/pull/2679))


## [v3.8.2] 2019-01-30

### Fixed

- Analysisd crashed when parsing a log from OpenLDAP due to a bug in the option `<accumulate>`. ([#2456](https://github.com/wazuh/wazuh/pull/2456))
- Modulesd closed unexpectedly if a command was defined without a `<tag>` option. ([#2470](https://github.com/wazuh/wazuh/pull/2470))
- The Eventchannel decoder was not being escaping backslashes correctly. ([#2483](https://github.com/wazuh/wazuh/pull/2483))
- The Eventchannel decoder was leaving spurious trailing spaces in some fields.  ([#2484](https://github.com/wazuh/wazuh/pull/2484))


## [v3.8.1] 2019-01-25

### Fixed

- Fixed memory leak in Logcollector when reading Windows eventchannel. ([#2450](https://github.com/wazuh/wazuh/pull/2450))
- Fixed script parsing error in Solaris 10. ([#2449](https://github.com/wazuh/wazuh/pull/2449))
- Fixed version comparisons on Red Hat systems. (By @orlando-jamie) ([#2445](https://github.com/wazuh/wazuh/pull/2445))


## [v3.8.0] 2019-01-19

### Added

- Logcollector **extension for Windows eventchannel logs in JSON format.** ([#2142](https://github.com/wazuh/wazuh/pull/2142))
- Add options to detect **attribute and file permission changes** for Windows. ([#1918](https://github.com/wazuh/wazuh/pull/1918))
- Added **Audit health-check** in the Whodata initialization. ([#2180](https://github.com/wazuh/wazuh/pull/2180))
- Added **Audit rules auto-reload** in Whodata. ([#2180](https://github.com/wazuh/wazuh/pull/2180))
- Support for **new AWS services** in the AWS wodle ([#2242](https://github.com/wazuh/wazuh/pull/2242)):
    - AWS Config
    - AWS Trusted Advisor
    - AWS KMS
    - AWS Inspector
    - Add support for IAM roles authentication in EC2 instances.
- New module "Agent Key Polling" to integrate agent key request to external data sources. ([#2127](https://github.com/wazuh/wazuh/pull/2127))
  - Look for missing or old agent keys when Remoted detects an authorization failure.
  - Request agent keys by calling a defined executable or connecting to a local socket.
- Get process inventory for Windows natively. ([#1760](https://github.com/wazuh/wazuh/pull/1760))
- Improved vulnerability detection in Red Hat systems. ([#2137](https://github.com/wazuh/wazuh/pull/2137))
- Add retries to download the OVAL files in vulnerability-detector. ([#1832](https://github.com/wazuh/wazuh/pull/1832))
- Auto-upgrade FIM databases in Wazuh-DB. ([#2147](https://github.com/wazuh/wazuh/pull/2147))
- New dedicated thread for AR command running on Windows agent. ([#1725](https://github.com/wazuh/wazuh/pull/1725))
  -  This will prevent the agent from delaying due to an AR execution.
- New internal option to clean residual files of agent groups. ([#1985](https://github.com/wazuh/wazuh/pull/1985))
- Add a manifest to run `agent-auth.exe` with elevated privileges. ([#1998](https://github.com/wazuh/wazuh/pull/1998))
- Compress `last-entry` files to check differences by FIM. ([#2034](https://github.com/wazuh/wazuh/pull/2034))
- Add error messages to integration scripts. ([#2143](https://github.com/wazuh/wazuh/pull/2143))
- Add CDB lists building on install. ([#2167](https://github.com/wazuh/wazuh/pull/2167))
- Update Wazuh copyright for internal files. ([#2343](https://github.com/wazuh/wazuh/pull/2343))
- Added option to allow maild select the log file to read from. ([#977](https://github.com/wazuh/wazuh/pull/977))
- Add table to control the metadata of the vuln-detector DB. ([#2402](https://github.com/wazuh/wazuh/pull/2402))

### Changed

- Now Wazuh manager can be started with an empty configuration in ossec.conf. ([#2086](https://github.com/wazuh/wazuh/pull/2086))
- The Authentication daemon is now enabled by default. ([#2129](https://github.com/wazuh/wazuh/pull/2129))
- Make FIM show alerts for new files by default. ([#2213](https://github.com/wazuh/wazuh/pull/2213))
- Reduce the length of the query results from Vulnerability Detector to Wazuh DB. ([#1798](https://github.com/wazuh/wazuh/pull/1798))
- Improved the build system to automatically detect a big-endian platform. ([#2031](https://github.com/wazuh/wazuh/pull/2031))
  - Building option `USE_BIG_ENDIAN` is not already needed on Solaris (SPARC) or HP-UX.
- Expanded the regex pattern maximum size from 2048 to 20480 bytes. ([#2036](https://github.com/wazuh/wazuh/pull/2036))
- Improved IP address validation in the option `<white_list>` (by @pillarsdotnet). ([#1497](https://github.com/wazuh/wazuh/pull/1497))
- Improved rule option `<info>` validation (by @pillarsdotnet). ([#1541](https://github.com/wazuh/wazuh/pull/1541))
- Deprecated the Syscheck option `<remove_old_diff>` by making it mandatory. ([#1915](https://github.com/wazuh/wazuh/pull/1915))
- Fix invalid error "Unable to verity server certificate" in _ossec-authd_ (server). ([#2045](https://github.com/wazuh/wazuh/pull/2045))
- Remove deprecated flag `REUSE_ID` from the Makefile options. ([#2107](https://github.com/wazuh/wazuh/pull/2107))
- Syscheck first queue error message changed into a warning. ([#2146](https://github.com/wazuh/wazuh/pull/2146))
- Do the DEB and RPM package scan regardless of Linux distribution. ([#2168](https://github.com/wazuh/wazuh/pull/2168))
- AWS VPC configuration in the AWS wodle ([#2242](https://github.com/wazuh/wazuh/pull/2242)).
- Hide warning log by FIM when cannot open a file that has just been removed. ([#2201](https://github.com/wazuh/wazuh/pull/2201))
- The default FIM configuration will ignore some temporary files. ([#2202](https://github.com/wazuh/wazuh/pull/2202))

### Fixed

- Fixed error description in the osquery configuration parser (by @pillarsdotnet). ([#1499](https://github.com/wazuh/wazuh/pull/1499))
- The FTS comment option `<ftscomment>` was not being read (by @pillarsdotnet). ([#1536](https://github.com/wazuh/wazuh/pull/1536))
- Fixed error when multigroup files are not found. ([#1792](https://github.com/wazuh/wazuh/pull/1792))
- Fix error when assigning multiple groups whose names add up to more than 4096 characters. ([#1792](https://github.com/wazuh/wazuh/pull/1792))
- Replaced "getline" function with "fgets" in vulnerability-detector to avoid compilation errors with older versions of libC. ([#1822](https://github.com/wazuh/wazuh/pull/1822))
- Fix bug in Wazuh DB when trying to store multiple network interfaces with the same IP from Syscollector. ([#1928](https://github.com/wazuh/wazuh/pull/1928))
- Improved consistency of multigroups. ([#1985](https://github.com/wazuh/wazuh/pull/1985))
- Fixed the reading of the OS name and version in HP-UX systems. ([#1990](https://github.com/wazuh/wazuh/pull/1990))
- Prevent the agent from producing an error on platforms that don't support network timeout. ([#2001](https://github.com/wazuh/wazuh/pull/2001))
- Logcollector could not set the maximum file limit on HP-UX platform. ([2030](https://github.com/wazuh/wazuh/pull/2030))
- Allow strings up to 64KB long for log difference analysis. ([#2032](https://github.com/wazuh/wazuh/pull/2032))
- Now agents keep their registration date when upgrading the manager. ([#2033](https://github.com/wazuh/wazuh/pull/2033))
- Create an empty `client.keys` file on a fresh installation of a Windows agent. ([2040](https://github.com/wazuh/wazuh/pull/2040))
- Allow CDB list keys and values to have double quotes surrounding. ([#2046](https://github.com/wazuh/wazuh/pull/2046))
- Remove file `queue/db/.template.db` on upgrade / restart. ([2073](https://github.com/wazuh/wazuh/pull/2073))
- Fix error on Analysisd when `check_value` doesn't exist. ([2080](https://github.com/wazuh/wazuh/pull/2080))
- Prevent Rootcheck from looking for invalid link count in agents running on Solaris (by @ecsc-georgew). ([2087](https://github.com/wazuh/wazuh/pull/2087))
- Fixed the warning messages when compiling the agent on AIX. ([2099](https://github.com/wazuh/wazuh/pull/2099))
- Fix missing library when building Wazuh with MySQL support. ([#2108](https://github.com/wazuh/wazuh/pull/2108))
- Fix compile warnings for the Solaris platform. ([#2121](https://github.com/wazuh/wazuh/pull/2121))
- Fixed regular expression for audit.key in audit decoder. ([#2134](https://github.com/wazuh/wazuh/pull/2134))
- Agent's ossec-control stop should wait a bit after killing a process. ([#2149](https://github.com/wazuh/wazuh/pull/2149))
- Fixed error ocurred while monitoring symbolic links in Linux. ([#2152](https://github.com/wazuh/wazuh/pull/2152))
- Fixed some bugs in Logcollector: ([#2154](https://github.com/wazuh/wazuh/pull/2154))
  - If Logcollector picks up a log exceeding 65279 bytes, that log may lose the null-termination.
  - Logcollector crashes if multiple wildcard stanzas resolve the same file.
  - An error getting the internal file position may lead to an undefined condition.
- Execd daemon now runs even if active response is disabled ([#2177](https://github.com/wazuh/wazuh/pull/2177))
- Fix high precision timestamp truncation in rsyslog messages. ([#2128](https://github.com/wazuh/wazuh/pull/2128))
- Fix missing Whodata section to the remote configuration query. ([#2173](https://github.com/wazuh/wazuh/pull/2173))
- Bugfixes in AWS wodle ([#2242](https://github.com/wazuh/wazuh/pull/2242)):
    - Fixed bug in AWS Guard Duty alerts when there were multiple remote IPs.
    - Fixed bug when using flag `remove_from_bucket`.
    - Fixed bug when reading buckets generating more than 1000 logs in the same day.
    - Increase `qty` of `aws.eventNames` and remove usage of `aws.eventSources`.
- Fix bug in cluster configuration when using Kubernetes ([#2227](https://github.com/wazuh/wazuh/pull/2227)).
- Fix network timeout setup in agent running on Windows. ([#2185](https://github.com/wazuh/wazuh/pull/2185))
- Fix default values for the `<auto_ignore>` option. ([#2210](https://github.com/wazuh/wazuh/pull/2210))
- Fix bug that made Modulesd and Remoted crash on ARM architecture. ([#2214](https://github.com/wazuh/wazuh/pull/2214))
- The regex parser included the next character after a group:
  - If the input string just ends after that character. ([#2216](https://github.com/wazuh/wazuh/pull/2216))
  - The regex parser did not accept a group terminated with an escaped byte or a class. ([#2224](https://github.com/wazuh/wazuh/pull/2224))
- Fixed buffer overflow hazard in FIM when performing change report on long paths on macOS platform. ([#2285](https://github.com/wazuh/wazuh/pull/2285))
- Fix sending of the owner attribute when a file is created in Windows. ([#2292](https://github.com/wazuh/wazuh/pull/2292))
- Fix audit reconnection to the Whodata socket ([#2305](https://github.com/wazu2305h/wazuh/pull/2305))
- Fixed agent connection in TCP mode on Windows XP. ([#2329](https://github.com/wazuh/wazuh/pull/2329))
- Fix log shown when a command reaches its timeout and `ignore_output` is enabled. ([#2316](https://github.com/wazuh/wazuh/pull/2316))
- Analysisd and Syscollector did not detect the number of cores on Raspberry Pi. ([#2304](https://github.com/wazuh/wazuh/pull/2304))
- Analysisd and Syscollector did not detect the number of cores on CentOS 5. ([#2340](https://github.com/wazuh/wazuh/pull/2340))


## [v3.7.2] 2018-12-17

### Changed

- Logcollector will fully read a log file if it reappears after being deleted. ([#2041](https://github.com/wazuh/wazuh/pull/2041))

### Fixed

- Fix some bugs in Logcollector: ([#2041](https://github.com/wazuh/wazuh/pull/2041))
  - Logcollector ceases monitoring any log file containing a binary zero-byte.
  - If a local file defined with wildcards disappears, Logcollector incorrectly shows a negative number of remaining open attempts.
  - Fixed end-of-file detection for text-based file formats.
- Fixed a bug in Analysisd that made it crash when decoding a malformed FIM message. ([#2089](https://github.com/wazuh/wazuh/pull/2089))


## [v3.7.1] 2018-12-05

### Added

- New internal option `remoted.guess_agent_group` allowing agent group guessing by Remoted to be optional. ([#1890](https://github.com/wazuh/wazuh/pull/1890))
- Added option to configure another audit keys to monitor. ([#1882](https://github.com/wazuh/wazuh/pull/1882))
- Added option to create the SSL certificate and key with the install.sh script. ([#1856](https://github.com/wazuh/wazuh/pull/1856))
- Add IPv6 support to `host-deny.sh` script. (by @iasdeoupxe). ([#1583](https://github.com/wazuh/wazuh/pull/1583))
- Added tracing information (PID, function, file and line number) to logs when debugging is enabled. ([#1866](https://github.com/wazuh/wazuh/pull/1866))

### Changed

- Change errors messages to descriptive warnings in Syscheck when a files is not reachable. ([#1730](https://github.com/wazuh/wazuh/pull/1730))
- Add default values to global options to let the manager start. ([#1894](https://github.com/wazuh/wazuh/pull/1894))
- Improve Remoted performance by reducing interaction between threads. ([#1902](https://github.com/wazuh/wazuh/pull/1902))

### Fixed

- Prevent duplicates entries for denied IP addresses by `host-deny.sh`. (by @iasdeoupxe). ([#1583](https://github.com/wazuh/wazuh/pull/1583))
- Fix issue in Logcollector when reaching the file end before getting a full line. ([#1744](https://github.com/wazuh/wazuh/pull/1744))
- Throw an error when a nonexistent CDB file is added in the ossec.conf file. ([#1783](https://github.com/wazuh/wazuh/pull/1783))
- Fix bug in Remoted that truncated control messages to 1024 bytes. ([#1847](https://github.com/wazuh/wazuh/pull/1847))
- Avoid that the attribute `ignore` of rules silence alerts. ([#1874](https://github.com/wazuh/wazuh/pull/1874))
- Fix race condition when decoding file permissions. ([#1879](https://github.com/wazuh/wazuh/pull/1879)
- Fix to overwrite FIM configuration when directories come in the same tag separated by commas. ([#1886](https://github.com/wazuh/wazuh/pull/1886))
- Fixed issue with hash table handling in FTS and label management. ([#1889](https://github.com/wazuh/wazuh/pull/1889))
- Fixed id's and description of FIM alerts. ([#1891](https://github.com/wazuh/wazuh/pull/1891))
- Fix log flooding by Logcollector when monitored files disappear. ([#1893](https://github.com/wazuh/wazuh/pull/1893))
- Fix bug configuring empty blocks in FIM. ([#1897](https://github.com/wazuh/wazuh/pull/1897))
- Let the Windows agent reset the random generator context if it's corrupt. ([#1898](https://github.com/wazuh/wazuh/pull/1898))
- Prevent Remoted from logging errors if the cluster configuration is missing or invalid. ([#1900](https://github.com/wazuh/wazuh/pull/1900))
- Fix race condition hazard in Remoted when handling control messages. ([#1902](https://github.com/wazuh/wazuh/pull/1902))
- Fix uncontrolled condition in the vulnerability-detector version checker. ([#1932](https://github.com/wazuh/wazuh/pull/1932))
- Restore support for Amazon Linux in vulnerability-detector. ([#1932](https://github.com/wazuh/wazuh/pull/1932))
- Fixed starting wodles after a delay specified in `interval` when `run_on_start` is set to `no`, on the first run of the agent. ([#1906](https://github.com/wazuh/wazuh/pull/1906))
- Prevent `agent-auth` tool from creating the file _client.keys_ outside the agent's installation folder. ([#1924](https://github.com/wazuh/wazuh/pull/1924))
- Fix symbolic links attributes reported by `syscheck` in the alerts. ([#1926](https://github.com/wazuh/wazuh/pull/1926))
- Added some improvements and fixes in Whodata. ([#1929](https://github.com/wazuh/wazuh/pull/1929))
- Fix FIM decoder to accept Windows user containing spaces. ([#1930](https://github.com/wazuh/wazuh/pull/1930))
- Add missing field `restrict` when querying the FIM configuration remotely. ([#1931](https://github.com/wazuh/wazuh/pull/1931))
- Fix values of FIM scan showed in agent_control info. ([#1940](https://github.com/wazuh/wazuh/pull/1940))
- Fix agent group updating in database module. ([#2004](https://github.com/wazuh/wazuh/pull/2004))
- Logcollector prevents vmhgfs from synchronizing the inode. ([#2022](https://github.com/wazuh/wazuh/pull/2022))
- File descriptor leak that may impact agents running on UNIX platforms. ([#2021](https://github.com/wazuh/wazuh/pull/2021))
- CIS-CAT events were being processed by a wrong decoder. ([#2014](https://github.com/wazuh/wazuh/pull/2014))


## [v3.7.0] - 2018-11-10

### Added

- Adding feature to **remotely query agent configuration on demand.** ([#548](https://github.com/wazuh/wazuh/pull/548))
- **Boost Analysisd performance with multithreading.** ([#1039](https://github.com/wazuh/wazuh/pull/1039))
- Adding feature to **let agents belong to multiple groups.** ([#1135](https://github.com/wazuh/wazuh/pull/1135))
  - API support for multiple groups. ([#1300](https://github.com/wazuh/wazuh/pull/1300) [#1135](https://github.com/wazuh/wazuh/pull/1135))
- **Boost FIM decoding performance** by storing data into Wazuh DB using SQLite databases. ([#1333](https://github.com/wazuh/wazuh/pull/1333))
  - FIM database is cleaned after restarting agent 3 times, deleting all entries that left being monitored.
  - Added script to migrate older Syscheck databases to WazuhDB. ([#1504](https://github.com/wazuh/wazuh/pull/1504)) ([#1333](https://github.com/wazuh/wazuh/pull/1333))
- Added rule testing output when restarting manager. ([#1196](https://github.com/wazuh/wazuh/pull/1196))
- New wodle for **Azure environment log and process collection.** ([#1306](https://github.com/wazuh/wazuh/pull/1306))
- New wodle for **Docker container monitoring.** ([#1368](https://github.com/wazuh/wazuh/pull/1368))
- Disconnect manager nodes in cluster if no keep alive is received or sent during two minutes. ([#1482](https://github.com/wazuh/wazuh/pull/1482))
- API requests are forwarded to the proper manager node in cluster. ([#885](https://github.com/wazuh/wazuh/pull/885))
- Centralized configuration pushed from manager overwrite the configuration of directories that exist with the same path in ossec.conf. ([#1740](https://github.com/wazuh/wazuh/pull/1740))

### Changed

- Refactor Python framework code to standardize database requests and support queries. ([#921](https://github.com/wazuh/wazuh/pull/921))
- Replaced the `execvpe` function by `execvp` for the Wazuh modules. ([#1207](https://github.com/wazuh/wazuh/pull/1207))
- Avoid the use of reference ID in Syscollector network tables. ([#1315](https://github.com/wazuh/wazuh/pull/1315))
- Make Syscheck case insensitive on Windows agent. ([#1349](https://github.com/wazuh/wazuh/pull/1349))
- Avoid conflicts with the size of time_t variable in wazuh-db. ([#1366](https://github.com/wazuh/wazuh/pull/1366))
- Osquery integration updated: ([#1369](https://github.com/wazuh/wazuh/pull/1369))
  - Nest the result data into a "osquery" object.
  - Extract the pack name into a new field.
  - Include the query name in the alert description.
  - Minor fixes.
- Increased AWS S3 database entry limit to 5000 to prevent reprocessing repeated events. ([#1391](https://github.com/wazuh/wazuh/pull/1391))
- Increased the limit of concurrent agent requests: 1024 by default, configurable up to 4096. ([#1473](https://github.com/wazuh/wazuh/pull/1473))
- Change the default vulnerability-detector interval from 1 to 5 minutes. ([#1729](https://github.com/wazuh/wazuh/pull/1729))
- Port the UNIX version of Auth client (_agent_auth_) to the Windows agent. ([#1790](https://github.com/wazuh/wazuh/pull/1790))
  - Support of TLSv1.2 through embedded OpenSSL library.
  - Support of SSL certificates for agent and manager validation.
  - Unify Auth client option set.

### Fixed

- Fixed email_alerts configuration for multiple recipients. ([#1193](https://github.com/wazuh/wazuh/pull/1193))
- Fixed manager stopping when no command timeout is allowed. ([#1194](https://github.com/wazuh/wazuh/pull/1194))
- Fixed getting RAM memory information from mac OS X and FreeBSD agents. ([#1203](https://github.com/wazuh/wazuh/pull/1203))
- Fixed mandatory configuration labels check. ([#1208](https://github.com/wazuh/wazuh/pull/1208))
- Fix 0 value at check options from Syscheck. ([1209](https://github.com/wazuh/wazuh/pull/1209))
- Fix bug in whodata field extraction for Windows. ([#1233](https://github.com/wazuh/wazuh/issues/1233))
- Fix stack overflow when monitoring deep files. ([#1239](https://github.com/wazuh/wazuh/pull/1239))
- Fix typo in whodata alerts. ([#1242](https://github.com/wazuh/wazuh/issues/1242))
- Fix bug when running quick commands with timeout of 1 second. ([#1259](https://github.com/wazuh/wazuh/pull/1259))
- Prevent offline agents from generating vulnerability-detector alerts. ([#1292](https://github.com/wazuh/wazuh/pull/1292))
- Fix empty SHA256 of rotated alerts and log files. ([#1308](https://github.com/wazuh/wazuh/pull/1308))
- Fixed service startup on error. ([#1324](https://github.com/wazuh/wazuh/pull/1324))
- Set connection timeout for Auth server ([#1336](https://github.com/wazuh/wazuh/pull/1336))
- Fix the cleaning of the temporary folder. ([#1361](https://github.com/wazuh/wazuh/pull/1361))
- Fix check_mtime and check_inode views in Syscheck alerts. ([#1364](https://github.com/wazuh/wazuh/pull/1364))
- Fixed the reading of the destination address and type for PPP interfaces. ([#1405](https://github.com/wazuh/wazuh/pull/1405))
- Fixed a memory bug in regex when getting empty strings. ([#1430](https://github.com/wazuh/wazuh/pull/1430))
- Fixed report_changes with a big ammount of files. ([#1465](https://github.com/wazuh/wazuh/pull/1465))
- Prevent Logcollector from null-terminating socket output messages. ([#1547](https://github.com/wazuh/wazuh/pull/1547))
- Fix timeout overtaken message using infinite timeout. ([#1604](https://github.com/wazuh/wazuh/pull/1604))
- Prevent service from crashing if _global.db_ is not created. ([#1485](https://github.com/wazuh/wazuh/pull/1485))
- Set new agent.conf template when creating new groups. ([#1647](https://github.com/wazuh/wazuh/pull/1647))
- Fix bug in Wazuh Modules that tried to delete PID folders if a subprocess call failed. ([#1836](https://github.com/wazuh/wazuh/pull/1836))


## [v3.6.1] 2018-09-07

### Fixed

- Fixed ID field length limit in JSON alerts, by @gandalfn. ([#1052](https://github.com/wazuh/wazuh/pull/1052))
- Fix segmentation fault when the agent version is empty in Vulnerability Detector. ([#1191](https://github.com/wazuh/wazuh/pull/1191))
- Fix bug that removes file extensions in rootcheck. ([#1197](https://github.com/wazuh/wazuh/pull/1197))
- Fixed incoherence in Client Syslog between plain-text and JSON alert input in `<location>` filter option. ([#1204](https://github.com/wazuh/wazuh/pull/1204))
- Fixed missing agent name and invalid predecoded hostname in JSON alerts. ([#1213](https://github.com/wazuh/wazuh/pull/1213))
- Fixed invalid location string in plain-text alerts. ([#1213](https://github.com/wazuh/wazuh/pull/1213))
- Fixed default stack size in threads on AIX and HP-UX. ([#1215](https://github.com/wazuh/wazuh/pull/1215))
- Fix socket error during agent restart due to daemon start/stop order. ([#1221](https://github.com/wazuh/wazuh/issues/1221))
- Fix bug when checking agent configuration in logcollector. ([#1225](https://github.com/wazuh/wazuh/issues/1225))
- Fix bug in folder recursion limit count in FIM real-time mode. ([#1226](https://github.com/wazuh/wazuh/issues/1226))
- Fixed errors when parsing AWS events in Elasticsearch. ([#1229](https://github.com/wazuh/wazuh/issues/1229))
- Fix bug when launching osquery from Wazuh. ([#1230](https://github.com/wazuh/wazuh/issues/1230))


## [v3.6.0] - 2018-08-29

### Added

- Add rescanning of expanded files with wildcards in logcollector ([#332](https://github.com/wazuh/wazuh/pull/332))
- Parallelization of logcollector ([#627](https://github.com/wazuh/wazuh/pull/672))
  - Now the input of logcollector is multithreaded, reading logs in parallel.
  - A thread is created for each type of output socket.
  - Periodically rescan of new files.
  - New options have been added to internal_options.conf file.
- Added statistical functions to remoted. ([#682](https://github.com/wazuh/wazuh/pull/682))
- Rootcheck and Syscheck (FIM) will run independently. ([#991](https://github.com/wazuh/wazuh/pull/991))
- Add hash validation for binaries executed by the wodle `command`. ([#1027](https://github.com/wazuh/wazuh/pull/1027))
- Added a recursion level option to Syscheck to set the directory scanning depth. ([#1081](https://github.com/wazuh/wazuh/pull/1081))
- Added inactive agent filtering option to agent_control, syscheck_control and rootcheck control_tools. ([#1088](https://github.com/wazuh/wazuh/pull/1088))
- Added custom tags to FIM directories and registries. ([#1096](https://github.com/wazuh/wazuh/pull/1096))
- Improved AWS CloudTrail wodle by @UranusBytes ([#913](https://github.com/wazuh/wazuh/pull/913) & [#1105](https://github.com/wazuh/wazuh/pull/1105)).
- Added support to process logs from more AWS services: Guard Duty, IAM, Inspector, Macie and VPC. ([#1131](https://github.com/wazuh/wazuh/pull/1131)).
- Create script for blocking IP's using netsh-advfirewall. ([#1172](https://github.com/wazuh/wazuh/pull/1172)).

### Changed

- The maximum log length has been extended up to 64 KiB. ([#411](https://github.com/wazuh/wazuh/pull/411))
- Changed logcollector analysis message order. ([#675](https://github.com/wazuh/wazuh/pull/675))
- Let hostname field be the name of the agent, without the location part. ([#1080](https://github.com/wazuh/wazuh/pull/1080))
- The internal option `syscheck.max_depth` has been renamed to `syscheck.default_max_depth`. ([#1081](https://github.com/wazuh/wazuh/pull/1081))
- Show warning message when configuring vulnerability-detector for an agent. ([#1130](https://github.com/wazuh/wazuh/pull/1130))
- Increase the minimum waiting time from 0 to 1 seconds in Vulnerability-Detector. ([#1132](https://github.com/wazuh/wazuh/pull/1132))
- Prevent Windows agent from not loading the configuration if an AWS module block is found. ([#1143](https://github.com/wazuh/wazuh/pull/1143))
- Set the timeout to consider an agent disconnected to 1800 seconds in the framework. ([#1155](https://github.com/wazuh/wazuh/pull/1155))

### Fixed

- Fix agent ID zero-padding in alerts coming from Vulnerability Detector. ([#1083](https://github.com/wazuh/wazuh/pull/1083))
- Fix multiple warnings when agent is offline. ([#1086](https://github.com/wazuh/wazuh/pull/1086))
- Fixed minor issues in the Makefile and the sources installer on HP-UX, Solaris on SPARC and AIX systems. ([#1089](https://github.com/wazuh/wazuh/pull/1089))
- Fixed SHA256 changes messages in alerts when it is disabled. ([#1100](https://github.com/wazuh/wazuh/pull/1100))
- Fixed empty configuration blocks for Wazuh modules. ([#1101](https://github.com/wazuh/wazuh/pull/1101))
- Fix broken pipe error in Wazuh DB by Vulnerability Detector. ([#1111](https://github.com/wazuh/wazuh/pull/1111))
- Restored firewall-drop AR script for Linux. ([#1114](https://github.com/wazuh/wazuh/pull/1114))
- Fix unknown severity in Red Hat systems. ([#1118](https://github.com/wazuh/wazuh/pull/1118))
- Added a building flag to compile the SQLite library externally for the API. ([#1119](https://github.com/wazuh/wazuh/issues/1119))
- Fixed variables length when storing RAM information by Syscollector. ([#1124](https://github.com/wazuh/wazuh/pull/1124))
- Fix Red Hat vulnerability database update. ([#1127](https://github.com/wazuh/wazuh/pull/1127))
- Fix allowing more than one wodle command. ([#1128](https://github.com/wazuh/wazuh/pull/1128))
- Fixed `after_regex` offset for the decoding algorithm. ([#1129](https://github.com/wazuh/wazuh/pull/1129))
- Prevents some vulnerabilities from not being checked for Debian. ([#1166](https://github.com/wazuh/wazuh/pull/1166))
- Fixed legacy configuration for `vulnerability-detector`. ([#1174](https://github.com/wazuh/wazuh/pull/1174))
- Fix active-response scripts installation for Windows. ([#1182](https://github.com/wazuh/wazuh/pull/1182)).
- Fixed `open-scap` deadlock when opening large files. ([#1206](https://github.com/wazuh/wazuh/pull/1206)). Thanks to @juergenc for detecting this issue.


### Removed

- The 'T' multiplier has been removed from option `max_output_size`. ([#1089](https://github.com/wazuh/wazuh/pull/1089))


## [v3.5.0] 2018-08-10

### Added

- Improved configuration of OVAL updates. ([#416](https://github.com/wazuh/wazuh/pull/416))
- Added selective agent software request in vulnerability-detector. ([#404](https://github.com/wazuh/wazuh/pull/404))
- Get Linux packages inventory natively. ([#441](https://github.com/wazuh/wazuh/pull/441))
- Get Windows packages inventory natively. ([#471](https://github.com/wazuh/wazuh/pull/471))
- Supporting AES encryption for manager and agent. ([#448](https://github.com/wazuh/wazuh/pull/448))
- Added Debian and Ubuntu 18 support in vulnerability-detector. ([#470](https://github.com/wazuh/wazuh/pull/470))
- Added Rids Synchronization. ([#459](https://github.com/wazuh/wazuh/pull/459))
- Added option for setting the group that the agent belongs to when registering it with authd ([#460](https://github.com/wazuh/wazuh/pull/460))
- Added option for setting the source IP when the agent registers with authd ([#460](https://github.com/wazuh/wazuh/pull/460))
- Added option to force the vulnerability detection in unsupported OS. ([#462](https://github.com/wazuh/wazuh/pull/462))
- Get network inventory natively. ([#546](https://github.com/wazuh/wazuh/pull/546))
- Add arch check for Red Hat's OVAL in vulnerability-detector. ([#625](https://github.com/wazuh/wazuh/pull/625))
- Integration with Osquery. ([#627](https://github.com/wazuh/wazuh/pull/627))
    - Enrich osquery configuration with pack files aggregation and agent labels as decorators.
    - Launch osquery daemon in background.
    - Monitor results file and send them to the manager.
    - New option in rules `<location>` to filter events by osquery.
    - Support folders in shared configuration. This makes easy to send pack folders to agents.
    - Basic ruleset for osquery events and daemon logs.
- Boost Remoted performance with multithreading. ([#649](https://github.com/wazuh/wazuh/pull/649))
    - Up to 16 parallel threads to decrypt messages from agents.
    - Limit the frequency of agent keys reloading.
    - Message input buffer in Analysisd to prevent control messages starvation in Remoted.
- Module to download shared files for agent groups dinamically. ([#519](https://github.com/wazuh/wazuh/pull/519))
    - Added group creation for files.yml if the group does not exist. ([#1010](https://github.com/wazuh/wazuh/pull/1010))
- Added scheduling options to CIS-CAT integration. ([#586](https://github.com/wazuh/wazuh/pull/586))
- Option to download the wpk using http in `agent_upgrade`. ([#798](https://github.com/wazuh/wazuh/pull/798))
- Add `172.0.0.1` as manager IP when creating `global.db`. ([#970](https://github.com/wazuh/wazuh/pull/970))
- New requests for Syscollector. ([#728](https://github.com/wazuh/wazuh/pull/728))
- `cluster_control` shows an error if the status does not exist. ([#1002](https://github.com/wazuh/wazuh/pull/1002))
- Get Windows hardware inventory natively. ([#831](https://github.com/wazuh/wazuh/pull/831))
- Get processes and ports inventory by the Syscollector module.
- Added an integration with Kaspersky Endpoint Security for Linux via Active Response. ([#1056](https://github.com/wazuh/wazuh/pull/1056))

### Changed

- Add default value for option -x in agent_control tool.
- External libraries moved to an external repository.
- Ignore OverlayFS directories on Rootcheck system scan.
- Extracts agent's OS from the database instead of the agent-info.
- Increases the maximum size of XML parser to 20KB.
- Extract CVE instead of RHSA codes into vulnerability-detector. ([#549](https://github.com/wazuh/wazuh/pull/549))
- Store CIS-CAT results into Wazuh DB. ([#568](https://github.com/wazuh/wazuh/pull/568))
- Add profile information to CIS-CAT reports. ([#658](https://github.com/wazuh/wazuh/pull/658))
- Merge external libraries into a unique shared library. ([#620](https://github.com/wazuh/wazuh/pull/620))
- Cluster log rotation: set correct permissions and store rotations in /logs/ossec. ([#667](https://github.com/wazuh/wazuh/pull/667))
- `Distinct` requests don't allow `limit=0` or `limit>maximun_limit`. ([#1007](https://github.com/wazuh/wazuh/pull/1007))
- Deprecated arguments -i, -F and -r for Authd. ([#1013](https://github.com/wazuh/wazuh/pull/1013))
- Increase the internal memory for real-time from 12 KiB to 64 KiB. ([#1062](https://github.com/wazuh/wazuh/pull/1062))

### Fixed

- Fixed invalid alerts reported by Syscollector when the event contains the word "error". ([#461](https://github.com/wazuh/wazuh/pull/461))
- Silenced Vuls integration starting and ending alerts. ([#541](https://github.com/wazuh/wazuh/pull/541))
- Fix problem comparing releases of ubuntu packages. ([#556](https://github.com/wazuh/wazuh/pull/556))
- Windows delete pending active-responses before reset agent. ([#563](https://github.com/wazuh/wazuh/pull/563))
- Fix bug in Rootcheck for Windows that searches for keys in 32-bit mode only. ([#566](https://github.com/wazuh/wazuh/pull/566))
- Alert when unmerge files fails on agent. ([#731](https://github.com/wazuh/wazuh/pull/731))
- Fixed bugs reading logs in framework. ([#856](https://github.com/wazuh/wazuh/pull/856))
- Ignore uppercase and lowercase sorting an array in framework. ([#814](https://github.com/wazuh/wazuh/pull/814))
- Cluster: reject connection if the client node has a different cluster name. ([#892](https://github.com/wazuh/wazuh/pull/892))
- Prevent `the JSON object must be str, not 'bytes'` error. ([#997](https://github.com/wazuh/wazuh/pull/997))
- Fix long sleep times in vulnerability detector.
- Fix inconsistency in the alerts format for the manager in vulnerability-detector.
- Fix bug when processing the packages in vulnerability-detector.
- Prevent to process Syscollector events by the JSON decoder. ([#674](https://github.com/wazuh/wazuh/pull/674))
- Stop Syscollector data storage into Wazuh DB when an error appears. ([#674](https://github.com/wazuh/wazuh/pull/674))
- Fix bug in Syscheck that reported false positive about removed files. ([#1044](https://github.com/wazuh/wazuh/pull/1044))
- Fix bug in Syscheck that misinterpreted no_diff option. ([#1046](https://github.com/wazuh/wazuh/pull/1046))
- Fixes in file integrity monitoring for Windows. ([#1062](https://github.com/wazuh/wazuh/pull/1062))
  - Fix Windows agent crash if FIM fails to extract the file owner.
  - Prevent FIM real-time mode on Windows from stopping if the internal buffer gets overflowed.
- Prevent large logs from flooding the log file by Logcollector. ([#1067](https://github.com/wazuh/wazuh/pull/1067))
- Fix allowing more than one wodle command and compute command timeout when ignore_output is enabled. ([#1102](https://github.com/wazuh/wazuh/pull/1102))

### Removed

- Deleted Lua language support.
- Deleted integration with Vuls. ([#879](https://github.com/wazuh/wazuh/issues/879))
- Deleted agent_list tool, replaced by agent_control. ([ba0265b](https://github.com/wazuh/wazuh/commit/ba0265b6e9e3fed133d60ef2df3450fdf26f7da4#diff-f57f2991a6aa25fe45d8036c51bf8b4d))

## [v3.4.0] 2018-07-24

### Added

- Support for SHA256 checksum in Syscheck (by @arshad01). ([#410](https://github.com/wazuh/wazuh/pull/410))
- Added an internal option for Syscheck to tune the RT alerting delay. ([#434](https://github.com/wazuh/wazuh/pull/434))
- Added two options in the tag <auto_ignore> `frequency` and `timeframe` to hide alerts when they are played several times in a given period of time. ([#857](https://github.com/wazuh/wazuh/pull/857))
- Include who-data in Syscheck for file integrity monitoring. ([#756](https://github.com/wazuh/wazuh/pull/756))
  - Linux Audit setup and monitoring to watch directories configured with who-data.
  - Direct communication with Auditd on Linux to catch who-data related events.
  - Setup of SACL for monitored directories on Windows.
  - Windows Audit events monitoring through Windows Event Channel.
  - Auto setup of audit configuration and reset when the agent quits.
- Syscheck in frequency time show alerts from deleted files. ([#857](https://github.com/wazuh/wazuh/pull/857))
- Added an option `target` to customize output format per-target in Logcollector. ([#863](https://github.com/wazuh/wazuh/pull/863))
- New option for the JSON decoder to choose the treatment of NULL values. ([#677](https://github.com/wazuh/wazuh/pull/677))
- Remove old snapshot files for FIM. ([#872](https://github.com/wazuh/wazuh/pull/872))
- Distinct operation in agents. ([#920](https://github.com/wazuh/wazuh/pull/920))
- Added support for unified WPK. ([#865](https://github.com/wazuh/wazuh/pull/865))
- Added missing debug options for modules in the internal options file. ([#901](https://github.com/wazuh/wazuh/pull/901))
- Added recursion limits when reading directories. ([#947](https://github.com/wazuh/wazuh/pull/947))

### Changed

- Renamed cluster _client_ node type to ___worker___ ([#850](https://github.com/wazuh/wazuh/pull/850)).
- Changed a descriptive message in the alert showing what attributes changed. ([#857](https://github.com/wazuh/wazuh/pull/857))
- Change visualization of Syscheck alerts. ([#857](https://github.com/wazuh/wazuh/pull/857))
- Add all the available fields in the Syscheck messages from the Wazuh configuration files. ([#857](https://github.com/wazuh/wazuh/pull/857))
- Now the no_full_log option only affects JSON alerts. ([#881](https://github.com/wazuh/wazuh/pull/881))
- Delete temporary files when stopping Wazuh. ([#732](https://github.com/wazuh/wazuh/pull/732))
- Send OpenSCAP checks results to a FIFO queue instead of temporary files. ([#732](https://github.com/wazuh/wazuh/pull/732))
- Default behavior when starting Syscheck and Rootcheck components. ([#829](https://github.com/wazuh/wazuh/pull/829))
  - They are disabled if not appear in the configuration.
  - They can be set up as empty blocks in the configuration, applying their default values.
  - Improvements of error and information messages when they start.
- Improve output of `DELETE/agents` when no agents were removed. ([#868](https://github.com/wazuh/wazuh/pull/868))
- Include the file owner SID in Syscheck alerts.
- Change no previous checksum error message to information log. ([#897](https://github.com/wazuh/wazuh/pull/897))
- Changed default Syscheck scan speed: 100 files per second. ([#975](https://github.com/wazuh/wazuh/pull/975))
- Show network protocol used by the agent when connecting to the manager. ([#980](https://github.com/wazuh/wazuh/pull/980))

### Fixed

- Syscheck RT process granularized to make frequency option more accurate. ([#434](https://github.com/wazuh/wazuh/pull/434))
- Fixed registry_ignore problem on Syscheck for Windows when arch="both" was used. ([#525](https://github.com/wazuh/wazuh/pull/525))
- Allow more than 256 directories in real-time for Windows agent using recursive watchers. ([#540](https://github.com/wazuh/wazuh/pull/540))
- Fix weird behavior in Syscheck when a modified file returns back to its first state. ([#434](https://github.com/wazuh/wazuh/pull/434))
- Replace hash value xxx (not enabled) for n/a if the hash couldn't be calculated. ([#857](https://github.com/wazuh/wazuh/pull/857))
- Do not report uid, gid or gname on Windows (avoid user=0). ([#857](https://github.com/wazuh/wazuh/pull/857))
- Several fixes generating sha256 hash. ([#857](https://github.com/wazuh/wazuh/pull/857))
- Fixed the option report_changes configuration. ([#857](https://github.com/wazuh/wazuh/pull/857))
- Fixed the 'report_changes' configuration when 'sha1' option is not set. ([#857](https://github.com/wazuh/wazuh/pull/857))
- Fix memory leak reading logcollector config. ([#884](https://github.com/wazuh/wazuh/pull/884))
- Fixed crash in Slack integration for alerts that don't have full log. ([#880](https://github.com/wazuh/wazuh/pull/880))
- Fixed active-responses.log definition path on Windows configuration. ([#739](https://github.com/wazuh/wazuh/pull/739))
- Added warning message when updating Syscheck/Rootcheck database to restart the manager. ([#817](https://github.com/wazuh/wazuh/pull/817))
- Fix PID file creation checking. ([#822](https://github.com/wazuh/wazuh/pull/822))
  - Check that the PID file was created and written.
  - This would prevent service from running multiple processes of the same daemon.
- Fix reading of Windows platform for 64 bits systems. ([#832](https://github.com/wazuh/wazuh/pull/832))
- Fixed Syslog output parser when reading the timestamp from the alerts in JSON format. ([#843](https://github.com/wazuh/wazuh/pull/843))
- Fixed filter for `gpg-pubkey` packages in Syscollector. ([#847](https://github.com/wazuh/wazuh/pull/847))
- Fixed bug in configuration when reading the `repeated_offenders` option in Active Response. ([#873](https://github.com/wazuh/wazuh/pull/873))
- Fixed variables parser when loading rules. ([#855](https://github.com/wazuh/wazuh/pull/855))
- Fixed parser files names in the Rootcheck scan. ([#840](https://github.com/wazuh/wazuh/pull/840))
- Removed frequency offset in rules. ([#827](https://github.com/wazuh/wazuh/pull/827)).
- Fix memory leak reading logcollector config. ([#884](https://github.com/wazuh/wazuh/pull/884))
- Fixed sort agents by status in `GET/agents` API request. ([#810](https://github.com/wazuh/wazuh/pull/810))
- Added exception when no agents are selected to restart. ([#870](https://github.com/wazuh/wazuh/pull/870))
- Prevent files from remaining open in the cluster. ([#874](https://github.com/wazuh/wazuh/pull/874))
- Fix network unreachable error when cluster starts. ([#800](https://github.com/wazuh/wazuh/pull/800))
- Fix empty rules and decoders file check. ([#887](https://github.com/wazuh/wazuh/pull/887))
- Prevent to access an unexisting hash table from 'whodata' thread. ([#911](https://github.com/wazuh/wazuh/pull/911))
- Fix CA verification with more than one 'ca_store' definitions. ([#927](https://github.com/wazuh/wazuh/pull/927))
- Fix error in syscollector API calls when Wazuh is installed in a directory different than `/var/ossec`. ([#942](https://github.com/wazuh/wazuh/pull/942)).
- Fix error in CentOS 6 when `wazuh-cluster` is disabled. ([#944](https://github.com/wazuh/wazuh/pull/944)).
- Fix Remoted connection failed warning in TCP mode due to timeout. ([#958](https://github.com/wazuh/wazuh/pull/958))
- Fix option 'rule_id' in syslog client. ([#979](https://github.com/wazuh/wazuh/pull/979))
- Fixed bug in legacy agent's server options that prevented it from setting port and protocol.

## [v3.3.1] 2018-06-18

### Added

- Added `total_affected_agents` and `total_failed_ids` to the `DELETE/agents` API request. ([#795](https://github.com/wazuh/wazuh/pull/795))

### Changed

- Management of empty blocks in the configuration files. ([#781](https://github.com/wazuh/wazuh/pull/781))
- Verify WPK with Wazuh CA by default. ([#799](https://github.com/wazuh/wazuh/pull/799))

### Fixed

- Windows prevents agent from renaming file. ([#773](https://github.com/wazuh/wazuh/pull/773))
- Fix manager-agent version comparison in remote upgrades. ([#765](https://github.com/wazuh/wazuh/pull/765))
- Fix log flooding when restarting agent while the merged file is being receiving. ([#788](https://github.com/wazuh/wazuh/pull/788))
- Fix issue when overwriting rotated logs in Windows agents. ([#776](https://github.com/wazuh/wazuh/pull/776))
- Prevent OpenSCAP module from running on Windows agents (incompatible). ([#777](https://github.com/wazuh/wazuh/pull/777))
- Fix issue in file changes report for FIM on Linux when a directory contains a backslash. ([#775](https://github.com/wazuh/wazuh/pull/775))
- Fixed missing `minor` field in agent data managed by the framework. ([#771](https://github.com/wazuh/wazuh/pull/771))
- Fixed missing `build` and `key` fields in agent data managed by the framework. ([#802](https://github.com/wazuh/wazuh/pull/802))
- Fixed several bugs in upgrade agents ([#784](https://github.com/wazuh/wazuh/pull/784)):
    - Error upgrading an agent with status `Never Connected`.
    - Fixed API support.
    - Sockets were not closing properly.
- Cluster exits showing an error when an error occurs. ([#790](https://github.com/wazuh/wazuh/pull/790))
- Fixed bug when cluster control or API cannot request the list of nodes to the master. ([#762](https://github.com/wazuh/wazuh/pull/762))
- Fixed bug when the `agent.conf` contains an unrecognized module. ([#796](https://github.com/wazuh/wazuh/pull/796))
- Alert when unmerge files fails on agent. ([#731](https://github.com/wazuh/wazuh/pull/731))
- Fix invalid memory access when parsing ruleset configuration. ([#787](https://github.com/wazuh/wazuh/pull/787))
- Check version of python in cluster control. ([#760](https://github.com/wazuh/wazuh/pull/760))
- Removed duplicated log message when Rootcheck is disabled. ([#783](https://github.com/wazuh/wazuh/pull/783))
- Avoid infinite attempts to download CVE databases when it fails. ([#792](https://github.com/wazuh/wazuh/pull/792))


## [v3.3.0] 2018-06-06

### Added

- Supporting multiple socket output in Logcollector. ([#395](https://github.com/wazuh/wazuh/pull/395))
- Allow inserting static field parameters in rule comments. ([#397](https://github.com/wazuh/wazuh/pull/397))
- Added an output format option for Logcollector to build custom logs. ([#423](https://github.com/wazuh/wazuh/pull/423))
- Included millisecond timing in timestamp to JSON events. ([#467](https://github.com/wazuh/wazuh/pull/467))
- Added an option in Analysisd to set input event offset for plugin decoders. ([#512](https://github.com/wazuh/wazuh/pull/512))
- Allow decoders mix plugin and multiregex children. ([#602](https://github.com/wazuh/wazuh/pull/602))
- Added the option to filter by any field in `get_agents_overview`, `get_agent_group` and `get_agents_without_group` functions of the Python framework. ([#743](https://github.com/wazuh/wazuh/pull/743))

### Changed

- Add default value for option -x in agent_upgrade tool.
- Changed output of agents in cluster control. ([#741](https://github.com/wazuh/wazuh/pull/741))

### Fixed

- Fix bug in Logcollector when removing duplicate localfiles. ([#402](https://github.com/wazuh/wazuh/pull/402))
- Fix memory error in Logcollector when using wildcards.
- Prevent command injection in Agentless daemon. ([#600](https://github.com/wazuh/wazuh/pull/600))
- Fixed bug getting the agents in cluster control. ([#741](https://github.com/wazuh/wazuh/pull/741))
- Prevent Logcollector from reporting an error when a path with wildcards matches no files.
- Fixes the feature to group with the option multi-line. ([#754](https://github.com/wazuh/wazuh/pull/754))


## [v3.2.4] 2018-06-01

### Fixed
- Fixed segmentation fault in maild when `<queue-size>` is included in the global configuration.
- Fixed bug in Framework when retrieving mangers logs. ([#644](https://github.com/wazuh/wazuh/pull/644))
- Fixed bug in clusterd to prevent the synchronization of `.swp` files. ([#694](https://github.com/wazuh/wazuh/pull/694))
- Fixed bug in Framework parsing agent configuration. ([#681](https://github.com/wazuh/wazuh/pull/681))
- Fixed several bugs using python3 with the Python framework. ([#701](https://github.com/wazuh/wazuh/pull/701))


## [v3.2.3] 2018-05-28

### Added

- New internal option to enable merged file creation by Remoted. ([#603](https://github.com/wazuh/wazuh/pull/603))
- Created alert item for GDPR and GPG13. ([#608](https://github.com/wazuh/wazuh/pull/608))
- Add support for Amazon Linux in vulnerability-detector.
- Created an input queue for Analysisd to prevent Remoted starvation. ([#661](https://github.com/wazuh/wazuh/pull/661))

### Changed

- Set default agent limit to 14.000 and file descriptor limit to 65.536 per process. ([#624](https://github.com/wazuh/wazuh/pull/624))
- Cluster improvements.
    - New protocol for communications.
    - Inverted communication flow: clients start communications with the master.
    - Just the master address is required in the `<nodes>` list configuration.
    - Improved synchronization algorithm.
    - Reduced the number of processes to one: `wazuh-clusterd`.
- Cluster control tool improvements: outputs are the same regardless of node type.
- The default input queue for remote events has been increased to 131072 events. ([#660](https://github.com/wazuh/wazuh/pull/660))
- Disconnected agents will no longer report vulnerabilities. ([#666](https://github.com/wazuh/wazuh/pull/666))

### Fixed

- Fixed agent wait condition and improve logging messages. ([#550](https://github.com/wazuh/wazuh/pull/550))
- Fix race condition in settings load time by Windows agent. ([#551](https://github.com/wazuh/wazuh/pull/551))
- Fix bug in Authd that prevented it from deleting agent-info files when removing agents.
- Fix bug in ruleset that did not overwrite the `<info>` option. ([#584](https://github.com/wazuh/wazuh/issues/584))
- Fixed bad file descriptor error in Wazuh DB ([#588](https://github.com/wazuh/wazuh/issues/588))
- Fixed unpredictable file sorting when creating merged files. ([#599](https://github.com/wazuh/wazuh/issues/599))
- Fixed race condition in Remoted when closing connections.
- Fix epoch check in vulnerability-detector.
- Fixed hash sum in logs rotation. ([#636](https://github.com/wazuh/wazuh/issues/636))
- Fixed cluster CPU usage.
- Fixed invalid deletion of agent timestamp entries. ([#639](https://github.com/wazuh/wazuh/issues/639))
- Fixed segmentation fault in logcollector when multi-line is applied to a remote configuration. ([#641](https://github.com/wazuh/wazuh/pull/641))
- Fixed issue in Syscheck that may leave the process running if the agent is stopped quickly. ([#671](https://github.com/wazuh/wazuh/pull/671))

### Removed

- Removed cluster database and internal cluster daemon.


## [v3.2.2] 2018-05-07

### Added

- Created an input queue for Remoted to prevent agent connection starvation. ([#509](https://github.com/wazuh/wazuh/pull/509))

### Changed

- Updated Slack integration. ([#443](https://github.com/wazuh/wazuh/pull/443))
- Increased connection timeout for remote upgrades. ([#480](https://github.com/wazuh/wazuh/pull/480))
- Vulnerability-detector does not stop agents detection if it fails to find the software for one of them.
- Improve the version comparator algorithm in vulnerability-detector. ([#508](https://github.com/wazuh/wazuh/pull/508))

### Fixed

- Fixed bug in labels settings parser that may make Agentd or Logcollector crash.
- Fixed issue when setting multiple `<server-ip>` stanzas in versions 3.0 - 3.2.1. ([#433](https://github.com/wazuh/wazuh/pull/433))
- Fixed bug when socket database messages are not sent correctly. ([#435](https://github.com/wazuh/wazuh/pull/435))
- Fixed unexpected stop in the sources installer when overwriting a previous corrupt installation.
- Added a synchronization timeout in the cluster to prevent it from blocking ([#447](https://github.com/wazuh/wazuh/pull/447))
- Fixed issue in CSyslogd when filtering by rule group. ([#446](https://github.com/wazuh/wazuh/pull/446))
- Fixed error on DB daemon when parsing rules with options introduced in version 3.0.0.
- Fixed unrecognizable characters error in Windows version name. ([#478](https://github.com/wazuh/wazuh/pull/478))
- Fix Authd client in old versions of Windows ([#479](https://github.com/wazuh/wazuh/pull/479))
- Cluster's socket management improved to use persistent connections ([#481](https://github.com/wazuh/wazuh/pull/481))
- Fix memory corruption in Syscollector decoder and memory leaks in Vulnerability Detector. ([#482](https://github.com/wazuh/wazuh/pull/482))
- Fixed memory corruption in Wazuh DB autoclosing procedure.
- Fixed dangling db files at DB Sync module folder. ([#489](https://github.com/wazuh/wazuh/pull/489))
- Fixed agent group file deletion when using Authd.
- Fix memory leak in Maild with JSON input. ([#498](https://github.com/wazuh/wazuh/pull/498))
- Fixed remote command switch option. ([#504](https://github.com/wazuh/wazuh/pull/504))

## [v3.2.1] 2018-03-03

### Added

- Added option in Makefile to disable CIS-CAT module. ([#381](https://github.com/wazuh/wazuh/pull/381))
- Added field `totalItems` to `GET/agents/purgeable/:timeframe` API call. ([#385](https://github.com/wazuh/wazuh/pull/385))

### Changed

- Giving preference to use the selected Java over the default one in CIS-CAT wodle.
- Added delay between message delivery for every module. ([#389](https://github.com/wazuh/wazuh/pull/389))
- Verify all modules for the shared configuration. ([#408](https://github.com/wazuh/wazuh/pull/408))
- Updated OpenSSL library to 1.1.0g.
- Insert agent labels in JSON archives no matter the event matched a rule.
- Support for relative/full/network paths in the CIS-CAT configuration. ([#419](https://github.com/wazuh/wazuh/pull/419))
- Improved cluster control to give more information. ([#421](https://github.com/wazuh/wazuh/pull/421))
- Updated rules for CIS-CAT.
- Removed unnecessary compilation of vulnerability-detector in agents.
- Increased wazuh-modulesd's subprocess pool.
- Improved the agent software recollection by Syscollector.

### Fixed

- Fixed crash in Agentd when testing Syscollector configuration from agent.conf file.
- Fixed duplicate alerts in Vulnerability Detector.
- Fixed compiling issues in Solaris and HP-UX.
- Fixed bug in Framework when listing directories due to permissions issues.
- Fixed error handling in CIS-CAT module. ([#401](https://github.com/wazuh/wazuh/pull/401))
- Fixed some defects reported by Coverity. ([#406](https://github.com/wazuh/wazuh/pull/406))
- Fixed OS name detection in macOS and old Linux distros. ([#409](https://github.com/wazuh/wazuh/pull/409))
- Fixed linked in HP-UX.
- Fixed Red Hat detection in vulnerability-detector.
- Fixed segmentation fault in wazuh-cluster when files path is too long.
- Fixed a bug getting groups and searching by them in `GET/agents` API call. ([#390](https://github.com/wazuh/wazuh/pull/390))
- Several fixes and improvements in cluster.
- Fixed bug in wazuh-db when closing exceeded databases in transaction.
- Fixed bug in vulnerability-detector that discarded valid agents.
- Fixed segmentation fault in Windows agents when getting OS info.
- Fixed memory leaks in vulnerability-detector and CIS-CAT wodle.
- Fixed behavior when working directory is not found in CIS-CAT wodle.

## [v3.2.0] 2018-02-13

### Added
- Added support to synchronize custom rules and decoders in the cluster.([#344](https://github.com/wazuh/wazuh/pull/344))
- Add field `status` to `GET/agents/groups/:group_id` API call.([#338](https://github.com/wazuh/wazuh/pull/338))
- Added support for Windows to CIS-CAT integration module ([#369](https://github.com/wazuh/wazuh/pull/369))
- New Wazuh Module "aws-cloudtrail" fetching logs from S3 bucket. ([#351](https://github.com/wazuh/wazuh/pull/351))
- New Wazuh Module "vulnerability-detector" to detect vulnerabilities in agents and managers.

### Fixed
- Fixed oscap.py to support new versions of OpenSCAP scanner.([#331](https://github.com/wazuh/wazuh/pull/331))
- Fixed timeout bug when the cluster port was closed. ([#343](https://github.com/wazuh/wazuh/pull/343))
- Improve exception handling in `cluster_control`. ([#343](https://github.com/wazuh/wazuh/pull/343))
- Fixed bug in cluster when receive an error response from client. ([#346](https://github.com/wazuh/wazuh/pull/346))
- Fixed bug in framework when the manager is installed in different path than /var/ossec. ([#335](https://github.com/wazuh/wazuh/pull/335))
- Fixed predecoder hostname field in JSON event output.
- Several fixes and improvements in cluster.

## [v3.1.0] 2017-12-22

### Added

- New Wazuh Module "command" for asynchronous command execution.
- New field "predecoder.timestamp" for JSON alerts including timestamp from logs.
- Added reload action to ossec-control in local mode.
- Add duration control of a cluster database synchronization.
- New internal option for agents to switch applying shared configuration.
- Added GeoIP address finding for input logs in JSON format.
- Added alert and archive output files rotation capabilities.
- Added rule option to discard field "firedtimes".
- Added VULS integration for running vulnerability assessments.
- CIS-CAT Wazuh Module to scan CIS policies.

### Changed

- Keepping client.keys file permissions when modifying it.
- Improve Rootcheck formula to select outstanding defects.
- Stop related daemon when disabling components in ossec-control.
- Prevented cluster daemon from starting on RHEL 5 or older.
- Let Syscheck report file changes on first scan.
- Allow requests by node name in cluster_control binary.
- Improved help of cluster_control binary.
- Integrity control of files in the cluster.

### Fixed

- Fixed netstat command in localfile configuration.
- Fixed error when searching agents by ID.
- Fixed syslog format pre-decoder for logs with missing (optional) space after tag.
- Fixed alert ID when plain-text alert output disabled.
- Fixed Monitord freezing when a sendmail-like executable SMTP server is set.
- Fixed validation of Active Response used by agent_control.
- Allow non-ASCII characters in Windows version string.

## [v3.0.0] 2017-12-12

### Added

- Added group property for agents to customize shared files set.
- Send shared files to multiple agents in parallel.
- New decoder plugin for logs in JSON format with dynamic fields definition.
- Brought framework from API to Wazuh project.
- Show merged files MD5 checksum by agent_control and framework.
- New reliable request protocol for manager-agent communication.
- Remote agent upgrades with signed WPK packages.
- Added option for Remoted to prevent it from writing shared merged file.
- Added state for Agentd and Windows agent to notify connection state and metrics.
- Added new JSON log format for local file monitoring.
- Added OpenSCAP SSG datastream content for Ubuntu Trusty Tahr.
- Field "alert_id" in JSON alerts (by Dan Parriott).
- Added support of "any" IP address to OSSEC batch manager (by Jozef Reisinger).
- Added ossec-agent SElinux module (by kreon).
- Added previous output to JSON output (by João Soares).
- Added option for Authd to specify the allowed cipher list (by James Le Cuirot).
- Added option for cipher suites in Authd settings.
- Added internal option for Remoted to set the shared configuration reloading time.
- Auto restart agents when new shared configuration is pushed from the manager.
- Added native support for Systemd.
- Added option to register unlimited agents in Authd.
- New internal option to limit the number of file descriptors in Analysisd and Remoted.
- Added new state "pending" for agents.
- Added internal option to disable real-time DB synchronization.
- Allow multiple manager stanzas in Agentd settings.
- New internal option to limit the receiving time in TCP mode.
- Added manager hostname data to agent information.
- New option for rotating internal logs by size.
- Added internal option to enable or disable daily rotation of internal logs.
- Added command option for Monitord to overwrite 'day_wait' parameter.
- Adding templates and sample alert for Elasticsearch 6.0.
- Added option to enable/disable Authd on install and auto-generate certificates.
- Pack secure TCP messages into a single packet.
- Added function to install SCAP policies depending on OS version.
- Added integration with Virustotal.
- Added timeout option for TCP sockets in Remoted and Agentd.
- Added option to start the manager after installing.
- Added a cluster of managers (`wazuh-clusterd`) and a script to control it (`cluster_control`).

### Changed

- Increased shared file delivery speed when using TCP.
- Increased TCP listening socket backlog.
- Changed Windows agent UI panel to show revision number instead of installation date.
- Group every decoded field (static and dynamic fields) into a data object for JSON alerts.
- Reload shared files by Remoted every 10 minutes.
- Increased string size limit for XML reader to 4096 bytes.
- Updated Logstash configuration and Elasticsearch mappings.
- Changed template fields structure for Kibana dashboards.
- Increased dynamic field limit to 1024, and default to 256.
- Changed agent buffer 'length' parameter to 'queue_size'.
- Changed some Rootcheck error messages to verbose logs.
- Removed unnecessary message by manage_agents advising to restart Wazuh manager.
- Update PF tables Active response (by d31m0).
- Create the users and groups as system users and groups in specs (by Dan Parriott).
- Show descriptive errors when an agent loses the connection using TCP.
- Prevent agents with the same name as the manager host from getting added.
- Changed 'message' field to 'data' for successful agent removing response in Authd API.
- Changed critical error to standard error in Syslog Remoted when no access list has been configured.
- Ignore hidden files in shared folder for merged file.
- Changed agent notification time values: notify time to 1 minute and reconnect time to 5 minutes.
- Prevent data field from being inserted into JSON alerts when it's empty.
- Spelling corrections (by Josh Soref).
- Moved debug messages when updating shared files to level 2.
- Do not create users ossecm or ossecr on agents.
- Upgrade netstat command in Logcollector.
- Prevent Monitord and DB sync module from dealing with agent files on local installations.
- Speed up DB syncing by keeping databases opened and an inotify event queue.
- Merge server's IP and hostname options to one setting.
- Enabled Active Response by default in both Windows and UNIX.
- Make Monitord 'day_wait' internal option affect log rotation.
- Extend Monitord 'day_wait' internal option range.
- Prevent Windows agent from log error when the manager disconnected.
- Improve Active Response filtering options.
- Use init system (Systemd/SysVinit) to restart Wazuh when upgrading.
- Added possibility of filtering agents by manager hostname in the Framework.
- Prevent installer from overwriting agent.conf file.
- Cancel file sending operation when agent socket is closed.
- Clean up agent shared folder before unmerging shared configuration.
- Print descriptive error when request socket refuses connection due to AR disabled.
- Extend Logcollector line burst limit range.
- Fix JSON alert file reloading when the file is rotated.
- Merge IP and Hostname server configuration into "Address" field.
- Improved TCP transmission performance by packing secure messages.

### Fixed

- Fixed wrong queries to get last Syscheck and Rootcheck date.
- Prevent Logcollector keep-alives from being stored on archives.json.
- Fixed length of random message within keep-alives.
- Fixed Windows version detection for Windows 8 and newer.
- Fixed incorrect CIDR writing on client.keys by Authd.
- Fixed missing buffer flush by Analysisd when updating Rootcheck database.
- Stop Wazuh service before removing folder to reinstall.
- Fixed Remoted service for Systemd (by Phil Porada).
- Fixed Administrator account mapping in Windows agent installation (by andrewm0374@gmail.com).
- Fixed MySQL support in dbd (by andrewm0374@gmail.com).
- Fixed incorrect warning when unencrypting messages (by Dan Parriott).
- Fixed Syslog mapping for alerts via Csyslogd (by Dan Parriott).
- Fixed syntax error in the creation of users in Solaris 11.2 (by Pedro Flor).
- Fixed some warnings that appeared when compiling on Fedora 26.
- Fixed permission issue in logs folder.
- Fixed issue in Remoted that prevented it from send shared configuration when it changed.
- Fixed Windows agent compilation compability with CentOS.
- Supporting different case from password prompt in Agentless (by Jesus Fidalgo).
- Fix bad detection of inotify queue overflowed.
- Fix repetitive error when a rule's diff file is empty.
- Fixed log group permission when created by a daemon running as root.
- Prevented Agentd from logging too many errors when restarted while receiving the merged file.
- Prevented Remoted from sending data to disconnected agents in TCP mode.
- Fixed alerts storage in PostgreSQL databases.
- Fixed invalid previous output data in JSON alerts.
- Fixed memory error in modulesd for invalid configurations.
- Fixed default Auth configuration to support custom install directory.
- Fixed directory transversal vulnerability in Active response commands.
- Fixed Active response timeout accuracy.
- Fixed race conditions in concurrent transmissions over TCP.

### Removed

- Removed Picviz support (by Dan Parriott).


## [v2.1.1] - 2017-09-21

### Changed

- Improved errors messages related to TCP connection queue.
- Changed info log about unsupported FS checking in Rootcheck scan to debug messages.
- Prevent Modules daemon from giving critical error when no wodles are enabled.

### Fixed

- Fix endianess incompatibility in agents on SPARC when connecting via TCP.
- Fix bug in Authd that made it crash when removing keys.
- Fix race condition in Remoted when writing logs.
- Avoid repeated errors by Remoted when sending data to a disconnected agent.
- Prevented Monitord from rotating non-existent logs.
- Some fixes to support HP-UX.
- Prevent processes from sending events when TCP connection is lost.
- Fixed output header by Syslog client when reading JSON alerts.
- Fixed bug in Integrator settings parser when reading rules list.

## [v2.1.0] - 2017-08-14

### Added

- Rotate and compress log feature.
- Labeling data for agents to be shown in alerts.
- New 'auth' configuration template.
- Make manage_agents capable of add and remove agents via Authd.
- Implemented XML configuration for Authd.
- Option -F for Authd to force insertion if it finds duplicated name.
- Local auth client to manage agent keys.
- Added OS name and version into global.db.
- Option for logging in JSON format.
- Allow maild to send through a sendmail-like executable (by James Le Cuirot).
- Leaky bucket-like buffer for agents to prevent network flooding.
- Allow Syslog client to read JSON alerts.
- Allow Mail reporter to read JSON alerts.
- Added internal option to tune Rootcheck sleep time.
- Added route-null Active Response script for Windows 2012 (by @CrazyLlama).

### Changed

- Updated SQLite library to 3.19.2.
- Updated zlib to 1.2.11.
- Updated cJSON library to 1.4.7.
- Change some manage_agents option parameters.
- Run Auth in background by default.
- Log classification as debug, info, warning, error and critical.
- Limit number of reads per cycle by Logcollector to prevent log starvation.
- Limit OpenSCAP module's event forwarding speed.
- Increased debug level of repeated Rootcheck messages.
- Send events when OpenSCAP starts and finishes scans.
- Delete PID files when a process exits not due to a signal.
- Change error messages due to SSL handshake failure to debug messages.
- Force group addition on installation for compatibility with LDAP (thanks to Gary Feltham).

### Fixed

- Fixed compiling error on systems with no OpenSSL.
- Fixed compiling warning at manage_agents.
- Fixed ossec-control enable/disable help message.
- Fixed unique aperture of random device on Unix.
- Fixed file sum comparison bug at Syscheck realtime engine. (Thanks to Arshad Khan)
- Close analysisd if alert outputs are disabled for all formats.
- Read Windows version name for versions newer than Windows 8 / Windows Server 2012.
- Fixed error in Analysisd that wrote Syscheck and Rootcheck databases of re-added agents on deleted files.
- Fixed internal option to configure the maximum labels' cache time.
- Fixed Auth password parsing on client side.
- Fix bad agent ID assignation in Authd on i686 architecture.
- Fixed Logcollector misconfiguration in Windows agents.

### Removed

- Remove unused message queue to send alerts from Authd.


## [v2.0.1] - 2017-07-19

### Changed

- Changed random data generator for a secure OS-provided generator.
- Changed Windows installer file name (depending on version).
- Linux distro detection using standard os-release file.
- Changed some URLs to documentation.
- Disable synchronization with SQLite databases for Syscheck by default.
- Minor changes at Rootcheck formatter for JSON alerts.
- Added debugging messages to Integrator logs.
- Show agent ID when possible on logs about incorrectly formatted messages.
- Use default maximum inotify event queue size.
- Show remote IP on encoding format errors when unencrypting messages.
- Remove temporary files created by Syscheck changes reports.
- Remove temporary Syscheck files for changes reporting by Windows installer when upgrading.

### Fixed

- Fixed resource leaks at rules configuration parsing.
- Fixed memory leaks at rules parser.
- Fixed memory leaks at XML decoders parser.
- Fixed TOCTOU condition when removing directories recursively.
- Fixed insecure temporary file creation for old POSIX specifications.
- Fixed missing agentless devices identification at JSON alerts.
- Fixed FIM timestamp and file name issue at SQLite database.
- Fixed cryptographic context acquirement on Windows agents.
- Fixed debug mode for Analysisd.
- Fixed bad exclusion of BTRFS filesystem by Rootcheck.
- Fixed compile errors on macOS.
- Fixed option -V for Integrator.
- Exclude symbolic links to directories when sending FIM diffs (by Stephan Joerrens).
- Fixed daemon list for service reloading at ossec-control.
- Fixed socket waiting issue on Windows agents.
- Fixed PCI_DSS definitions grouping issue at Rootcheck controls.
- Fixed segmentation fault bug when stopping on CentOS 5.
- Fixed compatibility with AIX.
- Fixed race conditions in ossec-control script.
- Fixed compiling issue on Windows.
- Fixed compatibility with Solaris.
- Fixed XML parsing error due to byte stashing issue.
- Fixed false error by Syscheck when creating diff snapshots of empty files.
- Fixed segmentation fault in Authd on i386 platform.
- Fixed agent-auth exit code for controlled server's errors.
- Fixed incorrect OVAL patch results classification.

## [v2.0] - 2017-03-14

### Added

- Wazuh modules manager.
- Wazuh module for OpenSCAP.
- Ruleset for OpenSCAP alerts.
- Kibana dashboards for OpenSCAP.
- Option at agent_control to restart all agents.
- Dynamic fields to rules and decoders.
- Dynamic fields to JSON in alerts/archives.
- CDB list lookup with dynamic fields.
- FTS for dynamic fields.
- Logcollector option to set the frequency of file checking.
- GeoIP support in Alerts (by Scott R Shinn).
- Internal option to output GeoIP data on JSON alerts.
- Matching pattern negation (by Daniel Cid).
- Syscheck and Rootcheck events on SQLite databases.
- Data migration tool to SQLite databases.
- Jenkins QA.
- 64-bit Windows registry keys support.
- Complete FIM data output to JSON and alerts.
- Username, date and inode attributes to FIM events on Unix.
- Username attribute to FIM events on Windows.
- Report changes (FIM file diffs) to Windows agent.
- File diffs to JSON output.
- Elastic mapping updated for new FIM events.
- Title and file fields extracted at Rootcheck alerts.
- Rule description formatting with dynamic field referencing.
- Multithreaded design for Authd server for fast and reliable client dispatching, with key caching and write scheduling.
- Auth registration client for Windows (by Gael Muller).
- Auth password authentication for Windows client.
- New local decoder file by default.
- Show server certificate and key paths at Authd help.
- New option for Authd to verify agent's address.
- Added support for new format at predecoder (by Brad Lhotsky).
- Agentless passlist encoding to Base64.
- New Auditd-specific log format for Logcollector.
- Option for Authd to auto-choose TLS/SSL method.
- Compile option for Authd to make it compatible with legacy OSs.
- Added new templates layout to auto-compose configuration file.
- New wodle for SQLite database syncing (agent information and fim/pm data).
- Added XML settings options to exclude some rules or decoders files.
- Option for agent_control to broadcast AR on all agents.
- Extended FIM event information forwarded by csyslogd (by Sivakumar Nellurandi).
- Report Syscheck's new file events on real time.

### Changed

- Isolated logtest directory from analysisd.
- Remoted informs Analysisd about agent ID.
- Updated Kibana dashboards.
- Syscheck FIM attributes to dynamic fields.
- Force services to exit if PID file creation fails.
- Atomic writing of client.keys through temporary files.
- Disabled remote message ID verification by default.
- Show actual IP on debug message when agents get connected.
- Enforce rules IDs to max 6 digits.
- OSSEC users and group as system (UI-hidden) users (by Dennis Golden).
- Increases Authd connection pool size.
- Use general-purpose version-flexible SSL/TLS methods for Authd registration.
- Enforce minimum 3-digit agent ID format.
- Exclude BTRFS from Rootcheck searching for hidden files inside directories (by Stephan Joerrens).
- Moved OSSEC and Wazuh decoders to one directory.
- Prevent manage_agents from doing invalid actions (such methods for manager at agent).
- Disabled capturing of security events 5145 and 5156 on Windows agent.
- Utilities to rename an agent or change the IP address (by Antonio Querubin).
- Added quiet option for Logtest (by Dan Parriott).
- Output decoder information onto JSON alerts.
- Enable mail notifications by default for server installation.
- Agent control option to restart all agents' Syscheck will also restart manager's Syscheck.
- Make ossec-control to check Authd PID.
- Enforce every rule to contain a description.
- JSON output won't contain field "agentip" if tis value is "any".
- Don't broadcast Active Response messages to disconnected agents.
- Don't print Syscheck logs if it's disabled.
- Set default Syscheck and Rootcheck frequency to 12 hours.
- Generate FIM new file alert by default.
- Added option for Integrator to set the maximum log length.
- JSON output nested objects modelling through dynamic fields.
- Disable TCP for unsupported OSs.
- Show previous log on JSON alert.
- Removed confirmation prompt when importing an agent key successfully.
- Made Syscheck not to ignore files that change more than 3 times by default.
- Enabled JSON output by default.
- Updated default syscheck configuration for Windows agents.
- Limited agent' maximum connection time for notification time.
- Improved client.keys changing detection method by remoted: use date and inode.
- Changed boot service name to Wazuh.
- Active response enabled on Windows agents by default.
- New folder structure for rules and decoders.
- More descriptive logs about syscheck real-time monitoring.
- Renamed XML tags related to rules and decoders inclusion.
- Set default maximum agents to 8000.
- Removed FTS numeric bitfield from JSON output.
- Fixed ID misassignment by manage_agents when the greatest ID exceeds 32512.
- Run Windows Registry Syscheck scan on first stage when scan_on_start enabled.
- Set all Syscheck delay stages to a multiple of internal_options.conf/syscheck.sleep value.
- Changed JSON timestamp format to ISO8601.
- Overwrite @timestamp field from Logstash with the alert timestamp.
- Moved timestamp JSON field to the beginning of the object.
- Changed random data generator for a secure OS-provided generator.

### Fixed

- Logcollector bug that inhibited alerts about file reduction.
- Memory issue on string manipulation at JSON.
- Memory bug at JSON alerts.
- Fixed some CLang warnings.
- Issue on marching OSSEC user on installing.
- Memory leaks at configuration.
- Memory leaks at Analysisd.
- Bugs and memory errors at agent management.
- Mistake with incorrect name for PID file (by Tickhon Clearscale).
- Agent-auth name at messages (it appeared to be the server).
- Avoid Monitord to log errors when the JSON alerts file doesn't exists.
- Agents numbering issue (minimum 3 digits).
- Avoid no-JSON message at agent_control when client.keys empty.
- Memory leaks at manage_agents.
- Authd error messages about connection to queue passed to warning.
- Issue with Authd password checking.
- Avoid ossec-control to use Dash.
- Fixed false error about disconnected agent when trying to send it the shared files.
- Avoid Authd to close when it reaches the maximum concurrency.
- Fixed memory bug at event diff execution.
- Fixed resource leak at file operations.
- Hide help message by useadd and groupadd on OpenBSD.
- Fixed error that made Analysisd to crash if it received a missing FIM file entry.
- Fixed compile warnings at cJSON library.
- Fixed bug that made Active Response to disable all commands if one of them was disabled (by Jason Thomas).
- Fixed segmentation fault at logtest (by Dan Parriott).
- Fixed SQL injection vulnerability at Database.
- Fixed Active Response scripts for Slack and Twitter.
- Fixed potential segmentation fault at file queue operation.
- Fixed file permissions.
- Fixed failing test for Apache 2.2 logs (by Brad Lhotsky).
- Fixed memory error at net test.
- Limit agent waiting time for retrying to connect.
- Fixed compile warnings on i386 architecture.
- Fixed Monitord crash when sending daily report email.
- Fixed script to null route an IP address on Windows Server 2012+ (by Theresa Meiksner).
- Fixed memory leak at Logtest.
- Fixed manager with TCP support on FreeBSD (by Dave Stoddard).
- Fixed Integrator launching at local-mode installation.
- Fixed issue on previous alerts counter (rules with if_matched_sid option).
- Fixed compile and installing error on Solaris.
- Fixed segmentation fault on syscheck when no configuration is defined.
- Fixed bug that prevented manage_agents from removing syscheck/rootcheck database.
- Fixed bug that made agents connected on TCP to hang if they are rejected by the manager.
- Fixed segmentation fault on remoted due to race condition on managing keystore.
- Fixed data lossing at remoted when reloading keystore.
- Fixed compile issue on MacOS.
- Fixed version reading at ruleset updater.
- Fixed detection of BSD.
- Fixed memory leak (by Byron Golden).
- Fixed misinterpretation of octal permissions given by Agentless (by Stephan Leemburg).
- Fixed mistake incorrect openssl flag at Makefile (by Stephan Leemburg).
- Silence Slack integration transmission messages (by Dan Parriott).
- Fixed OpenSUSE Systemd misconfiguration (By Stephan Joerrens).
- Fixed case issue on JSON output for Rootcheck alerts.
- Fixed potential issue on duplicated agent ID detection.
- Fixed issue when creating agent backups.
- Fixed hanging problem on Windows Auth client when negotiation issues.
- Fixed bug at ossec-remoted that mismatched agent-info files.
- Fixed resource leaks at rules configuration parsing.
- Fixed memory leaks at rules parser.
- Fixed memory leaks at XML decoders parser.
- Fixed TOCTOU condition when removing directories recursively.
- Fixed insecure temporary file creation for old POSIX specifications.
- Fixed missing agentless devices identification at JSON alerts.

### Removed

- Deleted link to LUA sources.
- Delete ZLib generated files on cleaning.
- Removed maximum lines limit from diff messages (that remain limited by length).

## [v1.1.1] - 2016-05-12

### Added

- agent_control: maximum number of agents can now be extracted using option "-m".
- maild: timeout limitation, preventing it from hang in some cases.
- Updated decoders, ruleset and rootchecks from Wazuh Ruleset v1.0.8.
- Updated changes from ossec-hids repository.

### Changed

- Avoid authd to rename agent if overplaced.
- Changed some log messages.
- Reordered directories for agent backups.
- Don't exit when client.keys is empty by default.
- Improved client.keys reloading capabilities.

### Fixed

- Fixed JSON output at rootcheck_control.
- Fixed agent compilation on OS X.
- Fixed memory issue on removing timestamps.
- Fixed segmentation fault at reported.
- Fixed segmentation fault at logcollector.

### Removed

- Removed old rootcheck options.

## [v1.1] - 2016-04-06

### Added

- Re-usage of agent ID in manage_agents and authd, with time limit.
- Added option to avoid manager from exiting when there are no keys.
- Backup of the information about an agent that's going to be deleted.
- Alerting if Authd can't add an agent because of a duplicated IP.
- Integrator with Slack and PagerDuty.
- Simplified keywords for the option "frequency".
- Added custom Reply-to e-mail header.
- Added option to syscheck to avoid showing diffs on some files.
- Created agents-timestamp file to save the agents' date of adding.

### Changed

- client.keys: No longer overwrite the name of an agent with "#-#-#-" to mark it as deleted. Instead, the name will appear with a starting "!".
- API: Distinction between duplicated and invalid name for agent.
- Stop the "ERROR: No such file or directory" for Apache.
- Changed defaults to analysisd event counter.
- Authd won't use password by default.
- Changed name of fields at JSON output from binaries.
- Upgraded rules to Wazuh Ruleset v1.07

### Fixed

- Fixed merged.mg push on Windows Agent
- Fixed Windows agent compilation issue
- Fixed glob broken implementation.
- Fixed memory corruption on the OSSEC alert decoder.
- Fixed command "useradd" on OpenBSD.
- Fixed some PostgreSQL issues.
- Allow to disable syscheck:check_perm after enable check_all.

## [v1.0.4] - 2016-02-24
​
### Added

- JSON output for manage_agents.
- Increased analysis daemon's memory size.
- Authd: Added password authorization.
- Authd: Boost speed performance at assignation of ID for agents
- Authd: New option -f *sec*. Force addding new agent (even with duplicated IP) if it was not active for the last *sec* seconds.
- manage_agents: new option -d. Force adding new agent (even with duplicated IP)
- manage_agents: Printing new agent ID on adding.

### Changed

- Authd and manage_agents won't add agents with duplicated IP.

### Fixed

- Solved duplicate IP conflicts on client.keys which prevented the new agent to connect.
- Hashing files in binary mode. Solved some problems related to integrity checksums on Windows.
- Fixed issue that made console programs not to work on Windows.

### Removed

- RESTful API no longer included in extensions/api folder. Available now at https://github.com/wazuh/wazuh-api


## [v1.0.3] - 2016-02-11

### Added

- JSON CLI outputs: ossec-control, rootcheck_control, syscheck_control, ossec-logtest and more.
- Preparing integration with RESTful API
- Upgrade version scripts
- Merge commits from ossec-hids
- Upgraded rules to Wazuh Ruleset v1.06

### Fixed

- Folders are no longer included on etc/shared
- Fixes typos on rootcheck files
- Kibana dashboards fixes

## [v1.0.2] - 2016-01-29

### Added

- Added Wazuh Ruleset updater
- Added extensions files to support ELK Stack latest versions (ES 2.x, LS 2.1, Kibana 4.3)

### Changed

- Upgraded rules to Wazuh Ruleset v1.05
- Fixed crash in reportd
- Fixed Windows EventChannel syntaxis issue
- Fixed manage_agents bulk option bug. No more "randombytes" errors.
- Windows deployment script improved

## [v1.0.1] - 2015-12-10

### Added

- Wazuh version info file
- ossec-init.conf now includes wazuh version
- Integrated with wazuh OSSEC ruleset updater
- Several new fields at JSON output (archives and alerts)
- Wazuh decoders folder

### Changed

- Decoders are now splitted in differents files.
- jsonout_out enable by default
- JSON groups improvements
- Wazuh ruleset updated to 1.0.2
- Extensions: Improved Kibana dashboards
- Extensions: Improved Windows deployment script

## [v1.0] - 2015-11-23
- Initial Wazuh version v1.0<|MERGE_RESOLUTION|>--- conflicted
+++ resolved
@@ -1,7 +1,6 @@
 # Change Log
 All notable changes to this project will be documented in this file.
 
-<<<<<<< HEAD
 ## [v5.0.0]
 
 ### Added
@@ -14,7 +13,8 @@
 ### Fixed
 
 ## Removed
-=======
+
+
 ## [v4.3.0]
 
 ### Added
@@ -45,7 +45,6 @@
 - **Core:**
   - The data reporting for Rootcheck scans in the agent_control tool has been deprecated. ([#8399](https://github.com/wazuh/wazuh/pull/8399))
 
->>>>>>> e6c6bbf3
 
 ## [v4.2.0]
 
