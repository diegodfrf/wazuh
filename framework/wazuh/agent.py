#!/usr/bin/env python

# Created by Wazuh, Inc. <info@wazuh.com>.
# This program is a free software; you can redistribute it and/or modify it under the terms of GPLv2

<<<<<<< HEAD
from wazuh.utils import execute, cut_array, sort_array, search_array, chmod_r, WazuhVersion, plain_dict_to_nested_dict, create_exception_dic, get_fields_to_nest
=======
from wazuh.utils import execute, cut_array, sort_array, search_array, chmod_r, chown_r, WazuhVersion, plain_dict_to_nested_dict, get_fields_to_nest
>>>>>>> cfda4433
from wazuh.exception import WazuhException
from wazuh.ossec_queue import OssecQueue
from wazuh.ossec_socket import OssecSocket
from wazuh.database import Connection
from wazuh.wdb import WazuhDBConnection
from wazuh.InputValidator import InputValidator
from wazuh import manager
from wazuh import common
from glob import glob
from datetime import date, datetime, timedelta
from base64 import b64encode
from shutil import copyfile, move
from time import time
from platform import platform
from os import remove, chown, chmod, path, makedirs, rename, urandom, stat
from pwd import getpwnam
from grp import getgrnam
from time import time, sleep
import socket
import hashlib
import re
import fcntl
from json import loads

try:
    from urllib2 import urlopen, URLError, HTTPError
except ImportError:
    from urllib.request import urlopen, URLError, HTTPError


def get_timeframe_int(timeframe):

    if not isinstance(timeframe, int):
        regex_days = re.compile('\d*d')
        regex_hours = re.compile('\d*h')
        regex_minutes = re.compile('\d*m')
        regex_seconds = re.compile('\d*s')

        timeframe_str = timeframe
        timeframe = 0

        days = regex_days.search(timeframe_str)
        if days is not None:
            days = days.group().replace("d", "")
            timeframe += int(days) * 86400

        hours = regex_hours.search(timeframe_str)
        if hours is not None:
            hours = hours.group().replace("h", "")
            timeframe += int(hours) * 3600

        minutes = regex_minutes.search(timeframe_str)
        if minutes is not None:
            minutes = minutes.group().replace("m", "")
            timeframe += int(minutes) * 60

        seconds = regex_seconds.search(timeframe_str)
        if seconds is not None:
            seconds = seconds.group().replace("s", "")
            timeframe += int(seconds)

        # If user sends an integer as string:
        if timeframe == 0:
            timeframe = int(timeframe_str)

    return timeframe


class Agent:
    """
    OSSEC Agent object.
    """

    def __init__(self, id=None, name=None, ip=None, key=None, force=-1):
        """
        Initialize an agent.
        'id': When the agent exists
        'name' and 'ip': Add an agent (generate id and key automatically)
        'name', 'ip' and 'force': Add an agent (generate id and key automatically), removing old agent with same IP if disconnected since <force> seconds.
        'name', 'ip', 'id', 'key': Insert an agent with an existent id and key
        'name', 'ip', 'id', 'key', 'force': Insert an agent with an existent id and key, removing old agent with same IP if disconnected since <force> seconds.
        """
        self.id            = id
        self.name          = name
        self.ip            = ip
        self.internal_key  = key
        self.os            = {}
        self.version       = None
        self.dateAdd       = None
        self.lastKeepAlive = None
        self.status        = None
        self.key           = None
        self.configSum     = None
        self.mergedSum     = None
        self.group         = None
        self.manager_host  = None

        # if the method has only been called with an ID parameter, no new agent should be added.
        # Otherwise, a new agent must be added
        if name != None and ip != None:
            self._add(name=name, ip=ip, id=id, key=key, force=force)

    def __str__(self):
        return str(self.to_dict())

    def to_dict(self):
        dictionary = {'id': self.id, 'name': self.name, 'ip': self.ip, 'internal_key': self.internal_key, 'os': self.os, 'version': self.version, 'dateAdd': self.dateAdd, 'lastKeepAlive': self.lastKeepAlive, 'status': self.status, 'key': self.key, 'configSum': self.configSum, 'mergedSum': self.mergedSum, 'group': self.group, 'manager_host': self.manager_host }

        return dictionary


    @staticmethod
    def calculate_status(last_keep_alive, pending, today=date.today()):
        """
        Calculates state based on last keep alive
        """
        if not last_keep_alive:
            return "Never connected"
        else:
            limit_seconds = 1830 # 600*3 + 30
            last_date = date(int(last_keep_alive[:4]), int(last_keep_alive[5:7]), int(last_keep_alive[8:10]))
            difference = (today - last_date).total_seconds()

            return "Disconnected" if difference > limit_seconds else ("Pending" if pending else "Active")


    def _load_info_from_DB(self, select=None):
        """
        Gets attributes of existing agent.
        """

        db_global = glob(common.database_path_global)
        if not db_global:
            raise WazuhException(1600)

        conn = Connection(db_global[0])
        pending = True

        # Query
        query = "SELECT {0} FROM agent WHERE id = :id"
        request = {'id': self.id}

        valid_select_fields = {"id", "name", "ip", "key", "version", "date_add",
                               "last_keepalive", "config_sum", "merged_sum",
                               "group", "manager_host", "os_name", "os_version",
                               "os_major", "os_minor", "os_codename", "os_build",
                               "os_platform", "os_uname"}
        # we need to retrieve the fields that are used to compute other fields from the DB
        select_fields = {'id', 'version', 'last_keepalive'}

        # Select
        if select:
            if not set(select['fields']).issubset(valid_select_fields):
                incorrect_fields = map(lambda x: str(x), set(select['fields']) - valid_select_fields)
                raise WazuhException(1724, "Allowed select fields: {0}. Fields {1}".\
                        format(valid_select_fields, incorrect_fields))
            select_fields |= set(select['fields'])
        else:
            select_fields = valid_select_fields

        select_fields = list(select_fields)
        try:
            select_fields[select_fields.index("group")] = "`group`"
        except ValueError as e:
            pass

        conn.execute(query.format(','.join(select_fields)), request)
        db_data = conn.fetch()
        if db_data is None:
            raise WazuhException(1701)

        no_result = True
        for field,value in zip(select_fields, db_data):
            no_result = False

            if field == 'id' and value != None:
                self.id = str(value).zfill(3)
            if field == 'name' and value != None:
                self.name = value
            if field == 'ip' and value != None:
                self.ip = value
            if field == 'key' and value != None:
                self.internal_key = value
            if field == 'version' and value != None:
                self.version = value
                pending = False if self.version != "" else True
            if field == 'date_add' and value != None:
                self.dateAdd = value
            if field == 'last_keepalive':
                if value != None:
                    self.lastKeepAlive = value
                else:
                    self.lastKeepAlive = 0
            if field == 'config_sum' and value != None:
                self.configSum = value
            if field == 'merged_sum' and value != None:
                self.mergedSum = value
            if field == '`group`' and value != None:
                self.group = value
            if field == 'manager_host' and value != None:
                self.manager_host = value
            if field == 'os_name' and value != None:
                self.os['name'] = value
            if field == 'os_version' and value != None:
                self.os['version'] = value
            if field == 'os_major' and value != None:
                self.os['major'] = value
            if field == 'os_minor' and value != None:
                self.os['minor'] = value
            if field == 'os_codename' and value != None:
                self.os['codename'] = value
            if field == 'os_build' and value != None:
                self.os['build'] = value
            if field == 'os_platform' and value != None:
                self.os['platform'] = value
            if field == 'os_uname' and value != None:
                self.os['uname'] = value
                if "x86_64" in self.os['uname']:
                    self.os['arch'] = "x86_64"
                elif "i386" in self.os['uname']:
                    self.os['arch'] = "i386"
                elif "i686" in self.os['uname']:
                    self.os['arch'] = "i686"
                elif "sparc" in self.os['uname']:
                    self.os['arch'] = "sparc"
                elif "amd64" in self.os['uname']:
                    self.os['arch'] = "amd64"
                elif "ia64" in self.os['uname']:
                    self.os['arch'] = "ia64"
                elif "AIX" in self.os['uname']:
                    self.os['arch'] = "AIX"
                elif "armv6" in self.os['uname']:
                    self.os['arch'] = "armv6"
                elif "armv7" in self.os['uname']:
                    self.os['arch'] = "armv7"

        if self.id != "000":
            self.status = Agent.calculate_status(self.lastKeepAlive, pending)
        else:
            self.status = 'Active'
            self.ip = '127.0.0.1' if 'ip' in select_fields else None

        if no_result:
            raise WazuhException(1701, self.id)


    def _load_info_from_agent_db(self, table, select, filters={}, count=False, offset=0, limit=common.database_limit, sort={}, search={}):
        """
        Make a request to agent's database using Wazuh DB

        :param table: DB table to retrieve data from
        :param select: DB fields to retrieve
        :param filters: filter conditions
        :param sort: Dictionary of form {'fields':[], 'order':'asc'}/{'fields':[], 'order':'desc'}
        :param search: Dictionary of form {'value': '', 'negation':false, 'fields': []}
        """
        wdb_conn = WazuhDBConnection()

        query = "agent {} sql select {} from {}".format(self.id, ','.join(select), table)

        if filters:
            for key, value in filters.items():
                query += " and {} = '{}'".format(key, value)

        if search:
            query += " and not" if bool(search['negation']) else " and"
            query += '(' + " or ".join("{} like '%{}%'".format(x, search['value']) for x in search['fields']) + ')'

        if "from {} and".format(table) in query:
            query = query.replace("from {} and".format(table), "from {} where".format(table))

        if limit:
            query += ' limit {} offset {}'.format(limit, offset)

        if sort and sort['fields']:
            str_order = "desc" if sort['order'] == 'asc' else "asc"
            order_str_fields = []
            for field in sort['fields']:
                order_str_field = '{0} {1}'.format(field, str_order)
                order_str_fields.append(order_str_field)
            query += ' order by ' + ','.join(order_str_fields)

        return wdb_conn.execute(query, count)


    def get_basic_information(self, select=None):
        """
        Gets public attributes of existing agent.
        """
        self._load_info_from_DB(select)

        select_fields = {'id', 'last_keepalive', 'status', 'version'} if select is None else select['fields']

        info = {}

        if self.id and 'id' in select_fields:
            info['id'] = self.id
        if self.name:
            info['name'] = self.name
        if self.ip:
            info['ip'] = self.ip
        #if self.internal_key:
        #    info['internal_key'] = self.internal_key
        if self.os:
            os_no_empty = dict((k, v) for k, v in self.os.items() if v)
            if os_no_empty:
                info['os'] = os_no_empty
        if self.version and 'version' in select_fields:
            info['version'] = self.version
        if self.dateAdd:
            info['dateAdd'] = self.dateAdd
        if self.lastKeepAlive and 'last_keepalive' in select_fields:
            info['lastKeepAlive'] = self.lastKeepAlive
        if self.status and 'status' in select_fields:
            info['status'] = self.status
        if self.configSum:
            info['configSum'] = self.configSum
        if self.mergedSum:
            info['mergedSum'] = self.mergedSum
        #if self.key:
        #    info['key'] = self.key
        if self.group:
            info['group'] = self.group
        if self.manager_host:
            info['manager_host'] = self.manager_host

        return info

    def compute_key(self):
        str_key = "{0} {1} {2} {3}".format(self.id, self.name, self.ip, self.internal_key)
        return b64encode(str_key.encode()).decode()


    def get_key(self):
        """
        Gets agent key.

        :return: Agent key.
        """

        self._load_info_from_DB()
        if self.id != "000":
            self.key = self.compute_key()
        else:
            self.key = ""

        return self.key

    def restart(self):
        """
        Restarts the agent.

        :return: Message generated by OSSEC.
        """

        if self.id == "000":
            raise WazuhException(1703)
        else:
            # Check if agent exists and it is active
            agent_info = self.get_basic_information()

            if self.status.lower() != 'active':
                raise WazuhException(1707, '{0} - {1}'.format(self.id, self.status))

            oq = OssecQueue(common.ARQUEUE)
            ret_msg = oq.send_msg_to_agent(OssecQueue.RESTART_AGENTS, self.id)
            oq.close()

        return ret_msg

    def use_only_authd(self):
        """
        Function to know the value of the option "use_only_authd" in API configuration
        """
        try:
            with open(common.api_config_path) as f:
                data = f.readlines()

            use_only_authd = filter(lambda x: x.strip().startswith('config.use_only_authd'), data)

            return loads(use_only_authd[0][:-2].strip().split(' = ')[1]) if use_only_authd != [] else False
        except IOError:
            return False

    def remove(self, backup=False, purge=False):
        """
        Deletes the agent.

        :param backup: Create backup before removing the agent.
        :param purge: Delete definitely from key store.
        :return: Message.
        """

        manager_status = manager.status()
        is_authd_running = 'ossec-authd' in manager_status and manager_status['ossec-authd'] == 'running'

        if self.use_only_authd():
            if not is_authd_running:
                raise WazuhException(1726)

        if not is_authd_running:
            data = self._remove_manual(backup, purge)
        else:
            data = self._remove_authd(purge)

        return data

    def _remove_authd(self, purge=False):
        """
        Deletes the agent.

        :param backup: Create backup before removing the agent.
        :param purge: Delete definitely from key store.
        :return: Message.
        """

        msg = { "function": "remove", "arguments": { "id": str(self.id).zfill(3), "purge": purge } }

        authd_socket = OssecSocket(common.AUTHD_SOCKET)
        authd_socket.send(msg)
        data = authd_socket.receive()
        authd_socket.close()

        return data

    def _remove_manual(self, backup=False, purge=False):
        """
        Deletes the agent.
        :param backup: Create backup before removing the agent.
        :param purge: Delete definitely from key store.
        :return: Message.
        """

        # Get info from DB
        self._load_info_from_DB()

        f_keys_temp = '{0}.tmp'.format(common.client_keys)
        open(f_keys_temp, 'a').close()

        ossec_uid = getpwnam("ossec").pw_uid
        ossec_gid = getgrnam("ossec").gr_gid
        f_keys_st = stat(common.client_keys)
        chown(f_keys_temp, ossec_uid, ossec_gid)
        chmod(f_keys_temp, f_keys_st.st_mode)

        f_tmp = open(f_keys_temp, 'w')
        agent_found = False
        with open(common.client_keys) as f_k:
            for line in f_k.readlines():
                line_data = line.strip().split(' ')  # 0 -> id, 1 -> name, 2 -> ip, 3 -> key

                if self.id == line_data[0] and line_data[1][0] not in ('#!'):
                    if not purge:
                        f_tmp.write('{0} !{1} {2} {3}\n'.format(line_data[0], line_data[1], line_data[2], line_data[3]))

                    agent_found = True
                else:
                    f_tmp.write(line)
        f_tmp.close()

        if not agent_found:
            remove(f_keys_temp)
            raise WazuhException(1701, self.id)

        # Overwrite client.keys
        move(f_keys_temp, common.client_keys)

        # Remove rid file
        rids_file = '{0}/queue/rids/{1}'.format(common.ossec_path, self.id)
        if path.exists(rids_file):
            remove(rids_file)

        if not backup:
            # Remove agent files
            agent_files = []
            agent_files.append('{0}/queue/agent-info/{1}-{2}'.format(common.ossec_path, self.name, self.ip))
            agent_files.append('{0}/queue/syscheck/({1}) {2}->syscheck'.format(common.ossec_path, self.name, self.ip))
            agent_files.append('{0}/queue/syscheck/.({1}) {2}->syscheck.cpt'.format(common.ossec_path, self.name, self.ip))
            agent_files.append('{0}/queue/syscheck/({1}) {2}->syscheck-registry'.format(common.ossec_path, self.name, self.ip))
            agent_files.append('{0}/queue/syscheck/.({1}) {2}->syscheck-registry.cpt'.format(common.ossec_path, self.name, self.ip))
            agent_files.append('{0}/queue/rootcheck/({1}) {2}->rootcheck'.format(common.ossec_path, self.name, self.ip))
            agent_files.append('{0}/queue/agent-groups/{1}'.format(common.ossec_path, self.id))

            for agent_file in agent_files:
                if path.exists(agent_file):
                    remove(agent_file)
        else:
            # Create backup directory
            # /var/ossec/backup/agents/yyyy/Mon/dd/id-name-ip[tag]
            date_part = date.today().strftime('%Y/%b/%d')
            main_agent_backup_dir = '{0}/agents/{1}/{2}-{3}-{4}'.format(common.backup_path, date_part, self.id, self.name, self.ip)
            agent_backup_dir = main_agent_backup_dir

            not_agent_dir = True
            i = 0
            while not_agent_dir:
                if path.exists(agent_backup_dir):
                    i += 1
                    agent_backup_dir = '{0}-{1}'.format(main_agent_backup_dir, str(i).zfill(3))
                else:
                    makedirs(agent_backup_dir)
                    chmod_r(agent_backup_dir, 0o750)
                    not_agent_dir = False

            # Move agent file
            agent_files = []
            agent_files.append(['{0}/queue/agent-info/{1}-{2}'.format(common.ossec_path, self.name, self.ip), '{0}/agent-info'.format(agent_backup_dir)])
            agent_files.append(['{0}/queue/syscheck/({1}) {2}->syscheck'.format(common.ossec_path, self.name, self.ip), '{0}/syscheck'.format(agent_backup_dir)])
            agent_files.append(['{0}/queue/syscheck/.({1}) {2}->syscheck.cpt'.format(common.ossec_path, self.name, self.ip), '{0}/syscheck.cpt'.format(agent_backup_dir)])
            agent_files.append(['{0}/queue/syscheck/({1}) {2}->syscheck-registry'.format(common.ossec_path, self.name, self.ip), '{0}/syscheck-registry'.format(agent_backup_dir)])
            agent_files.append(['{0}/queue/syscheck/.({1}) {2}->syscheck-registry.cpt'.format(common.ossec_path, self.name, self.ip), '{0}/syscheck-registry.cpt'.format(agent_backup_dir)])
            agent_files.append(['{0}/queue/rootcheck/({1}) {2}->rootcheck'.format(common.ossec_path, self.name, self.ip), '{0}/rootcheck'.format(agent_backup_dir)])
            agent_files.append(['{0}/queue/agent-groups/{1}'.format(common.ossec_path, self.id), '{0}/agent-group'.format(agent_backup_dir)])

            for agent_file in agent_files:
                if path.exists(agent_file[0]) and not path.exists(agent_file[1]):
                    rename(agent_file[0], agent_file[1])

        return 'Agent deleted successfully.'

    def _add(self, name, ip, id=None, key=None, force=-1):
        """
        Adds an agent to OSSEC.
        2 uses:
            - name and ip [force]: Add an agent like manage_agents (generate id and key).
            - name, ip, id, key [force]: Insert an agent with an existing id and key.

        :param name: name of the new agent.
        :param ip: IP of the new agent. It can be an IP, IP/NET or ANY.
        :param id: ID of the new agent.
        :param key: Key of the new agent.
        :param force: Remove old agents with same IP if disconnected since <force> seconds
        :return: Agent ID.
        """
        manager_status = manager.status()
        is_authd_running = 'ossec-authd' in manager_status and manager_status['ossec-authd'] == 'running'

        if self.use_only_authd():
            if not is_authd_running:
                raise WazuhException(1726)

        if not is_authd_running:
            data = self._add_manual(name, ip, id, key, force)
        else:
            data = self._add_authd(name, ip, id, key, force)

        return data

    def _add_authd(self, name, ip, id=None, key=None, force=-1):
        """
        Adds an agent to OSSEC using authd.
        2 uses:
            - name and ip [force]: Add an agent like manage_agents (generate id and key).
            - name, ip, id, key [force]: Insert an agent with an existing id and key.

        :param name: name of the new agent.
        :param ip: IP of the new agent. It can be an IP, IP/NET or ANY.
        :param id: ID of the new agent.
        :param key: Key of the new agent.
        :param force: Remove old agents with same IP if disconnected since <force> seconds
        :return: Agent ID.
        """

        # Check arguments
        if id:
            id = id.zfill(3)

        ip = ip.lower()

        if key and len(key) < 64:
            raise WazuhException(1709)

        force = force if type(force) == int else int(force)

        msg = ""
        if name and ip:
            if id and key:
                msg = { "function": "add", "arguments": { "name": name, "ip": ip, "force": force } }
            else:
                msg = { "function": "add", "arguments": { "name": name, "ip": ip, "id": id, "key": key, "force": force } }

        authd_socket = OssecSocket(common.AUTHD_SOCKET)
        authd_socket.send(msg)
        data = authd_socket.receive()
        authd_socket.close()

        self.id  = data['id']
        self.internal_key = data['key']
        self.key = self.compute_key()

    def _add_manual(self, name, ip, id=None, key=None, force=-1):
        """
        Adds an agent to OSSEC manually.
        2 uses:
            - name and ip [force]: Add an agent like manage_agents (generate id and key).
            - name, ip, id, key [force]: Insert an agent with an existing id and key.

        :param name: name of the new agent.
        :param ip: IP of the new agent. It can be an IP, IP/NET or ANY.
        :param id: ID of the new agent.
        :param key: Key of the new agent.
        :param force: Remove old agents with same IP if disconnected since <force> seconds
        :return: Agent ID.
        """

        # Check arguments
        if id:
            id = id.zfill(3)

        ip = ip.lower()

        if key and len(key) < 64:
            raise WazuhException(1709)

        force = force if type(force) == int else int(force)

        # Check manager name
        db_global = glob(common.database_path_global)
        if not db_global:
            raise WazuhException(1600)

        conn = Connection(db_global[0])
        conn.execute("SELECT name FROM agent WHERE (id = 0)")
        manager_name = str(conn.fetch()[0])

        if name == manager_name:
            raise WazuhException(1705, name)

        # Check if ip, name or id exist in client.keys
        last_id = 0
        lock_file = open("{}/var/run/.api_lock".format(common.ossec_path), 'a+')
        fcntl.lockf(lock_file, fcntl.LOCK_EX)
        with open(common.client_keys) as f_k:
            try:
                for line in f_k.readlines():
                    if not line.strip():  # ignore empty lines
                        continue

                    if line[0] in ('# '):  # starts with # or ' '
                        continue

                    line_data = line.strip().split(' ')  # 0 -> id, 1 -> name, 2 -> ip, 3 -> key

                    line_id = int(line_data[0])
                    if last_id < line_id:
                        last_id = line_id

                    if line_data[1][0] in ('#!'):  # name starts with # or !
                        continue

                    check_remove = 0
                    if id and id == line_data[0]:
                        raise WazuhException(1708, id)
                    if name == line_data[1]:
                        if force < 0:
                            raise WazuhException(1705, name)
                        else:
                            check_remove = 1
                    if ip != 'any' and ip == line_data[2]:
                        if force < 0:
                            raise WazuhException(1706, ip)
                        else:
                            check_remove = 2

                    if check_remove:
                        if force == 0 or Agent.check_if_delete_agent(line_data[0], force):
                            Agent.remove_agent(line_data[0], backup=True)
                        else:
                            if check_remove == 1:
                                raise WazuhException(1705, name)
                            else:
                                raise WazuhException(1706, ip)


                if not id:
                    agent_id = str(last_id + 1).zfill(3)
                else:
                    agent_id = id

                if not key:
                    # Generate key
                    epoch_time = int(time())
                    str1 = "{0}{1}{2}".format(epoch_time, name, platform())
                    str2 = "{0}{1}".format(ip, agent_id)
                    hash1 = hashlib.md5(str1.encode())
                    hash1.update(urandom(64))
                    hash2 = hashlib.md5(str2.encode())
                    hash1.update(urandom(64))
                    agent_key = hash1.hexdigest() + hash2.hexdigest()
                else:
                    agent_key = key

                # Tmp file
                f_keys_temp = '{0}.tmp'.format(common.client_keys)
                open(f_keys_temp, 'a').close()

                ossec_uid = getpwnam("ossec").pw_uid
                ossec_gid = getgrnam("ossec").gr_gid
                f_keys_st = stat(common.client_keys)
                chown(f_keys_temp, ossec_uid, ossec_gid)
                chmod(f_keys_temp, f_keys_st.st_mode)

                copyfile(common.client_keys, f_keys_temp)


                # Write key
                with open(f_keys_temp, 'a') as f_kt:
                    f_kt.write('{0} {1} {2} {3}\n'.format(agent_id, name, ip, agent_key))

                # Overwrite client.keys
                move(f_keys_temp, common.client_keys)
            except WazuhException as ex:
                fcntl.lockf(lock_file, fcntl.LOCK_UN)
                lock_file.close()
                raise ex
            except Exception as ex:
                fcntl.lockf(lock_file, fcntl.LOCK_UN)
                lock_file.close()
                raise WazuhException(1725, str(e))


            fcntl.lockf(lock_file, fcntl.LOCK_UN)
            lock_file.close()

        self.id = agent_id
        self.internal_key = agent_key
        self.key = self.compute_key()


    def get_agent_attr(self, attr):
        """
        Returns a string with an agent's os name
        """
        db_global = glob(common.database_path_global)
        if not db_global:
            raise WazuhException(1600)

        conn = Connection(db_global[0])
        query = "SELECT :attr FROM agent WHERE id = :id"
        request = {'attr':attr, 'id': self.id}
        conn.execute(query, request)
        query_value = str(conn.fetch()[0])

        return query_value


    @staticmethod
<<<<<<< HEAD
    def get_agents_dict(conn, min_select_fields, user_select_fields):
        db_api_name = {name:name for name in min_select_fields}
        min_select_fields = map(lambda x: x.replace('`',''), min_select_fields)
        db_api_name.update({"date_add":"dateAdd", "last_keepalive":"lastKeepAlive",'config_sum':'configSum','merged_sum':'mergedSum'})
        fields_to_nest, non_nested = get_fields_to_nest(db_api_name.values(), ['os'])

        items = [{db_api_name[field]:value for field,value in zip(min_select_fields, tuple) if value is not None and field in user_select_fields} for tuple in conn]
        items = [plain_dict_to_nested_dict(d, fields_to_nest, non_nested) for d in items]

        if 'status' in user_select_fields:
            today = date.today()
            items = [dict(item, id=str(item['id']).zfill(3), status=Agent.calculate_status(item.get('lastKeepAlive'), item.get('version') is None, today)) for item in items]

        if len(items) > 0 and items[0]['id'] == '000' and 'ip' in user_select_fields:
            items[0]['ip'] = '127.0.0.1'

        return items
=======
    def get_agents_dict(conn, select_fields, user_select_fields):
        select_fields = map(lambda x: x.replace('`',''), select_fields)
        db_api_name = {name:name for name in select_fields}
        db_api_name.update({"date_add":"dateAdd", "last_keepalive":"lastKeepAlive",'config_sum':'configSum','merged_sum':'mergedSum'})
        fields_to_nest, non_nested = get_fields_to_nest(db_api_name.values(), ['os'])

        agent_items = [{field:value for field,value in zip(select_fields, tuple) if value is not None} for tuple in conn]

        if 'status' in user_select_fields:
            today = date.today()
            agent_items = [dict(item, id=str(item['id']).zfill(3), status=Agent.calculate_status(item.get('last_keepalive'), item.get('version') is None, today)) for item in agent_items]
        else:
            agent_items = [dict(item, id=str(item['id']).zfill(3)) for item in agent_items]

        if len(agent_items) > 0 and agent_items[0]['id'] == '000' and 'ip' in user_select_fields:
            agent_items[0]['ip'] = '127.0.0.1'

        agent_items = [{db_api_name[key]:value for key,value in agent.items() if key in user_select_fields} for agent in agent_items]
        agent_items = [plain_dict_to_nested_dict(d, fields_to_nest, non_nested, ['os']) for d in agent_items]

        return agent_items
>>>>>>> cfda4433


    @staticmethod
    def get_agents_overview(status="all", os_platform="all", os_version="all", manager_host="all", offset=0, limit=common.database_limit, sort=None, search=None, select=None, version="all"):
        """
        Gets a list of available agents with basic attributes.
        :param status: Filters by agent status: Active, Disconnected or Never connected.
        :param os_platform: Filters by OS platform.
        :param os_version: Filters by OS version.
        :param manager_host: Filters by manager hostname to which agents are connected.
        :param offset: First item to return.
        :param limit: Maximum number of items to return.
        :param sort: Sorts the items. Format: {"fields":["field1","field2"],"order":"asc|desc"}.
        :param select: Select fields to return. Format: {"fields":["field1","field2"]}.
        :param search: Looks for items with the specified string.
        :return: Dictionary: {'items': array of items, 'totalItems': Number of items (without applying the limit)}
        """

        db_global = glob(common.database_path_global)
        if not db_global:
            raise WazuhException(1600)

        conn = Connection(db_global[0])

        # Query
        query = "SELECT {0} FROM agent"
        fields = {'id': 'id', 'name': 'name', 'ip': 'ip', 'status': 'last_keepalive',
                  'os.name': 'os_name', 'os.version': 'os_version', 'os.platform': 'os_platform',
                  'version': 'version', 'manager_host': 'manager_host', 'date_add': 'date_add',
                   'group': 'group', 'merged_sum': 'merged_sum', 'config_sum': 'config_sum',
                   'os.codename': 'os_codename','os.major': 'os_major','os.uname': 'os_uname',
                   'os.arch': 'os_arch', 'node_name': 'node_name'}
        valid_select_fields = set(fields.values()) | {'status'}
        # at least, we should retrieve those fields since other fields dependend on those
<<<<<<< HEAD
        min_select_fields = {'id', 'version', 'last_keepalive'}
=======
>>>>>>> cfda4433
        search_fields = {"id", "name", "ip", "os_name", "os_version", "os_platform", "manager_host", "version", "`group`"}
        request = {}
        if select:
            if not set(select['fields']).issubset(valid_select_fields):
                incorrect_fields = map(lambda x: str(x), set(select['fields']) - valid_select_fields)
                raise WazuhException(1724, "Allowed select fields: {0}. Fields {1}".\
                                    format(valid_select_fields, incorrect_fields))
<<<<<<< HEAD
            min_select_fields |= set(select['fields'])
=======
            select_fields_set = set(select['fields'])
            min_select_fields = {'id'} | select_fields_set if 'status' not in select_fields_set\
                                        else select_fields_set | {'id', 'last_keepalive', 'version'}
>>>>>>> cfda4433
        else:
            valid_select_fields.remove('node_name') # only return node_type if asked
            min_select_fields = valid_select_fields

        # save the fields that the user has selected
        user_select_fields = (set(select['fields']) if select else min_select_fields.copy()) | {'id'}

        if status != "all":
            limit_seconds = 1830 # 600*3 + 30
            result = datetime.now() - timedelta(seconds=limit_seconds)
            request['time_active'] = result.strftime('%Y-%m-%d %H:%M:%S')

            if status.lower() == 'active':
                query += ' AND (last_keepalive >= :time_active or id = 0)'
            elif status.lower() == 'disconnected':
                query += ' AND last_keepalive < :time_active'
            elif status.lower() == "never connected":
                query += ' AND last_keepalive IS NULL AND id != 0'

        if os_platform != "all":
            request['os_platform'] = os_platform
            query += ' AND os_platform = :os_platform'
        if os_version != "all":
            request['os_version'] = os_version
            query += ' AND os_version = :os_version'
        if manager_host != "all":
            request['manager_host'] = manager_host
            query += ' AND manager_host = :manager_host'
        if version != "all":
            request['version'] = re.sub( r'([a-zA-Z])([v])', r'\1 \2', version )
            query += ' AND version = :version'

        # Search
        if search:
            search['value'] = re.sub( r'([Wazuh])([v])', r'\1 \2', search['value'] )
            query += " AND NOT" if bool(search['negation']) else ' AND'
            query += " (" + " id LIKE :search_id"
            query += " OR " + " OR ".join(x + ' LIKE :search' for x in (search_fields - {"id"})) + " )"
            request['search'] = '%{0}%'.format(search['value'])
            request['search_id'] = '%{0}%'.format(int(search['value']) if search['value'].isdigit()
                                                                    else search['value'])

        if "FROM agent AND" in query:
            query = query.replace("FROM agent AND", "FROM agent WHERE")

        # Count
        conn.execute(query.format('COUNT(*)'), request)
        data = {'totalItems': conn.fetch()[0]}

        # Sorting
        if sort:
            if sort['fields']:
                allowed_sort_fields = fields.keys()
                # Check if every element in sort['fields'] is in allowed_sort_fields.
                if not set(sort['fields']).issubset(allowed_sort_fields):
                    raise WazuhException(1403, 'Allowed sort fields: {0}. Fields: {1}'.format(allowed_sort_fields, sort['fields']))

                order_str_fields = []
                for i in sort['fields']:
                    # Order by status ASC is the same that order by last_keepalive DESC.
                    if i == 'status':
                        str_order = "desc" if sort['order'] == 'asc' else "asc"
                        order_str_field = '{0} {1}'.format(fields[i], str_order)
                    # Order by version is order by major and minor
                    elif i == 'os.version':
                        order_str_field = "CAST(os_major AS INTEGER) {0}, CAST(os_minor AS INTEGER) {0}".format(sort['order'])
                    else:
                        order_str_field = '{0} {1}'.format(fields[i], sort['order'])

                    order_str_fields.append(order_str_field)

                query += ' ORDER BY ' + ','.join(order_str_fields)
            else:
                query += ' ORDER BY id {0}'.format(sort['order'])
        else:
            query += ' ORDER BY id ASC'


        if limit:
            query += ' LIMIT :offset,:limit'
            request['offset'] = offset
            request['limit'] = limit

        if 'group' in min_select_fields:
            min_select_fields.remove('group')
            min_select_fields.add('`group`')

        conn.execute(query.format(','.join(min_select_fields)), request)

        data['items'] = Agent.get_agents_dict(conn, min_select_fields, user_select_fields)

        return data


    @staticmethod
    def get_agents_summary():
        """
        Counts the number of agents by status.

        :return: Dictionary with keys: total, Active, Disconnected, Never connected
        """

        db_global = glob(common.database_path_global)
        if not db_global:
            raise WazuhException(1600)

        conn = Connection(db_global[0])

        # Query
        query_all = "SELECT COUNT(*) FROM agent"

        query = "SELECT COUNT(*) FROM agent WHERE {0}"
        request = {}
        query_active = query.format('(last_keepalive >= :time_active or id = 0)')
        query_disconnected = query.format('last_keepalive < :time_active')
        query_never = query.format('last_keepalive IS NULL AND id != 0')

        limit_seconds = 1830 # 600*3 + 30
        result = datetime.now() - timedelta(seconds=limit_seconds)
        request['time_active'] = result.strftime('%Y-%m-%d %H:%M:%S')

        conn.execute(query_all)
        total = conn.fetch()[0]

        conn.execute(query_active, request)
        active = conn.fetch()[0]

        conn.execute(query_disconnected, request)
        disconnected = conn.fetch()[0]

        conn.execute(query_never, request)
        never = conn.fetch()[0]

        return {'Total': total, 'Active': active, 'Disconnected': disconnected, 'Never connected': never}

    @staticmethod
    def get_os_summary(offset=0, limit=common.database_limit, sort=None, search=None):
        """
        Gets a list of available OS.

        :param offset: First item to return.
        :param limit: Maximum number of items to return.
        :param sort: Sorts the items. Format: {"fields":["field1","field2"],"order":"asc|desc"}.
        :param search: Looks for items with the specified string.
        :return: Dictionary: {'items': array of items, 'totalItems': Number of items (without applying the limit)}
        """
        # Connect DB
        db_global = glob(common.database_path_global)
        if not db_global:
            raise WazuhException(1600)

        conn = Connection(db_global[0])

        # Init query
        query = "SELECT DISTINCT {0} FROM agent WHERE os_platform IS NOT null AND os_platform != ''"
        fields = {'os.platform': 'os_platform'}  # field: db_column
        select = ["os_platform"]
        request = {}

        # Search
        if search:
            query += " AND NOT" if bool(search['negation']) else ' AND'
            query += " ( os_platform LIKE :search )"
            request['search'] = '%{0}%'.format(search['value'])

        # Count
        conn.execute(query.format('COUNT(DISTINCT os_platform)'), request)
        data = {'totalItems': conn.fetch()[0]}

        # Sorting
        if sort:
            if sort['fields']:
                allowed_sort_fields = fields.keys()
                # Check if every element in sort['fields'] is in allowed_sort_fields.
                if not set(sort['fields']).issubset(allowed_sort_fields):
                    raise WazuhException(1403, 'Allowed sort fields: {0}. Fields: {1}'.format(allowed_sort_fields, sort['fields']))

                order_str_fields = ['`{0}` {1}'.format(fields[i], sort['order']) for i in sort['fields']]
                query += ' ORDER BY ' + ','.join(order_str_fields)
            else:
                query += ' ORDER BY os_platform {0}'.format(sort['order'])
        else:
            query += ' ORDER BY os_platform ASC'

        # OFFSET - LIMIT
        if limit:
            query += ' LIMIT :offset,:limit'
            request['offset'] = offset
            request['limit'] = limit

        conn.execute(query.format(','.join(select)), request)

        data['items'] = []
        for tuple in conn:
            if tuple[0] != None:
                data['items'].append(tuple[0])

        return data

    @staticmethod
    def restart_agents(agent_id=None, restart_all=False):
        """
        Restarts an agent or all agents.

        :param agent_id: Agent ID of the agent to restart. Can be a list of ID's.
        :param restart_all: Restarts all agents.

        :return: Message.
        """

        if restart_all:
            oq = OssecQueue(common.ARQUEUE)
            ret_msg = oq.send_msg_to_agent(OssecQueue.RESTART_AGENTS)
            oq.close()
            return ret_msg
        else:
            failed_ids = list()
            affected_agents = list()
            if isinstance(agent_id, list):
                for id in agent_id:
                    try:
                        Agent(id).restart()
                        affected_agents.append(id)
                    except Exception as e:
                        failed_ids.append(create_exception_dic(id, e))
            else:
                try:
                    Agent(agent_id).restart()
                    affected_agents.append(agent_id)
                except Exception as e:
                    failed_ids.append(create_exception_dic(agent_id, e))
            if not failed_ids:
                message = 'All selected agents were restarted'
            else:
                message = 'Some agents were not restarted'

            final_dict = {}
            if failed_ids:
                final_dict = {'msg': message, 'affected_agents': affected_agents, 'failed_ids': failed_ids}
            else:
                final_dict = {'msg': message, 'affected_agents': affected_agents}

            return final_dict

    @staticmethod
    def get_agent_by_name(agent_name, select=None):
        """
        Gets an existing agent called agent_name.

        :param agent_name: Agent name.
        :return: The agent.
        """
        db_global = glob(common.database_path_global)
        if not db_global:
            raise WazuhException(1600)

        conn = Connection(db_global[0])
        conn.execute("SELECT id FROM agent WHERE name = :name", {'name': agent_name})
        try:
            agent_id = str(conn.fetch()[0]).zfill(3)
        except TypeError as e:
            raise WazuhException(1701, agent_name)

        return Agent(agent_id).get_basic_information(select)

    @staticmethod
    def get_agent(agent_id, select=None):
        """
        Gets an existing agent.

        :param agent_id: Agent ID.
        :return: The agent.
        """

        return Agent(agent_id).get_basic_information(select)

    @staticmethod
    def get_agent_key(agent_id):
        """
        Get the key of an existing agent.

        :param agent_id: Agent ID.
        :return: Agent key.
        """

        return Agent(agent_id).get_key()

    @staticmethod
    def remove_agent(agent_id, backup=False, purge=False):
        """
        Removes an existing agent.

        :param agent_id: Agent ID. Can be a list of ID's.
        :param backup: Create backup before removing the agent.
        :param purge: Delete definitely from key store.
        :return: Message generated by OSSEC.
        """

        failed_ids = []
        affected_agents = []
        if isinstance(agent_id, list):
            for id in agent_id:
                try:
                    Agent(id).remove(backup, purge)
                    affected_agents.append(id)
                except Exception as e:
                    failed_ids.append(create_exception_dic(id, e))
        else:
            try:
                Agent(agent_id).remove(backup, purge)
                affected_agents.append(agent_id)
            except Exception as e:
                failed_ids.append(create_exception_dic(agent_id, e))

        if not failed_ids:
            message = 'All selected agents were removed'
        else:
            message = 'Some agents were not removed'

        final_dict = {}
        if failed_ids:
            final_dict = {'msg': message, 'affected_agents': affected_agents, 'failed_ids': failed_ids}
        else:
            final_dict = {'msg': message, 'affected_agents': affected_agents}

        return final_dict

    @staticmethod
    def add_agent(name, ip='any', force=-1):
        """
        Adds a new agent to OSSEC.

        :param name: name of the new agent.
        :param ip: IP of the new agent. It can be an IP, IP/NET or ANY.
        :param force: Remove old agent with same IP if disconnected since <force> seconds.
        :return: Agent ID.
        """

        new_agent = Agent(name=name, ip=ip, force=force)
        return {'id': new_agent.id, 'key': new_agent.key}

    @staticmethod
    def insert_agent(name, id, key, ip='any', force=-1):
        """
        Create a new agent providing the id, name, ip and key to the Manager.

        :param id: id of the new agent.
        :param name: name of the new agent.
        :param ip: IP of the new agent. It can be an IP, IP/NET or ANY.
        :param key: name of the new agent.
        :param force: Remove old agent with same IP if disconnected since <force> seconds.
        :return: Agent ID.
        """

        new_agent = Agent(name=name, ip=ip, id=id, key=key, force=force)
        return {'id': new_agent.id, 'key': key}

    @staticmethod
    def check_if_delete_agent(id, seconds):
        """
        Check if we should remove an agent: if time from last connection is greater thant <seconds>.

        :param id: id of the new agent.
        :param seconds: Number of seconds.
        :return: True if time from last connection is greater thant <seconds>.
        """
        remove_agent = False

        agent_info = Agent(id=id).get_basic_information()

        if 'lastKeepAlive' in agent_info:
            if agent_info['lastKeepAlive'] == 0:
                remove_agent = True
            else:
                last_date = datetime.strptime(agent_info['lastKeepAlive'], '%Y-%m-%d %H:%M:%S')
                difference = (datetime.now() - last_date).total_seconds()
                if difference >= seconds:
                    remove_agent = True

        return remove_agent

    @staticmethod
<<<<<<< HEAD
=======
    def get_all_groups_sql(offset=0, limit=common.database_limit, sort=None, search=None):
        """
        Gets the existing groups.

        :param offset: First item to return.
        :param limit: Maximum number of items to return.
        :param sort: Sorts the items. Format: {"fields":["field1","field2"],"order":"asc|desc"}.
        :param search: Looks for items with the specified string.
        :return: Dictionary: {'items': array of items, 'totalItems': Number of items (without applying the limit)}
        """

        # Connect DB
        db_global = glob(common.database_path_global)
        if not db_global:
            raise WazuhException(1600)

        conn = Connection(db_global[0])

        # Init query
        query = "SELECT DISTINCT {0} FROM agent WHERE `group` IS NOT null"
        fields = {'name': 'group'}  # field: db_column
        select = ["`group`"]
        request = {}

        # Search
        if search:
            query += " AND NOT" if bool(search['negation']) else ' AND'
            query += " ( `group` LIKE :search )"
            request['search'] = '%{0}%'.format(search['value'])

        # Count
        conn.execute(query.format('COUNT(DISTINCT `group`)'), request)
        data = {'totalItems': conn.fetch()[0]}

        # Sorting
        if sort:
            if sort['fields']:
                allowed_sort_fields = fields.keys()
                # Check if every element in sort['fields'] is in allowed_sort_fields.
                if not set(sort['fields']).issubset(allowed_sort_fields):
                    raise WazuhException(1403, 'Allowed sort fields: {0}. Fields: {1}'.format(allowed_sort_fields, sort['fields']))

                order_str_fields = ['`{0}` {1}'.format(fields[i], sort['order']) for i in sort['fields']]
                query += ' ORDER BY ' + ','.join(order_str_fields)
            else:
                query += ' ORDER BY `group` {0}'.format(sort['order'])
        else:
            query += ' ORDER BY `group` ASC'

        # OFFSET - LIMIT
        if limit:
            query += ' LIMIT :offset,:limit'
            request['offset'] = offset
            request['limit'] = limit

        # Data query
        conn.execute(query.format(','.join(select)), request)

        data['items'] = []

        for tuple in conn:
            if tuple[0] != None:
                data['items'].append(tuple[0])

        return data

    @staticmethod
    def get_all_groups(offset=0, limit=common.database_limit, sort=None, search=None, hash_algorithm='md5'):
        """
        Gets the existing groups.

        :param offset: First item to return.
        :param limit: Maximum number of items to return.
        :param sort: Sorts the items. Format: {"fields":["field1","field2"],"order":"asc|desc"}.
        :param search: Looks for items with the specified string.
        :return: Dictionary: {'items': array of items, 'totalItems': Number of items (without applying the limit)}
        """
        def get_hash(file, hash_algorithm='md5'):
            filename = "{0}/{1}".format(common.shared_path, file)

            # check hash algorithm
            try:
                algorithm_list = hashlib.algorithms_available
            except Exception as e:
                algorithm_list = hashlib.algorithms

            if not hash_algorithm in algorithm_list:
                raise WazuhException(1723, "Available algorithms are {0}.".format(algorithm_list))

            hashing = hashlib.new(hash_algorithm)

            try:
                with open(filename, 'rb') as f:
                    hashing.update(f.read())
            except IOError:
                return None

            return hashing.hexdigest()

        # Connect DB
        db_global = glob(common.database_path_global)
        if not db_global:
            raise WazuhException(1600)

        conn = Connection(db_global[0])
        query = "SELECT {0} FROM agent WHERE `group` = :group_id"

        # Group names
        data = []
        for entry in listdir(common.shared_path):
            full_entry = path.join(common.shared_path, entry)
            if not path.isdir(full_entry):
                continue

            # Group count
            request = {'group_id': entry}
            conn.execute(query.format('COUNT(*)'), request)

            # merged.mg and agent.conf sum
            merged_sum = get_hash(entry + "/merged.mg")
            conf_sum   = get_hash(entry + "/agent.conf")

            item = {'count':conn.fetch()[0], 'name': entry}

            if merged_sum:
                item['merged_sum'] = merged_sum

            if conf_sum:
                item['conf_sum'] = conf_sum

            data.append(item)


        if search:
            data = search_array(data, search['value'], search['negation'], fields=['name'])

        if sort:
            data = sort_array(data, sort['fields'], sort['order'])
        else:
            data = sort_array(data, ['name'])

        return {'items': cut_array(data, offset, limit), 'totalItems': len(data)}

    @staticmethod
    def group_exists_sql(group_id):
        """
        Checks if the group exists

        :param group_id: Group ID.
        :return: True if group exists, False otherwise
        """
        # Input Validation of group_id
        if not InputValidator().group(group_id):
            raise WazuhException(1722)

        db_global = glob(common.database_path_global)
        if not db_global:
            raise WazuhException(1600)

        conn = Connection(db_global[0])

        query = "SELECT `group` FROM agent WHERE `group` = :group_id LIMIT 1"
        request = {'group_id': group_id}

        conn.execute(query, request)

        for tuple in conn:

            if tuple[0] != None:
                return True
            else:
                return False

    @staticmethod
    def group_exists(group_id):
        """
        Checks if the group exists

        :param group_id: Group ID.
        :return: True if group exists, False otherwise
        """
        # Input Validation of group_id
        if not InputValidator().group(group_id):
            raise WazuhException(1722)

        if path.exists("{0}/{1}".format(common.shared_path, group_id)):
            return True
        else:
            return False

    @staticmethod
    def get_agent_group(group_id, offset=0, limit=common.database_limit, sort=None, search=None, select=None):
        """
        Gets the agents in a group

        :param group_id: Group ID.
        :param offset: First item to return.
        :param limit: Maximum number of items to return.
        :param sort: Sorts the items. Format: {"fields":["field1","field2"],"order":"asc|desc"}.
        :param search: Looks for items with the specified string.
        :return: Dictionary: {'items': array of items, 'totalItems': Number of items (without applying the limit)}
        """

        # Connect DB
        db_global = glob(common.database_path_global)
        if not db_global:
            raise WazuhException(1600)

        conn = Connection(db_global[0])
        valid_select_fiels = {"id", "name", "ip", "last_keepalive", "os_name",
                             "os_version", "os_platform", "os_uname", "version",
                             "config_sum", "merged_sum", "manager_host", "status"}
        # fields like status need to retrieve others to be properly computed.
        dependent_select_fields = {'status': {'last_keepalive','version'}}
        search_fields = {"id", "name", "os_name"}

        # Init query
        query = "SELECT {0} FROM agent WHERE `group` = :group_id"
        fields = {'id': 'id', 'name': 'name'}  # field: db_column
        request = {'group_id': group_id}

        # Select
        if select:
            select_fields_param = set(select['fields'])

            if not select_fields_param.issubset(valid_select_fiels):
                uncorrect_fields = select_fields_param - valid_select_fiels
                raise WazuhException(1724, "Allowed select fields: {0}. Fields {1}".\
                        format(', '.join(list(valid_select_fiels)), ', '.join(uncorrect_fields)))

            select_fields = select_fields_param
        else:
            select_fields = valid_select_fiels

        # add dependent select fields to the database select query
        db_select_fields = set()
        for dependent, dependent_fields in dependent_select_fields.items():
            if dependent in select_fields:
                db_select_fields |= dependent_fields
        db_select_fields |= (select_fields - set(dependent_select_fields.keys()))

        # Search
        if search:
            query += " AND NOT" if bool(search['negation']) else ' AND'
            query += " (" + " OR ".join(x + ' LIKE :search' for x in search_fields) + " )"
            request['search'] = '%{0}%'.format(int(search['value']) if search['value'].isdigit()
                                                                    else search['value'])

        # Count
        conn.execute(query.format('COUNT(*)'), request)
        data = {'totalItems': conn.fetch()[0]}

        # Sorting
        if sort:
            if sort['fields']:
                allowed_sort_fields = db_select_fields
                # Check if every element in sort['fields'] is in allowed_sort_fields.
                if not set(sort['fields']).issubset(allowed_sort_fields):
                    raise WazuhException(1403, 'Allowed sort fields: {0}. Fields: {1}'.\
                        format(allowed_sort_fields, sort['fields']))

                order_str_fields = ['{0} {1}'.format(fields[i], sort['order']) for i in sort['fields']]
                query += ' ORDER BY ' + ','.join(order_str_fields)
            else:
                query += ' ORDER BY id {0}'.format(sort['order'])
        else:
            query += ' ORDER BY id ASC'

        # OFFSET - LIMIT
        if limit:
            query += ' LIMIT :offset,:limit'
            request['offset'] = offset
            request['limit'] = limit

        # Data query
        conn.execute(query.format(','.join(db_select_fields)), request)

        non_nested = [{field:tuple_elem for field,tuple_elem \
                in zip(db_select_fields, tuple) if tuple_elem} for tuple in conn]

        if 'id' in select_fields:
            map(lambda x: setitem(x, 'id', str(x['id']).zfill(3)), non_nested)

        if 'status' in select_fields:
            try:
                map(lambda x: setitem(x, 'status', Agent.calculate_status(x['last_keepalive'], x['version'] == None)), non_nested)
            except KeyError:
                pass

        # return only the fields requested by the user (saved in select_fields) and not the dependent ones
        non_nested = [{k:v for k,v in d.items() if k in select_fields} for d in non_nested]

        data['items'] = [plain_dict_to_nested_dict(d, ['os']) for d in non_nested]

        return data

    @staticmethod
    def get_agents_unassigned(offset=0, limit=common.database_limit, sort=None, search=None, select=None):
        """
        Gets the agents in a group

        :param group_id: Group ID.
        :param offset: First item to return.
        :param limit: Maximum number of items to return.
        :param sort: Sorts the items. Format: {"fields":["field1","field2"],"order":"asc|desc"}.
        :param search: Looks for items with the specified string.
        :return: Dictionary: {'items': array of items, 'totalItems': Number of items (without applying the limit)}
        """

        # Connect DB
        db_global = glob(common.database_path_global)
        if not db_global:
            raise WazuhException(1600)

        conn = Connection(db_global[0])
        valid_select_fiels = {"id", "name", "ip", "last_keepalive", "os_name",
                             "os_version", "os_platform", "os_uname", "version",
                             "config_sum", "merged_sum", "manager_host", "status"}
        # fields like status need to retrieve others to be properly computed.
        dependent_select_fields = {'status': {'last_keepalive','version'}}
        search_fields = {"id", "name", "os_name"}

        # Init query
        query = "SELECT {0} FROM agent WHERE `group` IS NULL AND id != 0"
        fields = {'id': 'id', 'name': 'name'}  # field: db_column
        request = {}

        # Select
        if select:
            select_fields_param = set(select['fields'])

            if not select_fields_param.issubset(valid_select_fiels):
                uncorrect_fields = select_fields_param - valid_select_fiels
                raise WazuhException(1724, "Allowed select fields: {0}. Fields {1}".\
                        format(', '.join(list(valid_select_fiels)), ', '.join(uncorrect_fields)))

            select_fields = select_fields_param
        else:
            select_fields = valid_select_fiels

        # add dependent select fields to the database select query
        db_select_fields = set()
        for dependent, fields in dependent_select_fields.items():
            if dependent in select_fields:
                db_select_fields |= fields
        db_select_fields |= (select_fields - set(dependent_select_fields.keys()))

        # Search
        if search:
            query += " AND NOT" if bool(search['negation']) else ' AND'
            query += " (" + " OR ".join(x + ' LIKE :search' for x in search_fields) + " )"
            request['search'] = '%{0}%'.format(int(search['value']) if search['value'].isdigit()
                                                                    else search['value'])

        # Count
        conn.execute(query.format('COUNT(*)'), request)
        data = {'totalItems': conn.fetch()[0]}

        # Sorting
        if sort:
            if sort['fields']:
                allowed_sort_fields = db_select_fields
                # Check if every element in sort['fields'] is in allowed_sort_fields.
                if not set(sort['fields']).issubset(allowed_sort_fields):
                    raise WazuhException(1403, 'Allowed sort fields: {0}. Fields: {1}'.\
                        format(allowed_sort_fields, sort['fields']))

                order_str_fields = ['{0} {1}'.format(fields[i], sort['order']) for i in sort['fields']]
                query += ' ORDER BY ' + ','.join(order_str_fields)
            else:
                query += ' ORDER BY id {0}'.format(sort['order'])
        else:
            query += ' ORDER BY id ASC'

        # OFFSET - LIMIT
        if limit:
            query += ' LIMIT :offset,:limit'
            request['offset'] = offset
            request['limit'] = limit

        # Data query
        conn.execute(query.format(','.join(db_select_fields)), request)

        non_nested = [{field:tuple_elem for field,tuple_elem \
                in zip(db_select_fields, tuple) if tuple_elem} for tuple in conn]

        if 'id' in select_fields:
            map(lambda x: setitem(x, 'id', str(x['id']).zfill(3)), non_nested)

        if 'status' in select_fields:
            try:
                map(lambda x: setitem(x, 'status', Agent.calculate_status(x['last_keepalive'], x['version'] == None)), non_nested)
            except KeyError:
                pass

        # return only the fields requested by the user (saved in select_fields) and not the dependent ones
        non_nested = [{k:v for k,v in d.items() if k in select_fields} for d in non_nested]

        data['items'] = [plain_dict_to_nested_dict(d, ['os']) for d in non_nested]

        return data

    @staticmethod
    def get_group_files(group_id=None, offset=0, limit=common.database_limit, sort=None, search=None):
        """
        Gets the group files.

        :param group_id: Group ID.
        :param offset: First item to return.
        :param limit: Maximum number of items to return.
        :param sort: Sorts the items. Format: {"fields":["field1","field2"],"order":"asc|desc"}.
        :param search: Looks for items with the specified string.
        :return: Dictionary: {'items': array of items, 'totalItems': Number of items (without applying the limit)}
        """

        group_path = common.shared_path
        if group_id:
            if not Agent.group_exists(group_id):
                raise WazuhException(1710, group_id)
            group_path = "{0}/{1}".format(common.shared_path, group_id)

        if not path.exists(group_path):
            raise WazuhException(1006, group_path)

        try:
            data = []
            for entry in listdir(group_path):
                item = {}
                try:
                    item['filename'] = entry
                    with open("{0}/{1}".format(group_path, entry), 'rb') as f:
                        item['hash'] = hashlib.md5(f.read()).hexdigest()
                    data.append(item)
                except (OSError, IOError) as e:
                    pass

            try:
                # ar.conf
                ar_path = "{0}/ar.conf".format(common.shared_path, entry)
                with open(ar_path, 'rb') as f:
                    hash_ar = hashlib.md5(f.read()).hexdigest()
                data.append({'filename': "ar.conf", 'hash': hash_ar})
            except (OSError, IOError) as e:
                pass

            if search:
                data = search_array(data, search['value'], search['negation'])

            if sort:
                data = sort_array(data, sort['fields'], sort['order'])
            else:
                data = sort_array(data, ["filename"])

            return {'items': cut_array(data, offset, limit), 'totalItems': len(data)}
        except Exception as e:
            raise WazuhException(1727, str(e))

    @staticmethod
    def create_group(group_id):
        """
        Creates a group.

        :param group_id: Group ID.
        :return: Confirmation message.
        """
        # Input Validation of group_id
        if not InputValidator().group(group_id):
            raise WazuhException(1722)

        group_path = "{0}/{1}".format(common.shared_path, group_id)

        if group_id.lower() == "default" or path.exists(group_path):
            raise WazuhException(1711, group_id)

        ossec_uid = getpwnam("ossec").pw_uid
        ossec_gid = getgrnam("ossec").gr_gid

        # Create group in /etc/shared
        group_def_path = "{0}/default".format(common.shared_path)
        try:
            copytree(group_def_path, group_path)
            chown_r(group_path, ossec_uid, ossec_gid)
            chmod_r(group_path, 0o660)
            chmod(group_path, 0o770)
            msg = "Group '{0}' created.".format(group_id)
        except Exception as e:
            raise WazuhException(1005, str(e))

        return msg

    @staticmethod
    def remove_group(group_id):
        """
        Remove the group in every agent.

        :param group_id: Group ID.
        :return: Confirmation message.
        """

        # Input Validation of group_id
        if not InputValidator().group(group_id):
            raise WazuhException(1722)


        failed_ids = []
        ids = []
        affected_agents = []
        if isinstance(group_id, list):
            for id in group_id:

                if id.lower() == "default":
                    raise WazuhException(1712)

                try:
                    removed = Agent()._remove_single_group(id)
                    ids.append(id)
                    affected_agents += removed['affected_agents']
                except Exception as e:
                    failed_ids.append(create_exception_dic(id, e))
        else:
            if group_id.lower() == "default":
                raise WazuhException(1712)

            try:
                removed = Agent()._remove_single_group(group_id)
                ids.append(group_id)
                affected_agents += removed['affected_agents']
            except Exception as e:
                failed_ids.append(create_exception_dic(group_id, e))

        final_dict = {}
        if not failed_ids:
            message = 'All selected groups were removed'
            final_dict = {'msg': message, 'ids': ids, 'affected_agents': affected_agents}
        else:
            message = 'Some groups were not removed'
            final_dict = {'msg': message, 'failed_ids': failed_ids, 'ids': ids, 'affected_agents': affected_agents}

        return final_dict

    @staticmethod
    def set_group(agent_id, group_id, force=False):
        """
        Set a group to an agent.

        :param agent_id: Agent ID.
        :param group_id: Group ID.
        :param force: No check if agent exists
        :return: Confirmation message.
        """
        # Input Validation of group_id
        if not InputValidator().group(group_id):
            raise WazuhException(1722)

        agent_id = agent_id.zfill(3)
        if agent_id == "000":
            raise WazuhException(1703)

        # Check if agent exists
        if not force:
            Agent(agent_id).get_basic_information()

        # Assign group in /queue/agent-groups
        agent_group_path = "{0}/{1}".format(common.groups_path, agent_id)
        try:
            new_file = False if path.exists(agent_group_path) else True

            f_group = open(agent_group_path, 'w')
            f_group.write(group_id)
            f_group.close()

            if new_file:
                ossec_uid = getpwnam("ossec").pw_uid
                ossec_gid = getgrnam("ossec").gr_gid
                chown(agent_group_path, ossec_uid, ossec_gid)
                chmod(agent_group_path, 0o660)
        except Exception as e:
            raise WazuhException(1005, str(e))

        # Create group in /etc/shared
        if not Agent.group_exists(group_id):
            Agent.create_group(group_id)

        return "Group '{0}' set to agent '{1}'.".format(group_id, agent_id)

    @staticmethod
    def unset_group(agent_id, force=False):
        """
        Unset the agent group. The group will be 'default'.

        :param agent_id: Agent ID.
        :param force: No check if agent exists
        :return: Confirmation message.
        """
        # Check if agent exists
        if not force:
            Agent(agent_id).get_basic_information()

        agent_group_path = "{0}/{1}".format(common.groups_path, agent_id)
        if path.exists(agent_group_path):
            with open(agent_group_path, "w+") as fo:
                fo.write("default")

        return "Group unset for agent '{0}'.".format(agent_id)

    @staticmethod
>>>>>>> cfda4433
    def get_outdated_agents(offset=0, limit=common.database_limit, sort=None):
        """
        Gets the outdated agents.

        :param offset: First item to return.
        :param limit: Maximum number of items to return.
        :param sort: Sorts the items. Format: {"fields":["field1","field2"],"order":"asc|desc"}.
        :return: Dictionary: {'items': array of items, 'totalItems': Number of items (without applying the limit)}
        """

        # Connect DB
        db_global = glob(common.database_path_global)
        if not db_global:
            raise WazuhException(1600)

        conn = Connection(db_global[0])

        # Get manager version
        manager = Agent(id=0)
        manager._load_info_from_DB()
        manager_ver = manager.version

        # Init query
        query = "SELECT {0} FROM agent WHERE version <> :manager_ver AND id <> 0"
        fields = {'id': 'id', 'name': 'name', 'version': 'version'}  # field: db_column
        select = ['id','name','version']
        request = {'manager_ver': manager_ver}

        # Count
        conn.execute(query.format('COUNT(`id`)'), request)
        data = {'totalItems': conn.fetch()[0]}

        # Sorting
        if sort:
            if sort['fields']:
                allowed_sort_fields = fields.keys()
                # Check if every element in sort['fields'] is in allowed_sort_fields.
                if not set(sort['fields']).issubset(allowed_sort_fields):
                    raise WazuhException(1403, 'Allowed sort fields: {0}. Fields: {1}'.format(allowed_sort_fields, sort['fields']))

                order_str_fields = ['{0} {1}'.format(fields[i], sort['order']) for i in sort['fields']]
                query += ' ORDER BY ' + ','.join(order_str_fields)
            else:
                query += ' ORDER BY id {0}'.format(sort['order'])
        else:
            query += ' ORDER BY id ASC'

        # OFFSET - LIMIT
        if limit:
            query += ' LIMIT :offset,:limit'
            request['offset'] = offset
            request['limit'] = limit

        # Data query
        conn.execute(query.format(','.join(select)), request)

        data['items'] = []

        for tuple in conn:
            data_tuple = {}

            if tuple[0] != None:
                data_tuple['id'] = str(tuple[0]).zfill(3)
            if tuple[1] != None:
                data_tuple['name'] = tuple[1]
            if tuple[2] != None:
                data_tuple['version'] = tuple[2]

            data['items'].append(data_tuple)

        return data


    def _get_versions(self, wpk_repo=common.wpk_repo_url):
        """
        Generates a list of available versions for its distribution and version.
        """
        if self.os['platform']=="windows":
            versions_url = wpk_repo + "windows/versions"
        else:
            versions_url = wpk_repo +"linux/versions"

        try:
            result = urlopen(versions_url)
        except HTTPError as e:
            raise WazuhException(1713, e.code)
        except URLError as e:
            if "SSL23_GET_SERVER_HELLO" in str(e.reason):
              error = "HTTPS requires Python 2.7.9 or newer. You may also run with Python 3."
            else:
              error = str(e.reason)
            raise WazuhException(1713, error)

        lines = result.readlines()
        lines = filter(None, lines)
        versions = []

        for line in lines:
            ver_readed = line.decode().split()
            version = ver_readed[0]
            sha1sum = ver_readed[1] if len(ver_readed) > 1 else ''
            versions.append([version, sha1sum])

        return versions


    def _get_wpk_file(self, wpk_repo=common.wpk_repo_url, debug=False, version=None, force=False):
        """
        Searchs latest Wazuh WPK file for its distribution and version. Downloads the WPK if it is not in the upgrade folder.
        """
        agent_new_ver = None
        if not version:
            versions = self._get_versions(wpk_repo)
            agent_new_ver = versions[0][0]
            agent_new_shasum = versions[0][1]
        else:
            for versions in self._get_versions(wpk_repo):
                if versions[0] == version:
                    agent_new_ver = versions[0]
                    agent_new_shasum = versions[1]
                    break
        if not agent_new_ver:
            raise WazuhException(1718, version)

        # Get manager version
        manager = Agent(id=0)
        manager._load_info_from_DB()
        manager_ver = manager.version
        if debug:
            print("Manager version: {0}".format(manager_ver.split(" ")[1]))

        # Comparing versions
        agent_ver = self.version
        if debug:
            print("Agent version: {0}".format(agent_ver.split(" ")[1]))
            print("Agent new version: {0}".format(agent_new_ver))

        if WazuhVersion(manager_ver.split(" ")[1]) < WazuhVersion(agent_new_ver):
            raise WazuhException(1717, "Manager: {0} / Agent: {1} -> {2}".format(manager_ver.split(" ")[1], agent_ver.split(" ")[1], agent_new_ver))

        if (WazuhVersion(agent_ver.split(" ")[1]) >= WazuhVersion(agent_new_ver) and not force):
            raise WazuhException(1716, "Agent ver: {0} / Agent new ver: {1}".format(agent_ver.split(" ")[1], agent_new_ver))

        # Generating file name
        if self.os['platform']=="windows":
            wpk_file = "wazuh_agent_{0}_{1}.wpk".format(agent_new_ver, self.os['platform'])
        else:
            wpk_file = "wazuh_agent_{0}_linux_{1}.wpk".format(agent_new_ver, self.os['arch'])

        wpk_file_path = "{0}/var/upgrade/{1}".format(common.ossec_path, wpk_file)

        # If WPK is already downloaded
        if path.isfile(wpk_file_path):
            # Get SHA1 file sum
            sha1hash = hashlib.sha1(open(wpk_file_path, 'rb').read()).hexdigest()
            # Comparing SHA1 hash
            if not sha1hash == agent_new_shasum:
                if debug:
                    print("Downloaded file SHA1 does not match (downloaded: {0} / repository: {1})".format(sha1hash, agent_new_shasum))
            else:
                if debug:
                    print("WPK file already downloaded: {0} - SHA1SUM: {1}".format(wpk_file_path, sha1hash))
                return [wpk_file, sha1hash]

        # Download WPK file
        if self.os['platform']=="windows":
            wpk_url = wpk_repo + "windows/" + wpk_file
        else:
            wpk_url = wpk_repo +"linux" + "/" + wpk_file

        if debug:
            print("Downloading WPK file from: {0}".format(wpk_url))
        else:
            print("Downloading WPK file...")

        try:
            result = urlopen(wpk_url)
            with open(wpk_file_path, "wb") as local_file:
                local_file.write(result.read())
        except HTTPError as e:
            raise WazuhException(1714, e.code)
        except URLError as e:
            if "SSL23_GET_SERVER_HELLO" in str(e.reason):
              error = "HTTPS requires Python 2.7.9 or newer. You may also run with Python 3."
            else:
              error = str(e.reason)
            raise WazuhException(1714, error)

        # Get SHA1 file sum
        sha1hash = hashlib.sha1(open(wpk_file_path, 'rb').read()).hexdigest()

        # Comparing SHA1 hash
        if not sha1hash == agent_new_shasum:
            raise WazuhException(1714)

        if debug:
            print("WPK file downloaded: {0} - SHA1SUM: {1}".format(wpk_file_path, sha1hash))
        else:
            print("WPK file downloaded.")

        return [wpk_file, sha1hash]


    def _send_wpk_file(self, wpk_repo=common.wpk_repo_url, debug=False, version=None, force=False, show_progress=None, chunk_size=None, rl_timeout=-1, timeout=common.open_retries):
        """
        Sends WPK file to agent.
        """
        if not chunk_size:
            chunk_size = common.wpk_chunk_size
        # Check WPK file
        _get_wpk = self._get_wpk_file(wpk_repo, debug, version, force)
        wpk_file = _get_wpk[0]
        file_sha1 = _get_wpk[1]
        wpk_file_size = stat("{0}/var/upgrade/{1}".format(common.ossec_path, wpk_file)).st_size
        if debug:
            print("Upgrade PKG: {0} ({1} KB)".format(wpk_file, wpk_file_size/1024))
        # Open file on agent
        s = socket.socket(socket.AF_UNIX, socket.SOCK_STREAM)
        s.connect(common.ossec_path + "/queue/ossec/request")
        msg = "{0} com open wb {1}".format(str(self.id).zfill(3), wpk_file)
        s.send(msg.encode())
        if debug:
            print("MSG SENT: {0}".format(str(msg)))
        data = s.recv(1024).decode()
        s.close()
        if debug:
            print("RESPONSE: {0}".format(data))
        counter = 0
        while data.startswith('err') and counter < timeout:
            sleep(common.open_sleep)
            counter = counter + 1
            s = socket.socket(socket.AF_UNIX, socket.SOCK_STREAM)
            s.connect(common.ossec_path + "/queue/ossec/request")
            msg = "{0} com open wb {1}".format(str(self.id).zfill(3), wpk_file)
            s.send(msg.encode())
            if debug:
                print("MSG SENT: {0}".format(str(msg)))
            data = s.recv(1024).decode()
            s.close()
            if debug:
                print("RESPONSE: {0}".format(data))
        if data != 'ok':
            raise WazuhException(1715, data.replace("err ",""))

        # Sending reset lock timeout
        s = socket.socket(socket.AF_UNIX, socket.SOCK_STREAM)
        s.connect(common.ossec_path + "/queue/ossec/request")
        msg = "{0} com lock_restart {1}".format(str(self.id).zfill(3), str(rl_timeout))
        s.send(msg.encode())
        if debug:
            print("MSG SENT: {0}".format(str(msg)))
        data = s.recv(1024).decode()
        s.close()
        if debug:
            print("RESPONSE: {0}".format(data))
        if data != 'ok':
            raise WazuhException(1715, data.replace("err ",""))


        # Sending file to agent
        if debug:
            print("Chunk size: {0} bytes".format(chunk_size))
        file = open(common.ossec_path + "/var/upgrade/" + wpk_file, "rb")
        if not file:
            raise WazuhException(1715, data.replace("err ",""))
        if debug:
            print("Sending: {0}".format(common.ossec_path + "/var/upgrade/" + wpk_file))
        try:
            start_time = time()
            bytes_read = file.read(chunk_size)
            bytes_read_acum = 0
            while bytes_read:
                s = socket.socket(socket.AF_UNIX, socket.SOCK_STREAM)
                s.connect(common.ossec_path + "/queue/ossec/request")
                msg = "{0} com write {1} {2} ".format(str(self.id).zfill(3), str(len(bytes_read)), wpk_file)
                s.send(msg.encode() + bytes_read)
                data = s.recv(1024).decode()
                s.close()
                if data != 'ok':
                    raise WazuhException(1715, data.replace("err ",""))
                bytes_read = file.read(chunk_size)
                if show_progress:
                    bytes_read_acum = bytes_read_acum + len(bytes_read)
                    show_progress(int(bytes_read_acum * 100 / wpk_file_size) + (bytes_read_acum * 100 % wpk_file_size > 0))
            elapsed_time = time() - start_time
        finally:
            file.close()

        # Close file on agent
        s = socket.socket(socket.AF_UNIX, socket.SOCK_STREAM)
        s.connect(common.ossec_path + "/queue/ossec/request")
        msg = "{0} com close {1}".format(str(self.id).zfill(3), wpk_file)
        s.send(msg.encode())
        if debug:
            print("MSG SENT: {0}".format(str(msg)))
        data = s.recv(1024).decode()
        s.close()
        if debug:
            print("RESPONSE: {0}".format(data))
        if data != 'ok':
            raise WazuhException(1715, data.replace("err ",""))

        # Get file SHA1 from agent and compare
        s = socket.socket(socket.AF_UNIX, socket.SOCK_STREAM)
        s.connect(common.ossec_path + "/queue/ossec/request")
        msg = "{0} com sha1 {1}".format(str(self.id).zfill(3), wpk_file)
        s.send(msg.encode())
        if debug:
            print("MSG SENT: {0}".format(str(msg)))
        data = s.recv(1024).decode()
        s.close()
        if debug:
            print("RESPONSE: {0}".format(data))
        if not data.startswith('ok '):
            raise WazuhException(1715, data.replace("err ",""))
        rcv_sha1 = data.split(' ')[1]
        if rcv_sha1 == file_sha1:
            return ["WPK file sent", wpk_file]
        else:
            raise WazuhException(1715, data.replace("err ",""))


    def upgrade(self, wpk_repo=None, debug=False, version=None, force=False, show_progress=None, chunk_size=None, rl_timeout=-1):
        """
        Upgrade agent using a WPK file.
        """
        if int(self.id) == 0:
            raise WazuhException(1703)

        self._load_info_from_DB()

        # Check if remote upgrade is available for the selected agent version
        if WazuhVersion(self.version.split(' ')[1]) < WazuhVersion("3.0.0-alpha4"):
            raise WazuhException(1719, version)

        if self.os['platform']=="windows" and int(self.os['major']) < 6:
            raise WazuhException(1721, self.os['name'])

        if wpk_repo == None:
            wpk_repo = common.wpk_repo_url

        if not wpk_repo.endswith('/'):
            wpk_repo = wpk_repo + '/'

        # Check if agent is active.
        if not self.status == 'Active':
            raise WazuhException(1720)

        # Send file to agent
        sending_result = self._send_wpk_file(wpk_repo, debug, version, force, show_progress, chunk_size, rl_timeout)
        if debug:
            print(sending_result[0])

        # Send upgrading command
        s = socket.socket(socket.AF_UNIX, socket.SOCK_STREAM)
        s.connect(common.ossec_path + "/queue/ossec/request")
        if self.os['platform']=="windows":
            msg = "{0} com upgrade {1} upgrade.bat".format(str(self.id).zfill(3), sending_result[1])
        else:
            msg = "{0} com upgrade {1} upgrade.sh".format(str(self.id).zfill(3), sending_result[1])
        s.send(msg.encode())
        if debug:
            print("MSG SENT: {0}".format(str(msg)))
        data = s.recv(1024).decode()
        s.close()
        if debug:
            print("RESPONSE: {0}".format(data))
        s = socket.socket(socket.AF_UNIX, socket.SOCK_DGRAM)
        if data.startswith('ok'):
            s.sendto(("1:wazuh-upgrade:wazuh: Upgrade procedure on agent {0} ({1}): started. Current version: {2}".format(str(self.id).zfill(3), self.name, self.version)).encode(), common.ossec_path + "/queue/ossec/queue")
            return "Upgrade procedure started"
        else:
            s.sendto(("1:wazuh-upgrade:wazuh: Upgrade procedure on agent {0} ({1}): aborted: {2}".format(str(self.id).zfill(3), self.name, data.replace("err ",""))).encode(), common.ossec_path + "/queue/ossec/queue")
            raise WazuhException(1716, data.replace("err ",""))
        s.close()


    @staticmethod
    def upgrade_agent(agent_id, wpk_repo=None, version=None, force=False, chunk_size=None):
        """
        Read upgrade result output from agent.

        :param agent_id: Agent ID.
        :return: Upgrade message.
        """

        return Agent(agent_id).upgrade(wpk_repo=wpk_repo, version=version, force=True if int(force)==1 else False, chunk_size=chunk_size)


    def upgrade_result(self, debug=False, timeout=common.upgrade_result_retries):
        """
        Read upgrade result output from agent.
        """
        sleep(1)
        self._load_info_from_DB()
        s = socket.socket(socket.AF_UNIX, socket.SOCK_STREAM)
        s.connect(common.ossec_path + "/queue/ossec/request")
        msg = "{0} com upgrade_result".format(str(self.id).zfill(3))
        s.send(msg.encode())
        if debug:
            print("MSG SENT: {0}".format(str(msg)))
        data = s.recv(1024).decode()
        s.close()
        if debug:
            print("RESPONSE: {0}".format(data))
        counter = 0
        while data.startswith('err') and counter < timeout:
            sleep(common.upgrade_result_sleep)
            counter = counter + 1
            s = socket.socket(socket.AF_UNIX, socket.SOCK_STREAM)
            s.connect(common.ossec_path + "/queue/ossec/request")
            msg = str(self.id).zfill(3) + " com upgrade_result"
            s.send(msg.encode())
            if debug:
                print("MSG SENT: {0}".format(str(msg)))
            data = s.recv(1024).decode()
            s.close()
            if debug:
                print("RESPONSE: {0}".format(data))
        s = socket.socket(socket.AF_UNIX, socket.SOCK_DGRAM)
        if data.startswith('ok 0'):
            s.sendto(("1:wazuh-upgrade:wazuh: Upgrade procedure on agent {0} ({1}): succeeded. New version: {2}".format(str(self.id).zfill(3), self.name, self.version)).encode(), common.ossec_path + "/queue/ossec/queue")
            return "Agent upgraded successfully"
        elif data.startswith('ok 2'):
            s.sendto(("1:wazuh-upgrade:wazuh: Upgrade procedure on agent {0} ({1}): failed: restored to previous version".format(str(self.id).zfill(3), self.name)).encode(), common.ossec_path + "/queue/ossec/queue")
            raise WazuhException(1716, "Agent restored to previous version")
        else:
            s.sendto(("1:wazuh-upgrade:wazuh: Upgrade procedure on agent {0} ({1}): lost: {2}".format(str(self.id).zfill(3), self.name, data.replace("err ",""))).encode(), common.ossec_path + "/queue/ossec/queue")
            raise WazuhException(1716, data.replace("err ",""))
        s.close()


    @staticmethod
    def get_upgrade_result(agent_id, timeout=3):
        """
        Read upgrade result output from agent.

        :param agent_id: Agent ID.
        :return: Upgrade result.
        """

        return Agent(agent_id).upgrade_result(timeout=int(timeout))


    def _send_custom_wpk_file(self, file_path, debug=False, show_progress=None, chunk_size=None, rl_timeout=-1, timeout=common.open_retries):
        """
        Sends custom WPK file to agent.
        """
        if not chunk_size:
            chunk_size = common.wpk_chunk_size

        # Check WPK file
        if not path.isfile(file_path):
            raise WazuhException(1006)

        wpk_file = path.basename(file_path)
        wpk_file_size = stat(file_path).st_size
        if debug:
            print("Custom WPK file: {0} ({1} KB)".format(wpk_file, wpk_file_size/1024))

        # Open file on agent
        s = socket.socket(socket.AF_UNIX, socket.SOCK_STREAM)
        s.connect(common.ossec_path + "/queue/ossec/request")
        msg = "{0} com open wb {1}".format(str(self.id).zfill(3), wpk_file)
        s.send(msg.encode())
        if debug:
            print("MSG SENT: {0}".format(str(msg)))
        data = s.recv(1024).decode()
        s.close()
        if debug:
            print("RESPONSE: {0}".format(data))
        counter = 0
        while data.startswith('err') and counter < timeout:
            sleep(common.open_sleep)
            counter = counter + 1
            s = socket.socket(socket.AF_UNIX, socket.SOCK_STREAM)
            s.connect(common.ossec_path + "/queue/ossec/request")
            msg = "{0} com open wb {1}".format(str(self.id).zfill(3), wpk_file)
            s.send(msg.encode())
            if debug:
                print("MSG SENT: {0}".format(str(msg)))
            data = s.recv(1024).decode()
            s.close()
            if debug:
                print("RESPONSE: {0}".format(data))
        if data != 'ok':
            raise WazuhException(1715, data.replace("err ",""))

        # Sending reset lock timeout
        s = socket.socket(socket.AF_UNIX, socket.SOCK_STREAM)
        s.connect(common.ossec_path + "/queue/ossec/request")
        msg = "{0} com lock_restart {1}".format(str(self.id).zfill(3), str(rl_timeout))
        s.send(msg.encode())
        if debug:
            print("MSG SENT: {0}".format(str(msg)))
        data = s.recv(1024).decode()
        s.close()
        if debug:
            print("RESPONSE: {0}".format(data))
        if data != 'ok':
            raise WazuhException(1715, data.replace("err ",""))

        # Sending file to agent
        if debug:
            print("Chunk size: {0} bytes".format(chunk_size))
        file = open(file_path, "rb")
        if not file:
            raise WazuhException(1715, data.replace("err ",""))
        try:
            start_time = time()
            bytes_read = file.read(chunk_size)
            file_sha1=hashlib.sha1(bytes_read)
            bytes_read_acum = 0
            while bytes_read:
                s = socket.socket(socket.AF_UNIX, socket.SOCK_STREAM)
                s.connect(common.ossec_path + "/queue/ossec/request")
                msg = "{0} com write {1} {2} ".format(str(self.id).zfill(3), str(len(bytes_read)), wpk_file)
                s.send(msg.encode() + bytes_read)
                data = s.recv(1024).decode()
                s.close()
                bytes_read = file.read(chunk_size)
                file_sha1.update(bytes_read)
                if show_progress:
                    bytes_read_acum = bytes_read_acum + len(bytes_read)
                    show_progress(int(bytes_read_acum * 100 / wpk_file_size) + (bytes_read_acum * 100 % wpk_file_size > 0))
            elapsed_time = time() - start_time
            calc_sha1 = file_sha1.hexdigest()
            if debug:
                print("FILE SHA1: {0}".format(calc_sha1))
        finally:
            file.close()

        # Close file on agent
        s = socket.socket(socket.AF_UNIX, socket.SOCK_STREAM)
        s.connect(common.ossec_path + "/queue/ossec/request")
        msg = "{0} com close {1}".format(str(self.id).zfill(3), wpk_file)
        s.send(msg.encode())
        if debug:
            print("MSG SENT: {0}".format(str(msg)))
        data = s.recv(1024).decode()
        s.close()
        if debug:
            print("RESPONSE: {0}".format(data))
        if data != 'ok':
            raise WazuhException(1715, data.replace("err ",""))

        # Get file SHA1 from agent and compare
        s = socket.socket(socket.AF_UNIX, socket.SOCK_STREAM)
        s.connect(common.ossec_path + "/queue/ossec/request")
        msg = "{0} com sha1 {1}".format(str(self.id).zfill(3), wpk_file)
        s.send(msg.encode())
        if debug:
            print("MSG SENT: {0}".format(str(msg)))
        data = s.recv(1024).decode()
        s.close()
        if debug:
            print("RESPONSE: {0}".format(data))
        if not data.startswith('ok '):
            raise WazuhException(1715, data.replace("err ",""))
        rcv_sha1 = data.split(' ')[1]
        if calc_sha1 == rcv_sha1:
            return ["WPK file sent", wpk_file]
        else:
            raise WazuhException(1715, data.replace("err ",""))


    def upgrade_custom(self, file_path, installer, debug=False, show_progress=None, chunk_size=None, rl_timeout=-1):
        """
        Upgrade agent using a custom WPK file.
        """
        self._load_info_from_DB()

        # Check if agent is active.
        if not self.status == 'Active':
            raise WazuhException(1720)

        # Send file to agent
        sending_result = self._send_custom_wpk_file(file_path, debug, show_progress, chunk_size, rl_timeout)
        if debug:
            print(sending_result[0])

        # Send installing command
        s = socket.socket(socket.AF_UNIX, socket.SOCK_STREAM)
        s.connect(common.ossec_path + "/queue/ossec/request")
        msg = "{0} com upgrade {1} {2}".format(str(self.id).zfill(3), sending_result[1], installer)
        s.send(msg.encode())
        if debug:
            print("MSG SENT: {0}".format(str(msg)))
        data = s.recv(1024).decode()
        s.close()
        if debug:
            print("RESPONSE: {0}".format(data))
        s = socket.socket(socket.AF_UNIX, socket.SOCK_DGRAM)
        if data.startswith('ok'):
            s.sendto(("1:wazuh-upgrade:wazuh: Custom installation on agent {0} ({1}): started.".format(str(self.id).zfill(3), self.name)).encode(), common.ossec_path + "/queue/ossec/queue")
            return "Installation started"
        else:
            s.sendto(("1:wazuh-upgrade:wazuh: Custom installation on agent {0} ({1}): aborted: {2}".format(str(self.id).zfill(3), self.name, data.replace("err ",""))).encode(), common.ossec_path + "/queue/ossec/queue")
            raise WazuhException(1716, data.replace("err ",""))
        s.close()


    @staticmethod
    def upgrade_agent_custom(agent_id, file_path=None, installer=None):
        """
        Read upgrade result output from agent.

        :param agent_id: Agent ID.
        :return: Upgrade message.
        """
        if not file_path or not installer:
            raise WazuhException(1307)

        return Agent(agent_id).upgrade_custom(file_path=file_path, installer=installer)


    @staticmethod
    def purge_agents(timeframe, backup=False, verbose=False):
        """
        Purge agents that have been disconnected in the last timeframe seconds.

        :param timeframe: Time margin, in seconds or [n_days]d[n_hours]h[n_minutes]m[n_seconds]s.
        :param backup: Whether making a backup before deleting.
        :param verbose: Get a list of agents purgeds.
        :return: Amount of agents purgeds. Optional: list of agents and timeframe.
        """

        timeframe = get_timeframe_int(timeframe)
        purgeable_agents = list(Agent._get_purgeable_agents(timeframe))

        items = 0
        for item in purgeable_agents:
            Agent(item[0]).remove(backup, purge=True)
            items += 1

        result = {'totalItems': items}
        if verbose is True:
            list_ids = [{"id": str(item[0]).zfill(3), "name": item[1]} for item in purgeable_agents ]
            result = {'totalItems': items, 'items': list_ids, 'timeframe': timeframe}

        return result


    @staticmethod
    def get_purgeable_agents_json(timeframe, offset=0, limit=common.database_limit):
        """
        Get a list of agents that can be purged.

        :param timeframe: Time margin, in seconds or [n_days]d[n_hours]h[n_minutes]m[n_seconds]s.
        :param offset: First item to return.
        :param limit: Maximum number of items to return.
        :return: List of agents ids.
        """
        timeframe = get_timeframe_int(timeframe)
        purgeable_agents, total = Agent._get_purgeable_agents(timeframe, offset, limit,count=True )

        list_ids = [{"id": str(agent_id).zfill(3), "name": name} for agent_id,name in purgeable_agents]

        return {'timeframe': timeframe, 'items': list_ids, 'totalItems': total}


    @staticmethod
    def _get_purgeable_agents(timeframe, offset=0, limit=common.database_limit, count=False):
        """
        Get a list of agents that can be purged.

        :param timeframe: Time margin in seconds.
        :param offset: First item to return.
        :param limit: Maximum number of items to return.
        :return: List of agents ids.
        """
        select_fields = ["id", "name"]
        request = {'timeframe': timeframe}

        # Connect DB
        db_global = glob(common.database_path_global)
        if not db_global:
            raise WazuhException(1600)

        conn = Connection(db_global[0])
        query = "SELECT {0} FROM agent WHERE last_keepalive IS NULL OR CAST(strftime('%s', last_keepalive) AS INTEGER) < CAST(strftime('%s', 'now', 'localtime') AS INTEGER) - :timeframe"

        if count:
            conn.execute(query.format('COUNT(*)'), request)
            total = conn.fetch()[0]

        if limit:
            query = query + " LIMIT :offset,:limit"
            request['limit'] = limit
            request['offset'] = offset

        conn.execute(query.format(','.join(select_fields)), request)

        if count:
            return conn, total
        else:
            return conn


    @staticmethod
    def get_agents_status_cluster():
        """
        Return a nested list where each element has the following structure
        [agent_id, agent_name, agent_status, manager_hostname]
        """
        agent_list = []
        for agent in Agent.get_agents_overview(select={'fields':['id','ip','name','status','node_name']}, limit=None)['items']:
            if int(agent['id']) == 0:
                continue
            try:
                agent_list.append([agent['id'], agent['ip'], agent['name'], agent['status'], agent['node_name']])
            except KeyError:
                agent_list.append([agent['id'], agent['ip'], agent['name'], agent['status'], "None"])

        return agent_list


    @staticmethod
    def get_agent_status_json_cluster():
        """
        Return a nested list where each element has the following structure
        {
            manager: {
                status: [
                    id: name
                ]
            }
        }
        """
        agents = Agent.get_agents_status_cluster()
        cluster_dict = {}
        for agent_id, agent_ip, name, status, manager in agents:
            try:
                cluster_dict[manager].append({
                    'id': agent_id,
                    'ip': agent_ip,
                    'name': name,
                    'status': status
                })
            except KeyError:
                cluster_dict[manager] = [{
                    'id': agent_id,
                    'ip': agent_ip,
                    'name': name,
                    'status': status
                }]

        return cluster_dict<|MERGE_RESOLUTION|>--- conflicted
+++ resolved
@@ -3,11 +3,7 @@
 # Created by Wazuh, Inc. <info@wazuh.com>.
 # This program is a free software; you can redistribute it and/or modify it under the terms of GPLv2
 
-<<<<<<< HEAD
-from wazuh.utils import execute, cut_array, sort_array, search_array, chmod_r, WazuhVersion, plain_dict_to_nested_dict, create_exception_dic, get_fields_to_nest
-=======
-from wazuh.utils import execute, cut_array, sort_array, search_array, chmod_r, chown_r, WazuhVersion, plain_dict_to_nested_dict, get_fields_to_nest
->>>>>>> cfda4433
+from wazuh.utils import execute, cut_array, sort_array, search_array, chmod_r, chown_r, WazuhVersion, plain_dict_to_nested_dict, create_exception_dic, get_fields_to_nest
 from wazuh.exception import WazuhException
 from wazuh.ossec_queue import OssecQueue
 from wazuh.ossec_socket import OssecSocket
@@ -755,25 +751,6 @@
 
 
     @staticmethod
-<<<<<<< HEAD
-    def get_agents_dict(conn, min_select_fields, user_select_fields):
-        db_api_name = {name:name for name in min_select_fields}
-        min_select_fields = map(lambda x: x.replace('`',''), min_select_fields)
-        db_api_name.update({"date_add":"dateAdd", "last_keepalive":"lastKeepAlive",'config_sum':'configSum','merged_sum':'mergedSum'})
-        fields_to_nest, non_nested = get_fields_to_nest(db_api_name.values(), ['os'])
-
-        items = [{db_api_name[field]:value for field,value in zip(min_select_fields, tuple) if value is not None and field in user_select_fields} for tuple in conn]
-        items = [plain_dict_to_nested_dict(d, fields_to_nest, non_nested) for d in items]
-
-        if 'status' in user_select_fields:
-            today = date.today()
-            items = [dict(item, id=str(item['id']).zfill(3), status=Agent.calculate_status(item.get('lastKeepAlive'), item.get('version') is None, today)) for item in items]
-
-        if len(items) > 0 and items[0]['id'] == '000' and 'ip' in user_select_fields:
-            items[0]['ip'] = '127.0.0.1'
-
-        return items
-=======
     def get_agents_dict(conn, select_fields, user_select_fields):
         select_fields = map(lambda x: x.replace('`',''), select_fields)
         db_api_name = {name:name for name in select_fields}
@@ -795,7 +772,6 @@
         agent_items = [plain_dict_to_nested_dict(d, fields_to_nest, non_nested, ['os']) for d in agent_items]
 
         return agent_items
->>>>>>> cfda4433
 
 
     @staticmethod
@@ -830,10 +806,6 @@
                    'os.arch': 'os_arch', 'node_name': 'node_name'}
         valid_select_fields = set(fields.values()) | {'status'}
         # at least, we should retrieve those fields since other fields dependend on those
-<<<<<<< HEAD
-        min_select_fields = {'id', 'version', 'last_keepalive'}
-=======
->>>>>>> cfda4433
         search_fields = {"id", "name", "ip", "os_name", "os_version", "os_platform", "manager_host", "version", "`group`"}
         request = {}
         if select:
@@ -841,13 +813,9 @@
                 incorrect_fields = map(lambda x: str(x), set(select['fields']) - valid_select_fields)
                 raise WazuhException(1724, "Allowed select fields: {0}. Fields {1}".\
                                     format(valid_select_fields, incorrect_fields))
-<<<<<<< HEAD
-            min_select_fields |= set(select['fields'])
-=======
             select_fields_set = set(select['fields'])
             min_select_fields = {'id'} | select_fields_set if 'status' not in select_fields_set\
                                         else select_fields_set | {'id', 'last_keepalive', 'version'}
->>>>>>> cfda4433
         else:
             valid_select_fields.remove('node_name') # only return node_type if asked
             min_select_fields = valid_select_fields
@@ -1229,616 +1197,7 @@
 
         return remove_agent
 
-    @staticmethod
-<<<<<<< HEAD
-=======
-    def get_all_groups_sql(offset=0, limit=common.database_limit, sort=None, search=None):
-        """
-        Gets the existing groups.
-
-        :param offset: First item to return.
-        :param limit: Maximum number of items to return.
-        :param sort: Sorts the items. Format: {"fields":["field1","field2"],"order":"asc|desc"}.
-        :param search: Looks for items with the specified string.
-        :return: Dictionary: {'items': array of items, 'totalItems': Number of items (without applying the limit)}
-        """
-
-        # Connect DB
-        db_global = glob(common.database_path_global)
-        if not db_global:
-            raise WazuhException(1600)
-
-        conn = Connection(db_global[0])
-
-        # Init query
-        query = "SELECT DISTINCT {0} FROM agent WHERE `group` IS NOT null"
-        fields = {'name': 'group'}  # field: db_column
-        select = ["`group`"]
-        request = {}
-
-        # Search
-        if search:
-            query += " AND NOT" if bool(search['negation']) else ' AND'
-            query += " ( `group` LIKE :search )"
-            request['search'] = '%{0}%'.format(search['value'])
-
-        # Count
-        conn.execute(query.format('COUNT(DISTINCT `group`)'), request)
-        data = {'totalItems': conn.fetch()[0]}
-
-        # Sorting
-        if sort:
-            if sort['fields']:
-                allowed_sort_fields = fields.keys()
-                # Check if every element in sort['fields'] is in allowed_sort_fields.
-                if not set(sort['fields']).issubset(allowed_sort_fields):
-                    raise WazuhException(1403, 'Allowed sort fields: {0}. Fields: {1}'.format(allowed_sort_fields, sort['fields']))
-
-                order_str_fields = ['`{0}` {1}'.format(fields[i], sort['order']) for i in sort['fields']]
-                query += ' ORDER BY ' + ','.join(order_str_fields)
-            else:
-                query += ' ORDER BY `group` {0}'.format(sort['order'])
-        else:
-            query += ' ORDER BY `group` ASC'
-
-        # OFFSET - LIMIT
-        if limit:
-            query += ' LIMIT :offset,:limit'
-            request['offset'] = offset
-            request['limit'] = limit
-
-        # Data query
-        conn.execute(query.format(','.join(select)), request)
-
-        data['items'] = []
-
-        for tuple in conn:
-            if tuple[0] != None:
-                data['items'].append(tuple[0])
-
-        return data
-
-    @staticmethod
-    def get_all_groups(offset=0, limit=common.database_limit, sort=None, search=None, hash_algorithm='md5'):
-        """
-        Gets the existing groups.
-
-        :param offset: First item to return.
-        :param limit: Maximum number of items to return.
-        :param sort: Sorts the items. Format: {"fields":["field1","field2"],"order":"asc|desc"}.
-        :param search: Looks for items with the specified string.
-        :return: Dictionary: {'items': array of items, 'totalItems': Number of items (without applying the limit)}
-        """
-        def get_hash(file, hash_algorithm='md5'):
-            filename = "{0}/{1}".format(common.shared_path, file)
-
-            # check hash algorithm
-            try:
-                algorithm_list = hashlib.algorithms_available
-            except Exception as e:
-                algorithm_list = hashlib.algorithms
-
-            if not hash_algorithm in algorithm_list:
-                raise WazuhException(1723, "Available algorithms are {0}.".format(algorithm_list))
-
-            hashing = hashlib.new(hash_algorithm)
-
-            try:
-                with open(filename, 'rb') as f:
-                    hashing.update(f.read())
-            except IOError:
-                return None
-
-            return hashing.hexdigest()
-
-        # Connect DB
-        db_global = glob(common.database_path_global)
-        if not db_global:
-            raise WazuhException(1600)
-
-        conn = Connection(db_global[0])
-        query = "SELECT {0} FROM agent WHERE `group` = :group_id"
-
-        # Group names
-        data = []
-        for entry in listdir(common.shared_path):
-            full_entry = path.join(common.shared_path, entry)
-            if not path.isdir(full_entry):
-                continue
-
-            # Group count
-            request = {'group_id': entry}
-            conn.execute(query.format('COUNT(*)'), request)
-
-            # merged.mg and agent.conf sum
-            merged_sum = get_hash(entry + "/merged.mg")
-            conf_sum   = get_hash(entry + "/agent.conf")
-
-            item = {'count':conn.fetch()[0], 'name': entry}
-
-            if merged_sum:
-                item['merged_sum'] = merged_sum
-
-            if conf_sum:
-                item['conf_sum'] = conf_sum
-
-            data.append(item)
-
-
-        if search:
-            data = search_array(data, search['value'], search['negation'], fields=['name'])
-
-        if sort:
-            data = sort_array(data, sort['fields'], sort['order'])
-        else:
-            data = sort_array(data, ['name'])
-
-        return {'items': cut_array(data, offset, limit), 'totalItems': len(data)}
-
-    @staticmethod
-    def group_exists_sql(group_id):
-        """
-        Checks if the group exists
-
-        :param group_id: Group ID.
-        :return: True if group exists, False otherwise
-        """
-        # Input Validation of group_id
-        if not InputValidator().group(group_id):
-            raise WazuhException(1722)
-
-        db_global = glob(common.database_path_global)
-        if not db_global:
-            raise WazuhException(1600)
-
-        conn = Connection(db_global[0])
-
-        query = "SELECT `group` FROM agent WHERE `group` = :group_id LIMIT 1"
-        request = {'group_id': group_id}
-
-        conn.execute(query, request)
-
-        for tuple in conn:
-
-            if tuple[0] != None:
-                return True
-            else:
-                return False
-
-    @staticmethod
-    def group_exists(group_id):
-        """
-        Checks if the group exists
-
-        :param group_id: Group ID.
-        :return: True if group exists, False otherwise
-        """
-        # Input Validation of group_id
-        if not InputValidator().group(group_id):
-            raise WazuhException(1722)
-
-        if path.exists("{0}/{1}".format(common.shared_path, group_id)):
-            return True
-        else:
-            return False
-
-    @staticmethod
-    def get_agent_group(group_id, offset=0, limit=common.database_limit, sort=None, search=None, select=None):
-        """
-        Gets the agents in a group
-
-        :param group_id: Group ID.
-        :param offset: First item to return.
-        :param limit: Maximum number of items to return.
-        :param sort: Sorts the items. Format: {"fields":["field1","field2"],"order":"asc|desc"}.
-        :param search: Looks for items with the specified string.
-        :return: Dictionary: {'items': array of items, 'totalItems': Number of items (without applying the limit)}
-        """
-
-        # Connect DB
-        db_global = glob(common.database_path_global)
-        if not db_global:
-            raise WazuhException(1600)
-
-        conn = Connection(db_global[0])
-        valid_select_fiels = {"id", "name", "ip", "last_keepalive", "os_name",
-                             "os_version", "os_platform", "os_uname", "version",
-                             "config_sum", "merged_sum", "manager_host", "status"}
-        # fields like status need to retrieve others to be properly computed.
-        dependent_select_fields = {'status': {'last_keepalive','version'}}
-        search_fields = {"id", "name", "os_name"}
-
-        # Init query
-        query = "SELECT {0} FROM agent WHERE `group` = :group_id"
-        fields = {'id': 'id', 'name': 'name'}  # field: db_column
-        request = {'group_id': group_id}
-
-        # Select
-        if select:
-            select_fields_param = set(select['fields'])
-
-            if not select_fields_param.issubset(valid_select_fiels):
-                uncorrect_fields = select_fields_param - valid_select_fiels
-                raise WazuhException(1724, "Allowed select fields: {0}. Fields {1}".\
-                        format(', '.join(list(valid_select_fiels)), ', '.join(uncorrect_fields)))
-
-            select_fields = select_fields_param
-        else:
-            select_fields = valid_select_fiels
-
-        # add dependent select fields to the database select query
-        db_select_fields = set()
-        for dependent, dependent_fields in dependent_select_fields.items():
-            if dependent in select_fields:
-                db_select_fields |= dependent_fields
-        db_select_fields |= (select_fields - set(dependent_select_fields.keys()))
-
-        # Search
-        if search:
-            query += " AND NOT" if bool(search['negation']) else ' AND'
-            query += " (" + " OR ".join(x + ' LIKE :search' for x in search_fields) + " )"
-            request['search'] = '%{0}%'.format(int(search['value']) if search['value'].isdigit()
-                                                                    else search['value'])
-
-        # Count
-        conn.execute(query.format('COUNT(*)'), request)
-        data = {'totalItems': conn.fetch()[0]}
-
-        # Sorting
-        if sort:
-            if sort['fields']:
-                allowed_sort_fields = db_select_fields
-                # Check if every element in sort['fields'] is in allowed_sort_fields.
-                if not set(sort['fields']).issubset(allowed_sort_fields):
-                    raise WazuhException(1403, 'Allowed sort fields: {0}. Fields: {1}'.\
-                        format(allowed_sort_fields, sort['fields']))
-
-                order_str_fields = ['{0} {1}'.format(fields[i], sort['order']) for i in sort['fields']]
-                query += ' ORDER BY ' + ','.join(order_str_fields)
-            else:
-                query += ' ORDER BY id {0}'.format(sort['order'])
-        else:
-            query += ' ORDER BY id ASC'
-
-        # OFFSET - LIMIT
-        if limit:
-            query += ' LIMIT :offset,:limit'
-            request['offset'] = offset
-            request['limit'] = limit
-
-        # Data query
-        conn.execute(query.format(','.join(db_select_fields)), request)
-
-        non_nested = [{field:tuple_elem for field,tuple_elem \
-                in zip(db_select_fields, tuple) if tuple_elem} for tuple in conn]
-
-        if 'id' in select_fields:
-            map(lambda x: setitem(x, 'id', str(x['id']).zfill(3)), non_nested)
-
-        if 'status' in select_fields:
-            try:
-                map(lambda x: setitem(x, 'status', Agent.calculate_status(x['last_keepalive'], x['version'] == None)), non_nested)
-            except KeyError:
-                pass
-
-        # return only the fields requested by the user (saved in select_fields) and not the dependent ones
-        non_nested = [{k:v for k,v in d.items() if k in select_fields} for d in non_nested]
-
-        data['items'] = [plain_dict_to_nested_dict(d, ['os']) for d in non_nested]
-
-        return data
-
-    @staticmethod
-    def get_agents_unassigned(offset=0, limit=common.database_limit, sort=None, search=None, select=None):
-        """
-        Gets the agents in a group
-
-        :param group_id: Group ID.
-        :param offset: First item to return.
-        :param limit: Maximum number of items to return.
-        :param sort: Sorts the items. Format: {"fields":["field1","field2"],"order":"asc|desc"}.
-        :param search: Looks for items with the specified string.
-        :return: Dictionary: {'items': array of items, 'totalItems': Number of items (without applying the limit)}
-        """
-
-        # Connect DB
-        db_global = glob(common.database_path_global)
-        if not db_global:
-            raise WazuhException(1600)
-
-        conn = Connection(db_global[0])
-        valid_select_fiels = {"id", "name", "ip", "last_keepalive", "os_name",
-                             "os_version", "os_platform", "os_uname", "version",
-                             "config_sum", "merged_sum", "manager_host", "status"}
-        # fields like status need to retrieve others to be properly computed.
-        dependent_select_fields = {'status': {'last_keepalive','version'}}
-        search_fields = {"id", "name", "os_name"}
-
-        # Init query
-        query = "SELECT {0} FROM agent WHERE `group` IS NULL AND id != 0"
-        fields = {'id': 'id', 'name': 'name'}  # field: db_column
-        request = {}
-
-        # Select
-        if select:
-            select_fields_param = set(select['fields'])
-
-            if not select_fields_param.issubset(valid_select_fiels):
-                uncorrect_fields = select_fields_param - valid_select_fiels
-                raise WazuhException(1724, "Allowed select fields: {0}. Fields {1}".\
-                        format(', '.join(list(valid_select_fiels)), ', '.join(uncorrect_fields)))
-
-            select_fields = select_fields_param
-        else:
-            select_fields = valid_select_fiels
-
-        # add dependent select fields to the database select query
-        db_select_fields = set()
-        for dependent, fields in dependent_select_fields.items():
-            if dependent in select_fields:
-                db_select_fields |= fields
-        db_select_fields |= (select_fields - set(dependent_select_fields.keys()))
-
-        # Search
-        if search:
-            query += " AND NOT" if bool(search['negation']) else ' AND'
-            query += " (" + " OR ".join(x + ' LIKE :search' for x in search_fields) + " )"
-            request['search'] = '%{0}%'.format(int(search['value']) if search['value'].isdigit()
-                                                                    else search['value'])
-
-        # Count
-        conn.execute(query.format('COUNT(*)'), request)
-        data = {'totalItems': conn.fetch()[0]}
-
-        # Sorting
-        if sort:
-            if sort['fields']:
-                allowed_sort_fields = db_select_fields
-                # Check if every element in sort['fields'] is in allowed_sort_fields.
-                if not set(sort['fields']).issubset(allowed_sort_fields):
-                    raise WazuhException(1403, 'Allowed sort fields: {0}. Fields: {1}'.\
-                        format(allowed_sort_fields, sort['fields']))
-
-                order_str_fields = ['{0} {1}'.format(fields[i], sort['order']) for i in sort['fields']]
-                query += ' ORDER BY ' + ','.join(order_str_fields)
-            else:
-                query += ' ORDER BY id {0}'.format(sort['order'])
-        else:
-            query += ' ORDER BY id ASC'
-
-        # OFFSET - LIMIT
-        if limit:
-            query += ' LIMIT :offset,:limit'
-            request['offset'] = offset
-            request['limit'] = limit
-
-        # Data query
-        conn.execute(query.format(','.join(db_select_fields)), request)
-
-        non_nested = [{field:tuple_elem for field,tuple_elem \
-                in zip(db_select_fields, tuple) if tuple_elem} for tuple in conn]
-
-        if 'id' in select_fields:
-            map(lambda x: setitem(x, 'id', str(x['id']).zfill(3)), non_nested)
-
-        if 'status' in select_fields:
-            try:
-                map(lambda x: setitem(x, 'status', Agent.calculate_status(x['last_keepalive'], x['version'] == None)), non_nested)
-            except KeyError:
-                pass
-
-        # return only the fields requested by the user (saved in select_fields) and not the dependent ones
-        non_nested = [{k:v for k,v in d.items() if k in select_fields} for d in non_nested]
-
-        data['items'] = [plain_dict_to_nested_dict(d, ['os']) for d in non_nested]
-
-        return data
-
-    @staticmethod
-    def get_group_files(group_id=None, offset=0, limit=common.database_limit, sort=None, search=None):
-        """
-        Gets the group files.
-
-        :param group_id: Group ID.
-        :param offset: First item to return.
-        :param limit: Maximum number of items to return.
-        :param sort: Sorts the items. Format: {"fields":["field1","field2"],"order":"asc|desc"}.
-        :param search: Looks for items with the specified string.
-        :return: Dictionary: {'items': array of items, 'totalItems': Number of items (without applying the limit)}
-        """
-
-        group_path = common.shared_path
-        if group_id:
-            if not Agent.group_exists(group_id):
-                raise WazuhException(1710, group_id)
-            group_path = "{0}/{1}".format(common.shared_path, group_id)
-
-        if not path.exists(group_path):
-            raise WazuhException(1006, group_path)
-
-        try:
-            data = []
-            for entry in listdir(group_path):
-                item = {}
-                try:
-                    item['filename'] = entry
-                    with open("{0}/{1}".format(group_path, entry), 'rb') as f:
-                        item['hash'] = hashlib.md5(f.read()).hexdigest()
-                    data.append(item)
-                except (OSError, IOError) as e:
-                    pass
-
-            try:
-                # ar.conf
-                ar_path = "{0}/ar.conf".format(common.shared_path, entry)
-                with open(ar_path, 'rb') as f:
-                    hash_ar = hashlib.md5(f.read()).hexdigest()
-                data.append({'filename': "ar.conf", 'hash': hash_ar})
-            except (OSError, IOError) as e:
-                pass
-
-            if search:
-                data = search_array(data, search['value'], search['negation'])
-
-            if sort:
-                data = sort_array(data, sort['fields'], sort['order'])
-            else:
-                data = sort_array(data, ["filename"])
-
-            return {'items': cut_array(data, offset, limit), 'totalItems': len(data)}
-        except Exception as e:
-            raise WazuhException(1727, str(e))
-
-    @staticmethod
-    def create_group(group_id):
-        """
-        Creates a group.
-
-        :param group_id: Group ID.
-        :return: Confirmation message.
-        """
-        # Input Validation of group_id
-        if not InputValidator().group(group_id):
-            raise WazuhException(1722)
-
-        group_path = "{0}/{1}".format(common.shared_path, group_id)
-
-        if group_id.lower() == "default" or path.exists(group_path):
-            raise WazuhException(1711, group_id)
-
-        ossec_uid = getpwnam("ossec").pw_uid
-        ossec_gid = getgrnam("ossec").gr_gid
-
-        # Create group in /etc/shared
-        group_def_path = "{0}/default".format(common.shared_path)
-        try:
-            copytree(group_def_path, group_path)
-            chown_r(group_path, ossec_uid, ossec_gid)
-            chmod_r(group_path, 0o660)
-            chmod(group_path, 0o770)
-            msg = "Group '{0}' created.".format(group_id)
-        except Exception as e:
-            raise WazuhException(1005, str(e))
-
-        return msg
-
-    @staticmethod
-    def remove_group(group_id):
-        """
-        Remove the group in every agent.
-
-        :param group_id: Group ID.
-        :return: Confirmation message.
-        """
-
-        # Input Validation of group_id
-        if not InputValidator().group(group_id):
-            raise WazuhException(1722)
-
-
-        failed_ids = []
-        ids = []
-        affected_agents = []
-        if isinstance(group_id, list):
-            for id in group_id:
-
-                if id.lower() == "default":
-                    raise WazuhException(1712)
-
-                try:
-                    removed = Agent()._remove_single_group(id)
-                    ids.append(id)
-                    affected_agents += removed['affected_agents']
-                except Exception as e:
-                    failed_ids.append(create_exception_dic(id, e))
-        else:
-            if group_id.lower() == "default":
-                raise WazuhException(1712)
-
-            try:
-                removed = Agent()._remove_single_group(group_id)
-                ids.append(group_id)
-                affected_agents += removed['affected_agents']
-            except Exception as e:
-                failed_ids.append(create_exception_dic(group_id, e))
-
-        final_dict = {}
-        if not failed_ids:
-            message = 'All selected groups were removed'
-            final_dict = {'msg': message, 'ids': ids, 'affected_agents': affected_agents}
-        else:
-            message = 'Some groups were not removed'
-            final_dict = {'msg': message, 'failed_ids': failed_ids, 'ids': ids, 'affected_agents': affected_agents}
-
-        return final_dict
-
-    @staticmethod
-    def set_group(agent_id, group_id, force=False):
-        """
-        Set a group to an agent.
-
-        :param agent_id: Agent ID.
-        :param group_id: Group ID.
-        :param force: No check if agent exists
-        :return: Confirmation message.
-        """
-        # Input Validation of group_id
-        if not InputValidator().group(group_id):
-            raise WazuhException(1722)
-
-        agent_id = agent_id.zfill(3)
-        if agent_id == "000":
-            raise WazuhException(1703)
-
-        # Check if agent exists
-        if not force:
-            Agent(agent_id).get_basic_information()
-
-        # Assign group in /queue/agent-groups
-        agent_group_path = "{0}/{1}".format(common.groups_path, agent_id)
-        try:
-            new_file = False if path.exists(agent_group_path) else True
-
-            f_group = open(agent_group_path, 'w')
-            f_group.write(group_id)
-            f_group.close()
-
-            if new_file:
-                ossec_uid = getpwnam("ossec").pw_uid
-                ossec_gid = getgrnam("ossec").gr_gid
-                chown(agent_group_path, ossec_uid, ossec_gid)
-                chmod(agent_group_path, 0o660)
-        except Exception as e:
-            raise WazuhException(1005, str(e))
-
-        # Create group in /etc/shared
-        if not Agent.group_exists(group_id):
-            Agent.create_group(group_id)
-
-        return "Group '{0}' set to agent '{1}'.".format(group_id, agent_id)
-
-    @staticmethod
-    def unset_group(agent_id, force=False):
-        """
-        Unset the agent group. The group will be 'default'.
-
-        :param agent_id: Agent ID.
-        :param force: No check if agent exists
-        :return: Confirmation message.
-        """
-        # Check if agent exists
-        if not force:
-            Agent(agent_id).get_basic_information()
-
-        agent_group_path = "{0}/{1}".format(common.groups_path, agent_id)
-        if path.exists(agent_group_path):
-            with open(agent_group_path, "w+") as fo:
-                fo.write("default")
-
-        return "Group unset for agent '{0}'.".format(agent_id)
-
-    @staticmethod
->>>>>>> cfda4433
+
     def get_outdated_agents(offset=0, limit=common.database_limit, sort=None):
         """
         Gets the outdated agents.
