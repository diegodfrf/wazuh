# Copyright (C) 2015-2019, Wazuh Inc.
# Created by Wazuh, Inc. <info@wazuh.com>.
# This program is free software; you can redistribute it and/or modify it under the terms of GPLv2
from wazuh import Wazuh
from wazuh import common
from wazuh.agent import Agent
from wazuh.rule import Rule
from wazuh.decoder import Decoder
import wazuh.cluster.cluster as cluster
import wazuh.cluster.control as cluster_control
import wazuh.configuration as configuration
import wazuh.security_configuration_assessment as sca
import wazuh.manager as manager
import wazuh.rootcheck as rootcheck
import wazuh.stats as stats
import wazuh.syscheck as syscheck
import wazuh.syscollector as syscollector
import wazuh.ciscat as ciscat
import wazuh.active_response as active_response
import wazuh.cdb_list as cdb_list


# Requests types:
#   * local_master       -> requests that must be executed in the master node.
#   * distributed_master -> requests that the master node must forward to the worker nodes able to answer them.
#   * local_any          -> requests any node can answer to.
functions = {
    # Agents
    '/agents/:agent_id': {
        'function': Agent.get_agent,
        'type': 'local_master',
        'is_async': False
    },
    '/agents/name/:agent_name': {
        'function': Agent.get_agent_by_name,
        'type': 'local_master',
        'is_async': False
    },
    '/agents/:agent_id/key': {
        'function': Agent.get_agent_key,
        'type': 'local_master',
        'is_async': False
    },
    '/agents': {
        'function': Agent.get_agents_overview,
        'type': 'local_master',
        'is_async': False
    },
    '/agents/summary': {
        'function': Agent.get_agents_summary,
        'type': 'local_master',
        'is_async': False
    },
    '/agents/summary/os': {
        'function': Agent.get_os_summary,
        'type': 'local_master',
        'is_async': False
    },
    '/agents/outdated': {
        'function': Agent.get_outdated_agents,
        'type': 'local_master',
        'is_async': False
    },
    '/agents/stats/distinct': {
        'function': Agent.get_distinct_agents,
        'type': 'local_master',
        'is_async': False
    },
    '/agents/:agent_id/upgrade_result': {
        'function': Agent.get_upgrade_result,
        'type': 'distributed_master',
        'is_async': False
    },
    '/agents/:agent_id/group/is_sync': {
        'function': Agent.get_sync_group,
        'type': 'local_master',
        'is_async': False
    },
    '/agents/:agent_id/config/:component/:configuration': {
        'function': Agent.get_config,
        'type': 'distributed_master',
        'is_async': False
    },
    'PUT/agents/:agent_id/upgrade': {
        'function': Agent.upgrade_agent,
        'type': 'distributed_master',
        'is_async': False
    },
    'PUT/agents/:agent_id/upgrade_custom': {
        'function': Agent.upgrade_agent_custom,
        'type': 'distributed_master',
        'is_async': False
    },
    'PUT/agents/:agent_id/restart': {
        'function': Agent.restart_agents,
        'type': 'distributed_master',
        'is_async': False
    },
    'PUT/agents/restart': {
        'function': Agent.restart_agents,
        'type': 'distributed_master',
        'is_async': False
    },
    'PUT/agents/:agent_name': {
        'function': Agent.add_agent,
        'type': 'local_master',
        'is_async': False
    },
    'POST/agents/restart': {
        'function': Agent.restart_agents,
        'type': 'distributed_master',
        'is_async': False
    },
    'POST/agents': {
        'function': Agent.add_agent,
        'type': 'local_master',
        'is_async': False
    },
    'POST/agents/insert': {
        'function': Agent.insert_agent,
        'type': 'local_master',
        'is_async': False
    },
    'DELETE/agents/:agent_id': {
        'function': Agent.remove_agent,
        'type': 'local_master',
        'is_async': False
    },
    'DELETE/agents/': {
        'function': Agent.remove_agents,
        'type': 'local_master',
        'is_async': False
    },

    # Groups
    '/agents/groups': {
        'function': Agent.get_all_groups,
        'type': 'local_master',
        'is_async': False
    },
    '/agents/no_group': {
        'function': Agent.get_agents_without_group,
        'type': 'local_master',
        'is_async': False
    },
    '/agents/groups/:group_id': {
        'function': Agent.get_agent_group,
        'type': 'local_master',
        'is_async': False
    },
    '/agents/groups/:group_id/configuration': {
        'function': Agent.get_agent_conf,
        'type': 'local_master',
        'is_async': False
    },
    '/agents/groups/:group_id/files': {
        'function': Agent.get_group_files,
        'type': 'local_master',
        'is_async': False
    },
    '/agents/groups/:group_id/files/:filename': {
        'function': Agent.get_file_conf,
        'type': 'local_master',
        'is_async': False
    },
    'PUT/agents/:agent_id/group/:group_id': {
        'function': Agent.set_group,
        'type': 'local_master',
        'is_async': False
    },
    'POST/agents/group/:group_id': {
        'function': Agent.set_group_list,
        'type': 'local_master',
        'is_async': False
    },
    'PUT/agents/groups/:group_id': {
        'function': Agent.create_group,
        'type': 'local_master',
        'is_async': False
    },
    'POST/agents/groups/:group_id/configuration': {
        'function': Agent.upload_group_file,
        'type': 'local_master',
        'is_async': False
    },
    'POST/agents/groups/:group_id/files/:file_name': {
        'function': Agent.upload_group_file,
        'type': 'local_master',
        'is_async': False
    },
    'DELETE/agents/groups/:group_id': {
        'function': Agent.remove_group,
        'type': 'local_master',
        'is_async': False
    },
    'DELETE/agents/:agent_id/group': {
        'function': Agent.unset_group,
        'type': 'local_master',
        'is_async': False
    },
    'DELETE/agents/group/:group_id': {
        'function': Agent.unset_group_list,
        'type': 'local_master',
        'is_async': False
    },
    'DELETE/agents/:agent_id/group/:group_id': {
        'function': Agent.unset_group,
        'type': 'local_master',
        'is_async': False
    },
    'DELETE/agents/groups': {
        'function': Agent.remove_group,
        'type': 'local_master',
        'is_async': False
    },

    # Decoders
    '/decoders': {
        'function': Decoder.get_decoders,
        'type': 'local_any',
        'is_async': False
    },
    '/decoders/files': {
        'function': Decoder.get_decoders_files,
        'type': 'local_any',
        'is_async': False
    },

    # Managers
    '/manager/info': {
<<<<<<< HEAD
        'function': Wazuh().to_dict,
=======
        'function': manager.get_info,
>>>>>>> b8bc8ce8
        'type': 'local_any',
        'is_async': False
    },
    '/manager/status': {
        'function': manager.status,
        'type': 'local_any',
        'is_async': False
    },
    '/manager/config/:component/:configuration': {
        'function': manager.get_config,
        'type': 'local_any',
        'is_async': False
    },
    '/manager/configuration': {
        'function': configuration.get_ossec_conf,
        'type': 'local_any',
        'is_async': False
    },
    '/manager/configuration/validation': {
        'function': manager.validation,
        'type': 'local_any',
        'is_async': False
    },
    '/manager/stats': {
        'function': stats.totals,
        'type': 'local_any',
        'is_async': False
    },
    '/manager/stats/hourly': {
        'function': stats.hourly,
        'type': 'local_any',
        'is_async': False
    },
    '/manager/stats/weekly': {
        'function': stats.weekly,
        'type': 'local_any',
        'is_async': False
    },
    '/manager/stats/analysisd': {
        'function': stats.analysisd,
        'type': 'local_any',
        'is_async': False
    },
    '/manager/stats/remoted': {
        'function': stats.remoted,
        'type': 'local_any',
        'is_async': False
    },
    '/manager/logs/summary': {
        'function': manager.ossec_log_summary,
        'type': 'local_any',
        'is_async': False
    },
    '/manager/logs': {
        'function': manager.ossec_log,
        'type': 'local_any',
        'is_async': False
    },
    '/manager/files': {
        'function': manager.get_file,
        'type': 'local_any',
        'is_async': False
    },
    'POST/manager/files': {
        'function': manager.upload_file,
        'type': 'local_any',
        'is_async': False
    },
    'DELETE/manager/files': {
        'function': manager.delete_file,
        'type': 'local_any',
        'is_async': False
    },
    'PUT/manager/restart': {
        'function': manager.restart,
        'type': 'local_any',
        'is_async': False,
        'basic_services': ['ossec-execd']
    },

    # Cluster
    '/cluster/status': {
        'function': cluster.get_status_json,
        'type': 'local_master',
        'is_async': False
    },
    '/cluster/config': {
        'function': cluster.read_config,
        'type': 'local_any',
        'is_async': False
    },
    '/cluster/node': {
        'function': cluster.get_node,
        'type': 'local_any',
        'is_async': False
    },
    '/cluster/nodes': {
        'function': cluster_control.get_nodes,
        'type': 'local_master',
        'is_async': True
    },
    '/cluster/nodes/:node_name': {
        'function': cluster_control.get_node,
        'type': 'local_master',
        'is_async': True
    },
    '/cluster/healthcheck': {
        'function': cluster_control.get_health,
        'type': 'local_master',
        'is_async': True
    },
    '/cluster/:node_id/info': {
<<<<<<< HEAD
        'function': Wazuh().to_dict,
=======
        'function': manager.get_info,
>>>>>>> b8bc8ce8
        'type': 'distributed_master',
        'is_async': False
    },
    '/cluster/:node_id/status': {
        'function': manager.status,
        'type': 'distributed_master',
        'is_async': False
    },
    '/cluster/:node_id/config/:component/:configuration': {
        'function': manager.get_config,
        'type': 'distributed_master',
        'is_async': False
    },
    '/cluster/:node_id/configuration': {
        'function': configuration.get_ossec_conf,
        'type': 'distributed_master',
        'is_async': False
    },
    '/cluster/configuration/validation': {
        'function': manager.validation,
        'type': 'distributed_master',
        'is_async': False
    },
    '/cluster/:node_id/configuration/validation': {
        'function': manager.validation,
        'type': 'distributed_master',
        'is_async': False
    },
    '/cluster/:node_id/stats': {
        'function': stats.totals,
        'type': 'distributed_master',
        'is_async': False
    },
    '/cluster/:node_id/stats/hourly': {
        'function': stats.hourly,
        'type': 'distributed_master',
        'is_async': False
    },
    '/cluster/:node_id/stats/weekly': {
        'function': stats.weekly,
        'type': 'distributed_master',
        'is_async': False
    },
    '/cluster/:node_id/stats/analysisd': {
        'function': stats.analysisd,
        'type': 'distributed_master',
        'is_async': False
    },
    '/cluster/:node_id/stats/remoted': {
        'function': stats.remoted,
        'type': 'distributed_master',
        'is_async': False
    },
    '/cluster/:node_id/logs/summary': {
        'function': manager.ossec_log_summary,
        'type': 'distributed_master',
        'is_async': False
    },
    '/cluster/:node_id/logs': {
        'function': manager.ossec_log,
        'type': 'distributed_master',
        'is_async': False
    },
    'PUT/cluster/restart': {
        'function': cluster.restart_all_nodes,
        'type': 'distributed_master',
        'is_async': False,
        'basic_services': ['ossec-execd']
    },
    'PUT/cluster/:node_id/restart': {
        'function': manager.restart,
        'type': 'distributed_master',
        'is_async': False,
        'basic_services': ['ossec-execd']
    },
    '/cluster/:node_id/files': {
        'function': manager.get_file,
        'type': 'distributed_master',
        'is_async': False
    },
    'POST/cluster/:node_id/files': {
        'function': manager.upload_file,
        'type': 'distributed_master',
        'is_async': False
    },
    'DELETE/cluster/:node_id/files': {
        'function': manager.delete_file,
        'type': 'distributed_master',
        'is_async': False
    },

    # Rootcheck
    '/rootcheck/:agent_id': {
        'function': rootcheck.print_db,
        'type': 'distributed_master',
        'is_async': False
    },
    '/rootcheck/:agent_id/pci': {
        'function': rootcheck.get_pci,
        'type': 'distributed_master',
        'is_async': False
    },
    '/rootcheck/:agent_id/cis': {
        'function': rootcheck.get_cis,
        'type': 'distributed_master',
        'is_async': False
    },
    '/rootcheck/:agent_id/last_scan': {
        'function': rootcheck.last_scan,
        'type': 'distributed_master',
        'is_async': False
    },
    'PUT/rootcheck': {
        'function': rootcheck.run,
        'type': 'distributed_master',
        'is_async': False
    },
    'DELETE/rootcheck': {
        'function': rootcheck.clear,
        'type': 'distributed_master',
        'is_async': False
    },

    # Security configuration assessment
    '/sca/:agent_id': {
        'function': sca.get_sca_list,
        'type': 'distributed_master',
        'is_async': False
    },
    '/sca/:agent_id/checks/:policy_id': {
        'function': sca.get_sca_checks,
        'type': 'distributed_master',
        'is_async': False
    },

    # Rules
    '/rules': {
        'function': Rule.get_rules,
        'type': 'local_any',
        'is_async': False
    },
    '/rules/groups': {
        'function': Rule.get_groups,
        'type': 'local_any',
        'is_async': False
    },
    '/rules/pci': {
        'function': Rule.get_pci,
        'type': 'local_any',
        'is_async': False
    },
    '/rules/gpg13': {
        'function': Rule.get_gpg13,
        'type': 'local_any',
        'is_async': False
    },
    '/rules/gdpr': {
        'function': Rule.get_gdpr,
        'type': 'local_any',
        'is_async': False
    },
    '/rules/hipaa': {
        'function': Rule.get_hipaa,
        'type': 'local_any',
        'is_async': False
    },
    '/rules/nist-800-53': {
        'function': Rule.get_nist_800_53,
        'type': 'local_any',
        'is_async': False
    },
    '/rules/files': {
        'function': Rule.get_rules_files,
        'type': 'local_any',
        'is_async': False
    },

    # Syscheck
    '/syscheck/:agent_id': {
        'function': syscheck.files,
        'type': 'distributed_master',
        'is_async': False
    },
    '/syscheck/:agent_id/last_scan': {
        'function': syscheck.last_scan,
        'type': 'distributed_master',
        'is_async': False
    },
    'PUT/syscheck': {
        'function': syscheck.run,
        'type': 'distributed_master',
        'is_async': False
    },
    'DELETE/syscheck/:agent_id': {
        'function': syscheck.clear,
        'type': 'distributed_master',
        'is_async': False
    },

    # Syscollector
    '/syscollector/:agent_id/os': {
        'function': syscollector.get_os_agent,
        'type': 'distributed_master',
        'is_async': False
    },
    '/syscollector/:agent_id/hardware': {
        'function': syscollector.get_hardware_agent,
        'type': 'distributed_master',
        'is_async': False
    },
    '/syscollector/:agent_id/packages': {
        'function': syscollector.get_packages_agent,
        'type': 'distributed_master',
        'is_async': False
    },
    '/syscollector/:agent_id/processes': {
        'function': syscollector.get_processes_agent,
        'type': 'distributed_master',
        'is_async': False
    },
    '/syscollector/:agent_id/ports': {
        'function': syscollector.get_ports_agent,
        'type': 'distributed_master',
        'is_async': False
    },
    '/syscollector/:agent_id/netaddr': {
        'function': syscollector.get_netaddr_agent,
        'type': 'distributed_master',
        'is_async': False
    },
    '/syscollector/:agent_id/netproto': {
        'function': syscollector.get_netproto_agent,
        'type': 'distributed_master',
        'is_async': False
    },
    '/syscollector/:agent_id/netiface': {
        'function': syscollector.get_netiface_agent,
        'type': 'distributed_master',
        'is_async': False
    },

    # CIS-CAT
    '/ciscat/:agent_id/results': {
        'function': ciscat.get_results_agent,
        'type': 'distributed_master',
        'is_async': False
    },

    # Active response
    '/PUT/active-response/:agent_id': {
        'function': active_response.run_command,
        'type': 'distributed_master',
        'is_async': False
    },

    # Experimental
    '/experimental/syscollector/os': {
        'function': syscollector.get_os,
        'type': 'distributed_master',
        'is_async': False
    },
    '/experimental/syscollector/hardware': {
        'function': syscollector.get_hardware,
        'type': 'distributed_master',
        'is_async': False
    },
    '/experimental/syscollector/packages': {
        'function': syscollector.get_packages,
        'type': 'distributed_master',
        'is_async': False
    },
    '/experimental/syscollector/processes': {
        'function': syscollector.get_processes,
        'type': 'distributed_master',
        'is_async': False
    },
    '/experimental/syscollector/ports': {
        'function': syscollector.get_ports,
        'type': 'distributed_master',
        'is_async': False
    },
    '/experimental/syscollector/netaddr': {
        'function': syscollector.get_netaddr,
        'type': 'distributed_master',
        'is_async': False
    },
    '/experimental/syscollector/netproto': {
        'function': syscollector.get_netproto,
        'type': 'distributed_master',
        'is_async': False
    },
    '/experimental/syscollector/netiface': {
        'function': syscollector.get_netiface,
        'type': 'distributed_master',
        'is_async': False
    },
    '/experimental/ciscat/results': {
        'function': ciscat.get_ciscat_results,
        'type': 'distributed_master',
        'is_async': False
    },
    'DELETE/experimental/syscheck': {
        'function': syscheck.clear,
        'type': 'distributed_master',
        'is_async': False
    },

    # Lists
    '/lists': {
        'function': cdb_list.get_lists,
        'type': 'local_master',
        'is_async': False
    },
    '/lists/files': {
        'function': cdb_list.get_path_lists,
        'type': 'local_master',
        'is_async': False
    },


}
<|MERGE_RESOLUTION|>--- conflicted
+++ resolved
@@ -228,11 +228,7 @@
 
     # Managers
     '/manager/info': {
-<<<<<<< HEAD
-        'function': Wazuh().to_dict,
-=======
         'function': manager.get_info,
->>>>>>> b8bc8ce8
         'type': 'local_any',
         'is_async': False
     },
@@ -345,11 +341,7 @@
         'is_async': True
     },
     '/cluster/:node_id/info': {
-<<<<<<< HEAD
-        'function': Wazuh().to_dict,
-=======
         'function': manager.get_info,
->>>>>>> b8bc8ce8
         'type': 'distributed_master',
         'is_async': False
     },
