{
  "set_user_role": [
    {
      "params": {
        "user_id": [
          "normal"
        ],
        "role_ids": [
          "12"
        ]
      },
      "result": {
        "affected_items": [],
        "failed_items": {
          "4017": [
            "12"
          ]
        }
      }
    },
    {
      "params": {
        "user_id": [
          "ossec"
        ],
        "role_ids": [
          "10", "11"
        ]
      },
      "result": {
        "affected_items": [{
          "username": "ossec",
<<<<<<< HEAD
          "roles": [2, 5, 3, 4]
        }],
        "failed_items": {}
      }
    },
    {
      "params": {
        "user_id": [
          "rbac"
        ],
        "role_ids": [
          "6", "2"
        ],
        "position": 1
      },
      "result": {
        "affected_items": [{
          "username": "rbac",
          "roles": [5, 6, 2, 3, 4]
=======
          "roles": [9, 10, 11, 12]
>>>>>>> f051c092
        }],
        "failed_items": {}
      }
    },
    {
      "params": {
        "user_id": [
          "wazuh"
        ],
        "role_ids": [
          "12", "13"
        ]
      },
      "result": {
        "affected_items": [],
        "failed_items": {
          "4008": [
            "wazuh"
          ]
        }
      }
    },
    {
      "params": {
        "user_id": [
          "noexists"
        ],
        "role_ids": [
          "7", "2"
        ]
      },
      "result": {
        "affected_items": [],
        "failed_items": {
          "5001": [
            "noexists"
          ]
        }
      }
    },
    {
      "params": {
        "user_id": [
          "normal"
        ],
        "role_ids": [
          "55", "66"
        ]
      },
      "result": {
        "affected_items": [],
        "failed_items": {
          "4002": [
            "55", "66"
          ]
        }
      }
    }
  ],
  "remove_user_role": [
    {
      "params": {
        "user_id": [
          "wazuh"
        ],
        "role_ids": [
          "12", "11", "13"
        ]
      },
      "result": {
        "affected_items": [],
        "failed_items": {
          "4008": [
            "wazuh"
          ]
        }
      }
    },
    {
      "params": {
        "user_id": [
          "wazuhhh"
        ],
        "role_ids": [
          "12", "11", "13"
        ]
      },
      "result": {
        "affected_items": [],
        "failed_items": {
          "5001": [
            "wazuhhh"
          ]
        }
      }
    },
    {
      "params": {
        "user_id": [
          "normal"
        ],
        "role_ids": [
          "12", "11", "13"
        ]
      },
      "result": {
        "affected_items": [{
          "roles": [],
          "username": "normal"
        }],
        "failed_items": {}
      }
    },
    {
      "params": {
        "user_id": [
          "ossec"
        ],
        "role_ids": [
          "9", "12", "13", "23"
        ]
      },
      "result": {
        "affected_items": [{
          "username": "ossec",
          "roles": []
        }],
        "failed_items": {
          "4002": [
            "23"
          ],
          "4016": [
            "13"
          ]
        }
      }
    }
  ]
}<|MERGE_RESOLUTION|>--- conflicted
+++ resolved
@@ -30,7 +30,6 @@
       "result": {
         "affected_items": [{
           "username": "ossec",
-<<<<<<< HEAD
           "roles": [2, 5, 3, 4]
         }],
         "failed_items": {}
@@ -50,9 +49,6 @@
         "affected_items": [{
           "username": "rbac",
           "roles": [5, 6, 2, 3, 4]
-=======
-          "roles": [9, 10, 11, 12]
->>>>>>> f051c092
         }],
         "failed_items": {}
       }
