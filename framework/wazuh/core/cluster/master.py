--- conflicted
+++ resolved
@@ -532,17 +532,9 @@
             sync_function = ReceiveExtraValidTask
             logger_tag = 'Integrity sync'
         elif sync_type == b'syn_a_w_m':
-<<<<<<< HEAD
             self.sync_agent_info_free = False
             sync_function = ReceiveAgentInfoTask
             logger_tag = 'Agent-info sync'
-        elif sync_type == b'syn_g_w_m':
-            self.sync_agent_groups_free = False
-            sync_function = ReceiveAgentGroupsTask
-            logger_tag = 'Agent-groups sync'
-=======
-            self.sync_agent_info_free, sync_function = False, ReceiveAgentInfoTask
->>>>>>> fb4b5df7
         else:
             sync_function = None
             logger_tag = ''
