--- conflicted
+++ resolved
@@ -190,11 +190,7 @@
         """
         self.wazuh_common = wazuh_common
         self.coro = self.set_up_coro()
-<<<<<<< HEAD
         self.task_id = task_id.decode() if task_id else str(uuid4())
-=======
-        self.task_id = task_id.decode() if task_id else str(random.randint(0, 2 ** 32))
->>>>>>> 9af3f2e8
         self.received_information = asyncio.Event()
         self.task = asyncio.create_task(self.coro(self.task_id, self.received_information))
         self.task.add_done_callback(self.done_callback)
@@ -361,15 +357,8 @@
                 # The previous message has not been completely received yet. No header to parse, just payload.
                 self.in_buffer = self.in_msg.receive_data(data=self.in_buffer)
                 return True
-<<<<<<< HEAD
-            else:
-                return False
-        else:
-            return False
-=======
 
         return False
->>>>>>> 9af3f2e8
 
     def get_messages(self) -> Tuple[bytes, int, bytes]:
         """Get received command, counter and payload.
