--- conflicted
+++ resolved
@@ -2,16 +2,11 @@
 # Created by Wazuh, Inc. <info@wazuh.com>.
 # This program is a free software; you can redistribute it and/or modify it under the terms of GPLv2
 
-<<<<<<< HEAD
-from wazuh.core.common import LOGTEST_SOCKET, DECIMALS_DATE_FORMAT, origin_module
-from wazuh.core.utils import get_utc_strptime
-=======
 from datetime import datetime
 
 import pytz
 
-from wazuh.core.common import LOGTEST_SOCKET, decimals_date_format, origin_module
->>>>>>> 8ee2a564
+from wazuh.core.common import LOGTEST_SOCKET, DECIMALS_DATE_FORMAT, origin_module
 from wazuh.core.wazuh_socket import WazuhSocketJSON, create_wazuh_socket_message
 
 
@@ -38,14 +33,9 @@
     response = logtest_socket.receive(raw=True)
     logtest_socket.close()
     try:
-<<<<<<< HEAD
-        response['data']['output']['timestamp'] = get_utc_strptime(
-            response['data']['output']['timestamp'], "%Y-%m-%dT%H:%M:%S.%f+0000").strftime(DECIMALS_DATE_FORMAT)
-=======
         response['data']['output']['timestamp'] = datetime.strptime(
             response['data']['output']['timestamp'], "%Y-%m-%dT%H:%M:%S.%f%z").astimezone(pytz.utc).strftime(
-            decimals_date_format)
->>>>>>> 8ee2a564
+            DECIMALS_DATE_FORMAT)
     except KeyError:
         pass
 
