#!/usr/bin/env python
# Copyright (C) 2015-2021, Wazuh Inc.
# Created by Wazuh, Inc. <info@wazuh.com>.
# This program is a free software; you can redistribute it and/or modify it under the terms of GPLv2

import os
from unittest.mock import patch

import pytest

with patch('wazuh.core.common.wazuh_uid'):
    with patch('wazuh.core.common.wazuh_gid'):
        from wazuh.core.manager import *
        from wazuh.core.exception import WazuhException

test_data_path = os.path.join(os.path.dirname(os.path.realpath(__file__)), 'data', 'manager')
ossec_log_path = '{0}/ossec_log.log'.format(test_data_path)


class InitManager:
    def __init__(self):
        """Sets up necessary environment to test manager functions"""
        # path for temporary API files
        self.api_tmp_path = os.path.join(test_data_path, 'tmp')
        # rules
        self.input_rules_file = 'test_rules.xml'
        self.output_rules_file = 'uploaded_test_rules.xml'
        # decoders
        self.input_decoders_file = 'test_decoders.xml'
        self.output_decoders_file = 'uploaded_test_decoders.xml'
        # CDB lists
        self.input_lists_file = 'test_lists'
        self.output_lists_file = 'uploaded_test_lists'


@pytest.fixture(scope='module')
def test_manager():
    # Set up
    test_manager = InitManager()
    return test_manager


def get_logs():
    with open(ossec_log_path) as f:
        return f.read()


@pytest.mark.parametrize('process_status', [
    'running',
    'stopped',
    'failed',
    'restarting',
    'starting'
])
@patch('wazuh.core.cluster.utils.exists')
@patch('wazuh.core.cluster.utils.glob')
def test_get_status(manager_glob, manager_exists, test_manager, process_status):
    """Tests core.manager.status()

    Tests manager.status() function in two cases:
        * PID files are created and processed are running,
        * No process is running and therefore no PID files have been created

    Parameters
    ----------
    manager_glob : mock
        Mock of glob.glob function.
    manager_exists : mock
        Mock of os.path.exists function.
    process_status : str
        Status to test (valid values: running/stopped/failed/restarting).
    """

    def mock_glob(path_to_check):
        return [path_to_check.replace('*', '0234')] if process_status == 'running' else []

    def mock_exists(path_to_check):
        if path_to_check == '/proc/0234':
            return process_status == 'running'
        else:
            return path_to_check.endswith(f'.{process_status.replace("ing", "").replace("re", "")}') or \
                   path_to_check.endswith(f'.{process_status.replace("ing", "")}')

    manager_glob.side_effect = mock_glob
    manager_exists.side_effect = mock_exists
    manager_status = status()
    assert isinstance(manager_status, dict)
    assert all(process_status == x for x in manager_status.values())
    if process_status == 'running':
        manager_exists.assert_any_call("/proc/0234")


def test_get_ossec_log_fields():
    """Test get_ossec_log_fields() method returns a tuple"""
    result = get_ossec_log_fields('2020/07/14 06:10:40 rootcheck: INFO: Ending rootcheck scan.')
    assert isinstance(result, tuple), 'The result is not a tuple'
    assert result[0] == datetime(2020, 7, 14, 6, 10, 40)
    assert result[1] == 'wazuh-rootcheck'
    assert result[2] == 'info'
    assert result[3] == ' Ending rootcheck scan.'


def test_get_ossec_log_fields_ko():
    """Test get_ossec_log_fields() method returns None when nothing matches """
    result = get_ossec_log_fields('DEBUG')
    assert not result


def test_get_ossec_logs():
    """Test get_ossec_logs() method returns result with expected information"""
    logs = get_logs().splitlines()

    with patch('wazuh.core.manager.tail', return_value=logs):
        result = get_ossec_logs()
        assert all(key in log for key in ('timestamp', 'tag', 'level', 'description') for log in result)


def test_get_logs_summary():
    """Test get_logs_summary() method returns result with expected information"""
    logs = get_logs().splitlines()
    with patch('wazuh.core.manager.tail', return_value=logs):
        result = get_logs_summary()
        assert all(key in log for key in ('all', 'info', 'error', 'critical', 'warning', 'debug')
                   for log in result.values())
        assert result['wazuh-modulesd:database'] == {'all': 2, 'info': 0, 'error': 0, 'critical': 0, 'warning': 0,
                                                     'debug': 2}


<<<<<<< HEAD
@pytest.mark.parametrize('error_flag, error_msg', [
    (0, ""),
    (1, "2019/02/27 11:30:07 wazuh-clusterd: ERROR: [Cluster] [Main] Error 3004 - Error in cluster configuration: "
        "Unspecified key"),
    (1, "2019/02/27 11:30:24 wazuh-authd: ERROR: (1230): Invalid element in the configuration: "
        "'use_source_i'.\n2019/02/27 11:30:24 wazuh-authd: ERROR: (1202): Configuration error at "
        "'/var/ossec/etc/manager.conf'.")
])
@patch('wazuh.core.manager.open')
@patch('wazuh.core.manager.fcntl')
@patch("wazuh.core.manager.exists", return_value=True)
@patch("wazuh.core.manager.remove", return_value=True)
def test_validate_manager_conf(mock_remove, mock_exists, mock_fcntl, mock_open, error_flag, error_msg):
    with patch('socket.socket') as sock:
        # Mock sock response
        json_response = json.dumps({'error': 0, 'message': ""}).encode()
        sock.return_value.recv.return_value = json_response
        result = validate_manager_conf()
=======
@patch('wazuh.core.manager.open')
@patch('wazuh.core.manager.fcntl')
@patch('wazuh.core.manager.exists', return_value=True)
@patch('wazuh.core.manager.WazuhSocket')
def test_validate_ossec_conf(mock_wazuhsocket, mock_exists, mock_fcntl, mock_open):
    with patch('socket.socket') as sock:
        # Mock sock response
        json_response = json.dumps({'error': 0, 'message': ""}).encode()
        mock_wazuhsocket.return_value.receive.return_value = json_response
        result = validate_ossec_conf()
>>>>>>> fd65b2c1

        assert result == {'status': 'OK'}
        assert mock_fcntl.lockf.call_count == 2
        mock_exists.assert_called_with(join(common.wazuh_path, 'queue', 'sockets', 'com'))
        mock_open.assert_called_once_with(join(common.wazuh_path, "var", "run", ".api_wcom_lock"), 'a+')


@patch('wazuh.core.manager.open')
@patch('wazuh.core.manager.fcntl')
@patch("wazuh.core.manager.exists", return_value=True)
def test_validation_ko(mosck_exists, mock_lockf, mock_open):
<<<<<<< HEAD
    # Remove api_socket raise OSError
    with patch('wazuh.core.manager.remove', side_effect=OSError):
        with pytest.raises(WazuhInternalError, match='.* 1014 .*'):
            validate_manager_conf()
=======
    # Socket creation raise socket.error
    with patch('socket.socket', side_effect=socket.error):
        with pytest.raises(WazuhInternalError, match='.* 1013 .*'):
            validate_ossec_conf()
>>>>>>> fd65b2c1

    with patch('socket.socket.bind'):
        # Socket connection raise socket.error
        with patch('socket.socket.connect', side_effect=socket.error):
            with pytest.raises(WazuhInternalError, match='.* 1013 .*'):
                validate_manager_conf()

<<<<<<< HEAD
        with patch('socket.socket.bind'):
            # Socket connection raise socket.error
            with patch('socket.socket.connect', side_effect=socket.error):
                with pytest.raises(WazuhInternalError, match='.* 1013 .*'):
                    validate_manager_conf()

            # execq_socket_path not exists
            with patch("wazuh.core.manager.exists", return_value=False):
                 with pytest.raises(WazuhInternalError, match='.* 1901 .*'):
                    validate_manager_conf()
=======
        # execq_socket_path not exists
        with patch("wazuh.core.manager.exists", return_value=False):
            with pytest.raises(WazuhInternalError, match='.* 1901 .*'):
                validate_ossec_conf()

        with patch('socket.socket.connect'):
            # Socket send raise socket.error
            with patch('wazuh.core.manager.WazuhSocket.send', side_effect=socket.error):
                with pytest.raises(WazuhInternalError, match='.* 1014 .*'):
                    validate_ossec_conf()
>>>>>>> fd65b2c1

            with patch('socket.socket.send'):
                # Socket recv raise socket.error
                with patch('wazuh.core.manager.WazuhSocket.receive', side_effect=socket.timeout):
                    with pytest.raises(WazuhInternalError, match='.* 1014 .*'):
                        validate_manager_conf()

<<<<<<< HEAD
                with patch('socket.socket.send'):
                    # Socket recv raise socket.error
                    with patch('socket.socket.recv', side_effect=socket.timeout):
                        with pytest.raises(WazuhInternalError, match='.* 1014 .*'):
                            validate_manager_conf()

                    # _parse_execd_output raise KeyError
                    with patch('socket.socket.recv'):
                        with patch('wazuh.core.manager.parse_execd_output', side_effect=KeyError):
                            with pytest.raises(WazuhInternalError, match='.* 1904 .*'):
                                validate_manager_conf()

=======
                # _parse_execd_output raise KeyError
                with patch('wazuh.core.manager.WazuhSocket'):
                    with patch('wazuh.core.manager.parse_execd_output', side_effect=KeyError):
                        with pytest.raises(WazuhInternalError, match='.* 1904 .*'):
                            validate_ossec_conf()

>>>>>>> fd65b2c1

@pytest.mark.parametrize('error_flag, error_msg', [
    (0, ""),
    (1, "2019/02/27 11:30:07 wazuh-clusterd: ERROR: [Cluster] [Main] Error 3004 - Error in cluster configuration: "
        "Unspecified key"),
    (1, "2019/02/27 11:30:24 wazuh-authd: ERROR: (1230): Invalid element in the configuration: "
        "'use_source_i'.\n2019/02/27 11:30:24 wazuh-authd: ERROR: (1202): Configuration error at "
        "'/var/ossec/etc/manager.conf'.")
])
def test_parse_execd_output(error_flag, error_msg):
    """Test parse_execd_output function works and returns expected message.

    Parameters
    ----------
    error_flag : int
        Indicate if there is an error found.
    error_msg
        Error message to be sent.
    """
    json_response = json.dumps({'error': error_flag, 'message': error_msg}).encode()
    if not error_flag:
        result = parse_execd_output(json_response)
        assert result['status'] == 'OK'
    else:
        with pytest.raises(WazuhException, match=f'.* 1908 .*'):
            parse_execd_output(json_response)


@patch('wazuh.core.manager.configuration.api_conf', new={'experimental_features': True})
def test_get_api_config():
    """Checks that get_api_config method is returning current api_conf dict."""
    result = get_api_conf()
    assert result == {'experimental_features': True}<|MERGE_RESOLUTION|>--- conflicted
+++ resolved
@@ -126,37 +126,16 @@
                                                      'debug': 2}
 
 
-<<<<<<< HEAD
-@pytest.mark.parametrize('error_flag, error_msg', [
-    (0, ""),
-    (1, "2019/02/27 11:30:07 wazuh-clusterd: ERROR: [Cluster] [Main] Error 3004 - Error in cluster configuration: "
-        "Unspecified key"),
-    (1, "2019/02/27 11:30:24 wazuh-authd: ERROR: (1230): Invalid element in the configuration: "
-        "'use_source_i'.\n2019/02/27 11:30:24 wazuh-authd: ERROR: (1202): Configuration error at "
-        "'/var/ossec/etc/manager.conf'.")
-])
-@patch('wazuh.core.manager.open')
-@patch('wazuh.core.manager.fcntl')
-@patch("wazuh.core.manager.exists", return_value=True)
-@patch("wazuh.core.manager.remove", return_value=True)
-def test_validate_manager_conf(mock_remove, mock_exists, mock_fcntl, mock_open, error_flag, error_msg):
-    with patch('socket.socket') as sock:
-        # Mock sock response
-        json_response = json.dumps({'error': 0, 'message': ""}).encode()
-        sock.return_value.recv.return_value = json_response
-        result = validate_manager_conf()
-=======
 @patch('wazuh.core.manager.open')
 @patch('wazuh.core.manager.fcntl')
 @patch('wazuh.core.manager.exists', return_value=True)
 @patch('wazuh.core.manager.WazuhSocket')
-def test_validate_ossec_conf(mock_wazuhsocket, mock_exists, mock_fcntl, mock_open):
+def test_validate_manager_conf(mock_wazuhsocket, mock_exists, mock_fcntl, mock_open):
     with patch('socket.socket') as sock:
         # Mock sock response
         json_response = json.dumps({'error': 0, 'message': ""}).encode()
         mock_wazuhsocket.return_value.receive.return_value = json_response
-        result = validate_ossec_conf()
->>>>>>> fd65b2c1
+        result = validate_manager_conf()
 
         assert result == {'status': 'OK'}
         assert mock_fcntl.lockf.call_count == 2
@@ -168,17 +147,10 @@
 @patch('wazuh.core.manager.fcntl')
 @patch("wazuh.core.manager.exists", return_value=True)
 def test_validation_ko(mosck_exists, mock_lockf, mock_open):
-<<<<<<< HEAD
-    # Remove api_socket raise OSError
-    with patch('wazuh.core.manager.remove', side_effect=OSError):
-        with pytest.raises(WazuhInternalError, match='.* 1014 .*'):
-            validate_manager_conf()
-=======
     # Socket creation raise socket.error
     with patch('socket.socket', side_effect=socket.error):
         with pytest.raises(WazuhInternalError, match='.* 1013 .*'):
-            validate_ossec_conf()
->>>>>>> fd65b2c1
+            validate_manager_conf()
 
     with patch('socket.socket.bind'):
         # Socket connection raise socket.error
@@ -186,29 +158,16 @@
             with pytest.raises(WazuhInternalError, match='.* 1013 .*'):
                 validate_manager_conf()
 
-<<<<<<< HEAD
-        with patch('socket.socket.bind'):
-            # Socket connection raise socket.error
-            with patch('socket.socket.connect', side_effect=socket.error):
-                with pytest.raises(WazuhInternalError, match='.* 1013 .*'):
-                    validate_manager_conf()
-
-            # execq_socket_path not exists
-            with patch("wazuh.core.manager.exists", return_value=False):
-                 with pytest.raises(WazuhInternalError, match='.* 1901 .*'):
-                    validate_manager_conf()
-=======
         # execq_socket_path not exists
         with patch("wazuh.core.manager.exists", return_value=False):
             with pytest.raises(WazuhInternalError, match='.* 1901 .*'):
-                validate_ossec_conf()
+                validate_manager_conf()
 
         with patch('socket.socket.connect'):
             # Socket send raise socket.error
             with patch('wazuh.core.manager.WazuhSocket.send', side_effect=socket.error):
                 with pytest.raises(WazuhInternalError, match='.* 1014 .*'):
-                    validate_ossec_conf()
->>>>>>> fd65b2c1
+                    validate_manager_conf()
 
             with patch('socket.socket.send'):
                 # Socket recv raise socket.error
@@ -216,27 +175,12 @@
                     with pytest.raises(WazuhInternalError, match='.* 1014 .*'):
                         validate_manager_conf()
 
-<<<<<<< HEAD
-                with patch('socket.socket.send'):
-                    # Socket recv raise socket.error
-                    with patch('socket.socket.recv', side_effect=socket.timeout):
-                        with pytest.raises(WazuhInternalError, match='.* 1014 .*'):
-                            validate_manager_conf()
-
-                    # _parse_execd_output raise KeyError
-                    with patch('socket.socket.recv'):
-                        with patch('wazuh.core.manager.parse_execd_output', side_effect=KeyError):
-                            with pytest.raises(WazuhInternalError, match='.* 1904 .*'):
-                                validate_manager_conf()
-
-=======
                 # _parse_execd_output raise KeyError
                 with patch('wazuh.core.manager.WazuhSocket'):
                     with patch('wazuh.core.manager.parse_execd_output', side_effect=KeyError):
                         with pytest.raises(WazuhInternalError, match='.* 1904 .*'):
-                            validate_ossec_conf()
-
->>>>>>> fd65b2c1
+                            validate_manager_conf()
+
 
 @pytest.mark.parametrize('error_flag, error_msg', [
     (0, ""),
