--- conflicted
+++ resolved
@@ -54,11 +54,7 @@
         <if_sid>80203</if_sid>
         <field name="aws.errorCode">AccessDenied|UnauthorizedOperation</field>
         <description>AWS Cloudtrail: $(aws.eventSource) - $(aws.eventName). Error: $(aws.errorCode).</description>
-<<<<<<< HEAD
-        <group>aws_cloudtrail,pci_dss_10.6.1,pci_dss_10.2.4,pci_dss_10.2.5,gdpr_IV_35.7.d,gdpr_IV_32.2,cis_aws_3.1,</group>
-=======
-        <group>aws_cloudtrail,pci_dss_10.6.1,pci_dss_10.2.4,pci_dss_10.2.5,gdpr_IV_35.7.d,gdpr_IV_32.2,hipaa_164.312.b,nist_800_53_AU.6,nist_800_53_AU.3.1,nist_800_53_IA.10,</group>
->>>>>>> 08232f07
+        <group>aws_cloudtrail,pci_dss_10.6.1,pci_dss_10.2.4,pci_dss_10.2.5,gdpr_IV_35.7.d,gdpr_IV_32.2,hipaa_164.312.b,nist_800_53_AU.6,nist_800_53_AU.3.1,nist_800_53_IA.10,cis_aws_3.1,</group>
     </rule>
 
     <!-- Events with no errors -->
@@ -93,11 +89,7 @@
         <field name="aws.eventName">ConsoleLogin</field>
         <field name="aws.errorMessage">Failed authentication</field>
         <description>AWS Cloudtrail: $(aws.eventSource) - $(aws.eventName) - User Login failed.</description>
-<<<<<<< HEAD
-        <group>aws_cloudtrail,authentication_failed,pci_dss_10.2.4,pci_dss_10.2.5,gdpr_IV_35.7.d,gdpr_IV_32.2,aws_cis_3.6</group>
-=======
-        <group>aws_cloudtrail,authentication_failed,pci_dss_10.2.4,pci_dss_10.2.5,gdpr_IV_35.7.d,gdpr_IV_32.2,hipaa_164.312.b,nist_800_53_AU.3.1,nist_800_53_IA.10,</group>
->>>>>>> 08232f07
+        <group>aws_cloudtrail,authentication_failed,pci_dss_10.2.4,pci_dss_10.2.5,gdpr_IV_35.7.d,gdpr_IV_32.2,hipaa_164.312.b,nist_800_53_AU.3.1,nist_800_53_IA.10,aws_cis_3.6,</group>
     </rule>
 
     <rule id="80255" level="10" frequency="6" timeframe="360">
