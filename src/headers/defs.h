--- conflicted
+++ resolved
@@ -65,11 +65,7 @@
 
 /* Some global names */
 #define __ossec_name    "Wazuh"
-<<<<<<< HEAD
-#define __ossec_version "v3.12.4"
-=======
 #define __ossec_version "v3.13.0"
->>>>>>> 0844402f
 #define __author        "Wazuh Inc."
 #define __contact       "info@wazuh.com"
 #define __site          "http://www.wazuh.com"
