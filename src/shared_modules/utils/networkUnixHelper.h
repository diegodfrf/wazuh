/*
 * Wazuh shared modules utils
 * Copyright (C) 2015-2021, Wazuh Inc.
 * October 24, 2020.
 *
 * This program is free software; you can redistribute it
 * and/or modify it under the terms of the GNU General Public
 * License (version 2) as published by the FSF - Free Software
 * Foundation.
 */

#ifndef _NETWORK_UNIX_HELPER_H
#define _NETWORK_UNIX_HELPER_H

#include <ifaddrs.h>
#include <string>
#include <map>
#include <memory>
#include <system_error>
#include <net/if.h>
#include "stringHelper.h"

#pragma GCC diagnostic push
#pragma GCC diagnostic ignored "-Wunused-function"

namespace Utils
{
    struct IfAddressSmartDeleter
    {
        void operator()(ifaddrs* address)
        {
            freeifaddrs(address);
        }
    };

    class NetworkUnixHelper final
    {
        public:
            static void getNetworks(std::unique_ptr<ifaddrs, IfAddressSmartDeleter>& interfacesAddress, std::map<std::string, std::vector<ifaddrs*>>& networkInterfaces)
            {
                struct ifaddrs* ifaddr
                {
                    nullptr
                };
                const auto ret{getifaddrs(&ifaddr)};

                if (ret != -1)
                {
                    interfacesAddress.reset(ifaddr);

                    for (auto ifa = ifaddr; ifa; ifa = ifa->ifa_next)
                    {
<<<<<<< HEAD
                        if (!(ifa->ifa_flags & IFF_LOOPBACK))
                        {
                            networkInterfaces[ifa->ifa_name].push_back(ifa);
                        }
=======
                        networkInterfaces[substrOnFirstOccurrence(ifa->ifa_name, ":")].push_back(ifa);
>>>>>>> abcb629e
                    }
                }
                else
                {
                    throw std::system_error
                    {
                        ret,
                        std::system_category(),
                        "Error reading networks"
                    };
                }
            }
    };
}

#pragma GCC diagnostic pop

#endif // _NETWORK_UNIX_HELPER_H<|MERGE_RESOLUTION|>--- conflicted
+++ resolved
@@ -50,14 +50,10 @@
 
                     for (auto ifa = ifaddr; ifa; ifa = ifa->ifa_next)
                     {
-<<<<<<< HEAD
                         if (!(ifa->ifa_flags & IFF_LOOPBACK))
                         {
-                            networkInterfaces[ifa->ifa_name].push_back(ifa);
+                            networkInterfaces[substrOnFirstOccurrence(ifa->ifa_name, ":")].push_back(ifa);
                         }
-=======
-                        networkInterfaces[substrOnFirstOccurrence(ifa->ifa_name, ":")].push_back(ifa);
->>>>>>> abcb629e
                     }
                 }
                 else
