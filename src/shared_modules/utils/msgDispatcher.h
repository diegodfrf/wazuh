--- conflicted
+++ resolved
@@ -22,21 +22,12 @@
 
     template
     <
-<<<<<<< HEAD
         typename Key,
         typename Value,
         typename RawValue,
         typename RawValueDecoder,
-        template <class, class> class ThreadDispatcher = SyncDispatcher
+        template <class, class> class ThreadDispatcher = AsyncDispatcher
         >
-=======
-    typename Key,
-    typename Value,
-    typename RawValue,
-    typename RawValueDecoder,
-    template <class, class> class ThreadDispatcher = AsyncDispatcher
-    >
->>>>>>> 0eaa2936
     class MsgDispatcher final : public ThreadDispatcher<RawValue, std::function<void(const RawValue&)>>
         , public RawValueDecoder
     {
