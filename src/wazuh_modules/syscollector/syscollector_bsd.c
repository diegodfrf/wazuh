--- conflicted
+++ resolved
@@ -26,8 +26,6 @@
 #include <ifaddrs.h>
 #include <string.h>
 
-<<<<<<< HEAD
-=======
 #ifdef WAZUH_UNIT_TESTING
 #define STATIC
 #include "unit_tests/wrappers/macos/libc/stdio_wrappers.h"
@@ -35,7 +33,6 @@
 #define STATIC static
 #endif
 
->>>>>>> 72a56894
 #ifdef __MACH__
 
 #include <ctype.h>
@@ -68,13 +65,8 @@
 #if defined(__MACH__)
 OSHash *gateways;
 
-<<<<<<< HEAD
-char* sys_parse_pkg(const char * app_folder, const char * timestamp, int random_id);
-static bool sys_convert_bin_plist(FILE **fp, char *magic_bytes, char *filepath);
-=======
 STATIC char *get_port_state();
 STATIC char* sys_parse_pkg(const char * app_folder, const char * timestamp, int random_id);
->>>>>>> 72a56894
 
 // Get installed programs inventory
 
