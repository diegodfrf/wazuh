--- conflicted
+++ resolved
@@ -591,14 +591,8 @@
     command = "system_profiler SPHardwareDataType | grep Serial";
     if (output = popen(command, "r"), output) {
         if(!fgets(read_buff, SERIAL_LENGTH, output)){
-<<<<<<< HEAD
             mtwarn(WM_SYS_LOGTAG, "Unable to execute command '%s'", command);
-            serial = strdup("unknown");
-        }else{
-=======
-            mtwarn(WM_SYS_LOGTAG, "Unable to execute command '%s'.", command);
         } else {
->>>>>>> a4a88973
             char ** parts = NULL;
             parts = OS_StrBreak('\n', read_buff, 2);
             if (parts[0]) {
