--- conflicted
+++ resolved
@@ -55,7 +55,6 @@
     return ret;
 }
 
-<<<<<<< HEAD
 static nlohmann::json parsePackage(const std::vector<std::string>& entries)
 {
     std::map<std::string, std::string> info;
@@ -226,10 +225,7 @@
     return ret;
 }
 
-std::string SysInfo::getSerialNumber()
-=======
 std::string SysInfo::getSerialNumber() const
->>>>>>> 69c25369
 {
     std::string serial;
     std::fstream file{WM_SYS_HW_DIR, std::ios_base::in};
