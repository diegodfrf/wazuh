--- conflicted
+++ resolved
@@ -23,39 +23,36 @@
 #include "wm_task_manager_parsing.h"
 
 /**
- * Analyze a upgrade_module task by command. Update the tasks DB when necessary.
- * @param module Module name to be saved in db
- * @param command Command of the task to be analyzed.
+ * Analyze an upgrade or upgrade_custom command. Update the tasks DB when necessary.
+ * @param node Node that executed the command.
+ * @param module Module name to be saved in db.
+ * @param command Command of the task to be executed.
  * @param error_code Variable to store an error code if something is wrong.
  * @param agent_id Agent id extracted from task_object.
  * @return JSON object with the response for this task.
  * */
-STATIC cJSON* wm_task_manager_command_upgrade(char *module, char *command, int *error_code, int agent_id) __attribute__((nonnull));
-
-/**
- * Analyze a upgrade_module task by command. Update the tasks DB when necessary.
-<<<<<<< HEAD
- * @param node Node that executed the command.
-=======
+STATIC cJSON* wm_task_manager_command_upgrade(char *node, char *module, char *command, int *error_code, int agent_id) __attribute__((nonnull(3, 4)));
+
+/**
+ * Analyze an upgrade_get_status command.
  * @param error_code Variable to store an error code if something is wrong.
  * @param agent_id Agent id extracted from task_object.
  * @return JSON object with the response for this task.
  * */
-STATIC cJSON* wm_task_manager_command_upgrade_get_status(int *error_code, int agent_id) __attribute__((nonnull));
-
-/**
- * Analyze upgrade_update_status command. Update the tasks DB when necessary.
+STATIC cJSON* wm_task_manager_command_upgrade_get_status(char *node, int *error_code, int agent_id) __attribute__((nonnull(2)));
+
+/**
+ * Analyze an upgrade_update_status command. Update the tasks DB when necessary.
  * @param error_code Variable to store an error code if something is wrong.
  * @param agent_id Agent id extracted from task_object.
  * @param status Status extracted from task_object.
  * @param error Error string extracted from task_object.
  * @return JSON object with the response for this task.
  * */
-STATIC cJSON* wm_task_manager_command_upgrade_update_status(int *error_code, int agent_id, char *status, char *error) __attribute__((nonnull(1)));
-
-/**
- * Analyze upgrade_result command.
->>>>>>> b7c88ed9
+STATIC cJSON* wm_task_manager_command_upgrade_update_status(char *node, int *error_code, int agent_id, char *status, char *error) __attribute__((nonnull(2)));
+
+/**
+ * Analyze an upgrade_result command.
  * @param command Command of the task to be analyzed.
  * @param error_code Variable to store an error code if something is wrong.
  * @param agent_id Agent id extracted from task_object.
@@ -70,11 +67,15 @@
  * @param task_id Task id extracted from task_object.
  * @return JSON object with the response for this task.
  * */
-<<<<<<< HEAD
-STATIC cJSON* wm_task_manager_analyze_task_upgrade_module(char *node, char *command, int *error_code, int agent_id, int task_id, char *status, char *error) __attribute__((nonnull(1, 2)));
-=======
 STATIC cJSON* wm_task_manager_command_task_result(char *command, int *error_code, int task_id) __attribute__((nonnull));
->>>>>>> b7c88ed9
+
+/**
+ * Analyze an upgrade_cancel_tasks command. Update the tasks DB when necessary.
+ * @param node Node that executed the command.
+ * @param error_code Variable to store an error code if something is wrong.
+ * @return JSON object with the response for this task.
+ * */
+STATIC cJSON* wm_task_manager_command_upgrade_cancel_tasks(char *node, int *error_code) __attribute__((nonnull(2)));
 
 cJSON* wm_task_manager_analyze_task(const cJSON *task_object, int *error_code) {
     cJSON *response = NULL;
@@ -110,30 +111,19 @@
         os_strdup(tmp->valuestring, error);
     }
 
-<<<<<<< HEAD
-    if (node && module && command) {
-        if (!strcmp(task_manager_modules_list[WM_TASK_UPGRADE_MODULE], module)) {
-            response = wm_task_manager_analyze_task_upgrade_module(node, command, error_code, agent_id, task_id, status, error);
-        } else if (!strcmp(task_manager_modules_list[WM_TASK_API_MODULE], module)) {
-            response = wm_task_manager_analyze_task_api_module(command, error_code, agent_id, task_id);
-=======
     if (command) {
         if (!strcmp(task_manager_commands_list[WM_TASK_UPGRADE], command) || !strcmp(task_manager_commands_list[WM_TASK_UPGRADE_CUSTOM], command)) {
-            if (module) {
-                response = wm_task_manager_command_upgrade(module, command, error_code, agent_id);
-            } else {
-                *error_code = WM_TASK_INVALID_MODULE;
-                response = wm_task_manager_parse_data_response(WM_TASK_INVALID_MODULE, agent_id, task_id, status);
-            }
+            response = wm_task_manager_command_upgrade(node, module, command, error_code, agent_id);
         } else if (!strcmp(task_manager_commands_list[WM_TASK_UPGRADE_GET_STATUS], command)) {
-            response = wm_task_manager_command_upgrade_get_status(error_code, agent_id);
+            response = wm_task_manager_command_upgrade_get_status(node, error_code, agent_id);
         } else if (!strcmp(task_manager_commands_list[WM_TASK_UPGRADE_UPDATE_STATUS], command)) {
-            response = wm_task_manager_command_upgrade_update_status(error_code, agent_id, status, error);
+            response = wm_task_manager_command_upgrade_update_status(node, error_code, agent_id, status, error);
         } else if (!strcmp(task_manager_commands_list[WM_TASK_UPGRADE_RESULT], command)) {
             response = wm_task_manager_command_upgrade_result(command, error_code, agent_id);
         } else if (!strcmp(task_manager_commands_list[WM_TASK_TASK_RESULT], command)) {
             response = wm_task_manager_command_task_result(command, error_code, task_id);
->>>>>>> b7c88ed9
+        } else if (!strcmp(task_manager_commands_list[WM_TASK_UPGRADE_CANCEL_TASKS], command)) {
+            response = wm_task_manager_command_upgrade_cancel_tasks(node, error_code);
         } else {
             *error_code = WM_TASK_INVALID_COMMAND;
             response = wm_task_manager_parse_data_response(WM_TASK_INVALID_COMMAND, agent_id, task_id, status);
@@ -152,122 +142,88 @@
     return response;
 }
 
-<<<<<<< HEAD
-STATIC cJSON* wm_task_manager_analyze_task_upgrade_module(char *node, char *command, int *error_code, int agent_id, int task_id, char *status, char *error) {
-=======
-STATIC cJSON* wm_task_manager_command_upgrade(char *module, char *command, int *error_code, int agent_id) {
->>>>>>> b7c88ed9
+STATIC cJSON* wm_task_manager_command_upgrade(char *node, char *module, char *command, int *error_code, int agent_id) {
     cJSON *response = NULL;
     int task_id = OS_INVALID;
 
-<<<<<<< HEAD
-        if (agent_id != OS_INVALID) {
-            // Insert upgrade task into DB
-            if (task_id = wm_task_manager_insert_task(agent_id, node, task_manager_modules_list[WM_TASK_UPGRADE_MODULE], command), task_id == OS_INVALID) {
-                *error_code = WM_TASK_DATABASE_ERROR;
-            } else {
-                response = wm_task_manager_parse_data_response(WM_TASK_SUCCESS, agent_id, task_id, status);
-            }
-=======
-    if (agent_id != OS_INVALID) {
+    if (node && module && (agent_id != OS_INVALID)) {
         // Insert upgrade task into DB
-        if (task_id = wm_task_manager_insert_task(agent_id, module, command), task_id == OS_INVALID) {
-            *error_code = WM_TASK_DATABASE_ERROR;
->>>>>>> b7c88ed9
+        if (task_id = wm_task_manager_insert_task(agent_id, node, module, command), task_id == OS_INVALID) {
+            *error_code = WM_TASK_DATABASE_ERROR;
         } else {
             *error_code = WM_TASK_SUCCESS;
             response = wm_task_manager_parse_data_response(WM_TASK_SUCCESS, agent_id, task_id, NULL);
         }
     } else {
-        *error_code = WM_TASK_INVALID_AGENT_ID;
-        response = wm_task_manager_parse_data_response(WM_TASK_INVALID_AGENT_ID, agent_id, task_id, NULL);
-    }
-
-    return response;
-}
-
-<<<<<<< HEAD
-        if (agent_id != OS_INVALID) {
-            // Get upgrade task status
-            if (result = wm_task_manager_get_upgrade_task_status(agent_id, node, &status_result), result == OS_INVALID) {
-                *error_code = WM_TASK_DATABASE_ERROR;
-            } else if (result) {
-                *error_code = result;
-                response = wm_task_manager_parse_data_response(result, agent_id, task_id, status);
-            } else {
-                response = wm_task_manager_parse_data_response(WM_TASK_SUCCESS, agent_id, task_id, status_result);
-            }
-=======
-STATIC cJSON* wm_task_manager_command_upgrade_get_status(int *error_code, int agent_id) {
+        if (!node) {
+            *error_code = WM_TASK_INVALID_NODE;
+            response = wm_task_manager_parse_data_response(WM_TASK_INVALID_NODE, agent_id, OS_INVALID, NULL);
+        } else if (!module) {
+            *error_code = WM_TASK_INVALID_MODULE;
+            response = wm_task_manager_parse_data_response(WM_TASK_INVALID_MODULE, agent_id, OS_INVALID, NULL);
+        } else {
+            *error_code = WM_TASK_INVALID_AGENT_ID;
+            response = wm_task_manager_parse_data_response(WM_TASK_INVALID_AGENT_ID, agent_id, OS_INVALID, NULL);
+        }
+    }
+
+    return response;
+}
+
+STATIC cJSON* wm_task_manager_command_upgrade_get_status(char *node, int *error_code, int agent_id) {
     cJSON *response = NULL;
     int result = 0;
     char *status_result = NULL;
 
-    if (agent_id != OS_INVALID) {
+    if (node && (agent_id != OS_INVALID)) {
         // Get upgrade task status
-        if (result = wm_task_manager_get_upgrade_task_status(agent_id, &status_result), result == OS_INVALID) {
+        if (result = wm_task_manager_get_upgrade_task_status(agent_id, node, &status_result), result == OS_INVALID) {
             *error_code = WM_TASK_DATABASE_ERROR;
         } else if (result) {
             *error_code = result;
             response = wm_task_manager_parse_data_response(result, agent_id, OS_INVALID, NULL);
->>>>>>> b7c88ed9
         } else {
             *error_code = WM_TASK_SUCCESS;
             response = wm_task_manager_parse_data_response(WM_TASK_SUCCESS, agent_id, OS_INVALID, status_result);
         }
     } else {
-        *error_code = WM_TASK_INVALID_AGENT_ID;
-        response = wm_task_manager_parse_data_response(WM_TASK_INVALID_AGENT_ID, agent_id, OS_INVALID, NULL);
+        if (!node) {
+            *error_code = WM_TASK_INVALID_NODE;
+            response = wm_task_manager_parse_data_response(WM_TASK_INVALID_NODE, agent_id, OS_INVALID, NULL);
+        } else {
+            *error_code = WM_TASK_INVALID_AGENT_ID;
+            response = wm_task_manager_parse_data_response(WM_TASK_INVALID_AGENT_ID, agent_id, OS_INVALID, NULL);
+        }
     }
 
     os_free(status_result);
-    return response;
-}
-
-<<<<<<< HEAD
-        if (agent_id != OS_INVALID) {
-            // Update upgrade task status
-            if (result = wm_task_manager_update_upgrade_task_status(agent_id, node, status, error), result == OS_INVALID) {
-                *error_code = WM_TASK_DATABASE_ERROR;
-            } else if (result) {
-                *error_code = result;
-                response = wm_task_manager_parse_data_response(result, agent_id, task_id, status);
-            } else {
-                response = wm_task_manager_parse_data_response(WM_TASK_SUCCESS, agent_id, task_id, status);
-            }
-=======
-STATIC cJSON* wm_task_manager_command_upgrade_update_status(int *error_code, int agent_id, char *status, char *error) {
+
+    return response;
+}
+
+STATIC cJSON* wm_task_manager_command_upgrade_update_status(char *node, int *error_code, int agent_id, char *status, char *error) {
     cJSON *response = NULL;
     int result = 0;
 
-    if (agent_id != OS_INVALID) {
+    if (node && (agent_id != OS_INVALID)) {
         // Update upgrade task status
-        if (result = wm_task_manager_update_upgrade_task_status(agent_id, status, error), result == OS_INVALID) {
+        if (result = wm_task_manager_update_upgrade_task_status(agent_id, node, status, error), result == OS_INVALID) {
             *error_code = WM_TASK_DATABASE_ERROR;
         } else if (result) {
             *error_code = result;
             response = wm_task_manager_parse_data_response(result, agent_id, OS_INVALID, status);
->>>>>>> b7c88ed9
         } else {
             *error_code = WM_TASK_SUCCESS;
             response = wm_task_manager_parse_data_response(WM_TASK_SUCCESS, agent_id, OS_INVALID, status);
         }
-<<<<<<< HEAD
-
-    } else if (!strcmp(task_manager_commands_list[WM_TASK_UPGRADE_CANCEL_TASKS], command)) {
-
-        // Update cancel tasks
-        if (result = wm_task_manager_cancel_upgrade_tasks(node), result == OS_INVALID) {
-            *error_code = WM_TASK_DATABASE_ERROR;
-        } else {
-            response = wm_task_manager_parse_data_response(WM_TASK_SUCCESS, agent_id, task_id, status);
-        }
-
-=======
->>>>>>> b7c88ed9
-    } else {
-        *error_code = WM_TASK_INVALID_AGENT_ID;
-        response = wm_task_manager_parse_data_response(WM_TASK_INVALID_AGENT_ID, agent_id, OS_INVALID, status);
+    } else {
+        if (!node) {
+            *error_code = WM_TASK_INVALID_NODE;
+            response = wm_task_manager_parse_data_response(WM_TASK_INVALID_NODE, agent_id, OS_INVALID, status);
+        } else {
+            *error_code = WM_TASK_INVALID_AGENT_ID;
+            response = wm_task_manager_parse_data_response(WM_TASK_INVALID_AGENT_ID, agent_id, OS_INVALID, status);
+        }
     }
 
     return response;
@@ -284,86 +240,21 @@
     char *error = NULL;
     int task_id = OS_INVALID;
 
-<<<<<<< HEAD
-    if (!strcmp(task_manager_commands_list[WM_TASK_UPGRADE_RESULT], command)) {
-
-        if (agent_id != OS_INVALID) {
-            if (task_id = wm_task_manager_get_upgrade_task_by_agent_id(agent_id, &node_result, &module_result, &command_result, &status, &error, &create_time, &last_update_time), task_id == OS_INVALID) {
-                *error_code = WM_TASK_DATABASE_ERROR;
-                response = wm_task_manager_parse_data_response(WM_TASK_DATABASE_ERROR, agent_id, task_id, status);
-            } else if (task_id == OS_NOTFOUND || task_id == 0) {
-                *error_code = WM_TASK_DATABASE_NO_TASK;
-                response = wm_task_manager_parse_data_response(WM_TASK_DATABASE_NO_TASK, agent_id, OS_INVALID, status);
-            } else {
-                response = wm_task_manager_parse_data_response(WM_TASK_SUCCESS, agent_id, task_id, NULL);
-                wm_task_manager_parse_data_result(response, node_result, module_result, command_result, status, error, create_time, last_update_time, command);
-            }
-=======
     if (agent_id != OS_INVALID) {
-        if (task_id = wm_task_manager_get_upgrade_task_by_agent_id(agent_id, &module_result, &command_result, &status, &error, &create_time, &last_update_time), task_id == OS_INVALID) {
+        if (task_id = wm_task_manager_get_upgrade_task_by_agent_id(agent_id, &node_result, &module_result, &command_result, &status, &error, &create_time, &last_update_time), task_id == OS_INVALID) {
             *error_code = WM_TASK_DATABASE_ERROR;
             response = wm_task_manager_parse_data_response(WM_TASK_DATABASE_ERROR, agent_id, task_id, status);
         } else if (task_id == OS_NOTFOUND || task_id == 0) {
             *error_code = WM_TASK_DATABASE_NO_TASK;
             response = wm_task_manager_parse_data_response(WM_TASK_DATABASE_NO_TASK, agent_id, OS_INVALID, status);
->>>>>>> b7c88ed9
         } else {
             *error_code = WM_TASK_SUCCESS;
             response = wm_task_manager_parse_data_response(WM_TASK_SUCCESS, agent_id, task_id, NULL);
-            wm_task_manager_parse_data_result(response, module_result, command_result, status, error, create_time, last_update_time, command);
+            wm_task_manager_parse_data_result(response, node_result, module_result, command_result, status, error, create_time, last_update_time, command);
         }
     } else {
         *error_code = WM_TASK_INVALID_AGENT_ID;
         response = wm_task_manager_parse_data_response(WM_TASK_INVALID_AGENT_ID, agent_id, task_id, status);
-    }
-
-    os_free(command_result);
-    os_free(module_result);
-    os_free(status);
-    os_free(error);
-
-<<<<<<< HEAD
-        if (task_id != OS_INVALID) {
-            if (agent_id = wm_task_manager_get_task_by_task_id(task_id, &node_result, &module_result, &command_result, &status, &error, &create_time, &last_update_time), agent_id == OS_INVALID) {
-                *error_code = WM_TASK_DATABASE_ERROR;
-                response = wm_task_manager_parse_data_response(WM_TASK_DATABASE_ERROR, agent_id, task_id, status);
-            } else if (agent_id == OS_NOTFOUND || agent_id == 0) {
-                *error_code = WM_TASK_DATABASE_NO_TASK;
-                response = wm_task_manager_parse_data_response(WM_TASK_DATABASE_NO_TASK, OS_INVALID, task_id, status);
-            } else {
-                response = wm_task_manager_parse_data_response(WM_TASK_SUCCESS, agent_id, task_id, NULL);
-                wm_task_manager_parse_data_result(response, node_result, module_result, command_result, status, error, create_time, last_update_time, command);
-            }
-=======
-    return response;
-}
-
-STATIC cJSON* wm_task_manager_command_task_result(char *command, int *error_code, int task_id) {
-    cJSON *response = NULL;
-    int create_time = OS_INVALID;
-    int last_update_time = OS_INVALID;
-    char *command_result = NULL;
-    char *module_result = NULL;
-    char *status = NULL;
-    char *error = NULL;
-    int agent_id = OS_INVALID;
-
-    if (task_id != OS_INVALID) {
-        if (agent_id = wm_task_manager_get_task_by_task_id(task_id, &module_result, &command_result, &status, &error, &create_time, &last_update_time), agent_id == OS_INVALID) {
-            *error_code = WM_TASK_DATABASE_ERROR;
-            response = wm_task_manager_parse_data_response(WM_TASK_DATABASE_ERROR, agent_id, task_id, status);
-        } else if (agent_id == OS_NOTFOUND || agent_id == 0) {
-            *error_code = WM_TASK_DATABASE_NO_TASK;
-            response = wm_task_manager_parse_data_response(WM_TASK_DATABASE_NO_TASK, OS_INVALID, task_id, status);
->>>>>>> b7c88ed9
-        } else {
-            *error_code = WM_TASK_SUCCESS;
-            response = wm_task_manager_parse_data_response(WM_TASK_SUCCESS, agent_id, task_id, NULL);
-            wm_task_manager_parse_data_result(response, module_result, command_result, status, error, create_time, last_update_time, command);
-        }
-    } else {
-        *error_code = WM_TASK_INVALID_TASK_ID;
-        response = wm_task_manager_parse_data_response(WM_TASK_INVALID_TASK_ID, agent_id, task_id, status);
     }
 
     os_free(node_result);
@@ -375,4 +266,61 @@
     return response;
 }
 
+STATIC cJSON* wm_task_manager_command_task_result(char *command, int *error_code, int task_id) {
+    cJSON *response = NULL;
+    int create_time = OS_INVALID;
+    int last_update_time = OS_INVALID;
+    char *node_result = NULL;
+    char *module_result = NULL;
+    char *command_result = NULL;
+    char *status = NULL;
+    char *error = NULL;
+    int agent_id = OS_INVALID;
+
+    if (task_id != OS_INVALID) {
+        if (agent_id = wm_task_manager_get_task_by_task_id(task_id, &node_result, &module_result, &command_result, &status, &error, &create_time, &last_update_time), agent_id == OS_INVALID) {
+            *error_code = WM_TASK_DATABASE_ERROR;
+            response = wm_task_manager_parse_data_response(WM_TASK_DATABASE_ERROR, agent_id, task_id, status);
+        } else if (agent_id == OS_NOTFOUND || agent_id == 0) {
+            *error_code = WM_TASK_DATABASE_NO_TASK;
+            response = wm_task_manager_parse_data_response(WM_TASK_DATABASE_NO_TASK, OS_INVALID, task_id, status);
+        } else {
+            *error_code = WM_TASK_SUCCESS;
+            response = wm_task_manager_parse_data_response(WM_TASK_SUCCESS, agent_id, task_id, NULL);
+            wm_task_manager_parse_data_result(response, node_result, module_result, command_result, status, error, create_time, last_update_time, command);
+        }
+    } else {
+        *error_code = WM_TASK_INVALID_TASK_ID;
+        response = wm_task_manager_parse_data_response(WM_TASK_INVALID_TASK_ID, agent_id, task_id, status);
+    }
+
+    os_free(node_result);
+    os_free(module_result);
+    os_free(command_result);
+    os_free(status);
+    os_free(error);
+
+    return response;
+}
+
+STATIC cJSON* wm_task_manager_command_upgrade_cancel_tasks(char *node, int *error_code) {
+    cJSON *response = NULL;
+    int result = 0;
+
+    if (node) {
+        // Cancel pending tasks for this node
+        if (result = wm_task_manager_cancel_upgrade_tasks(node), result == OS_INVALID) {
+            *error_code = WM_TASK_DATABASE_ERROR;
+        } else {
+            *error_code = WM_TASK_SUCCESS;
+            response = wm_task_manager_parse_data_response(WM_TASK_SUCCESS, OS_INVALID, OS_INVALID, NULL);
+        }
+    } else {
+        *error_code = WM_TASK_INVALID_NODE;
+        response = wm_task_manager_parse_data_response(WM_TASK_INVALID_NODE, OS_INVALID, OS_INVALID, NULL);
+    }
+
+    return response;
+}
+
 #endif