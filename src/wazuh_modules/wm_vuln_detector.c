/*
 * Wazuh Module to analyze system vulnerabilities
 * Copyright (C) 2018 Wazuh Inc.
 * January 4, 2018.
 *
 * This program is a free software; you can redistribute it
 * and/or modify it under the terms of the GNU General Public
 * License (version 2) as published by the FSF - Free Software
 * Foundation.
 */

#ifndef WIN32

#include "wmodules.h"
#include "wm_vuln_detector_db.h"
#include "external/sqlite/sqlite3.h"
#include "addagent/manage_agents.h"
#include <netinet/tcp.h>
#include <openssl/ssl.h>
#include <os_net/os_net.h>

#if defined(__MACH__) || defined(__FreeBSD__) || defined(__OpenBSD__)
#define SOL_TCP     6
#endif

static void * wm_vulnerability_detector_main(wm_vulnerability_detector_t * vulnerability_detector);
static void wm_vulnerability_detector_destroy(wm_vulnerability_detector_t * vulnerability_detector);
static int wm_vulnerability_detector_socketconnect(char *host, in_port_t port);
static int wm_vulnerability_detector_updatedb(update_node **updates);
static char * wm_vulnerability_detector_preparser(char *path, distribution dist);
static int wm_vulnerability_update_oval(update_node *update);
static int wm_vulnerability_fetch_oval(update_node *update, const char *OS, int *need_update);
static int wm_vulnerability_detector_parser(OS_XML *xml, XML_NODE node, wm_vulnerability_detector_db *parsed_oval, update_node *update, vu_logic condition);
static int wm_vulnerability_detector_check_db();
static int wm_vulnerability_detector_insert(wm_vulnerability_detector_db *parsed_oval);
static int wm_vulnerability_detector_remove_OS_table(sqlite3 *db, char *TABLE, char *OS);
static int wm_vulnerability_detector_sql_error(sqlite3 *db);
static int wm_vulnerability_detector_get_software_info(agent_software *agent, sqlite3 *db, OSHash *agents_triag, unsigned long ignore_time);
static int wm_vulnerability_detector_report_agent_vulnerabilities(agent_software *agents, sqlite3 *db, int max);
static int wm_vulnerability_detector_check_agent_vulnerabilities(agent_software *agents, OSHash *agents_triag, unsigned long ignore_time);
static int wm_checks_package_vulnerability(char *version, const char *operation, char *operation_value);
static int wm_vulnerability_detector_step(sqlite3_stmt *stmt);
static int wm_vulnerability_create_file(const char *path, const char *source);
static int wm_vulnerability_check_update_period(update_node *upd);
static int wm_vulnerability_check_update(update_node *upd, const char *dist);
static int wm_vulnerability_ssl_request_size(char octet_stream, long int *octet_rem, SSL *ssl, long int oval_size, long int readed);
static int wm_vulnerability_run_update(update_node *upd, const char *dist, const char *tag);
static int wm_vulnerability_detector_compare(char *version_it, char *cversion_it);
static const char *wm_vulnerability_set_oval(const char *os_name, const char *os_version, update_node **updates, distribution *wm_vulnerability_set_oval);
static int wm_vunlnerability_detector_set_agents_info(agent_software **agents_software, update_node **updates);

int *vu_queue;
const wm_context WM_VULNDETECTOR_CONTEXT = {
    "vulnerability-detector",
    (wm_routine)wm_vulnerability_detector_main,
    (wm_routine)wm_vulnerability_detector_destroy
};

const char *vu_dist_tag[] = {
    "UBUNTU",
    "DEBIAN",
    "REDHAT",
    "CENTOS",
    "WINDOWS",
    "MACOS",
    "PRECISE",
    "TRUSTY",
    "XENIAL",
    "BIONIC",
    "JESSIE",
    "STRETCH",
    "WHEEZY",
    "RHEL5",
    "RHEL6",
    "RHEL7",
    "WXP",
    "W7",
    "W8",
    "W81",
    "W10",
    "WS2008",
    "WS2008R2",
    "WS2012",
    "WS2012R2",
    "WS2016",
    "MACOSX",
    "UNKNOW"
};

const char *vu_dist_ext[] = {
    "Ubuntu",
    "Debian",
    "Red Hat",
    "CentOS",
    "Microsoft Windows",
    "Apple Mac OS",
    "Ubuntu Precise",
    "Ubuntu Trusty",
    "Ubuntu Xenial",
    "Ubuntu Bionic",
    "Debian Jessie",
    "Debian Stretch",
    "Debian Wheezy",
    "Red Hat Enterprise Linux 5",
    "Red Hat Enterprise Linux 6",
    "Red Hat Enterprise Linux 7",
    "Windows XP",
    "Windows 7",
    "Windows 8",
    "Windows 8.1",
    "Windows 10",
    "Windows Server 2008",
    "Windows Server 2008 R2",
    "Windows Server 2012",
    "Windows Server 2012 R2",
    "Windows Server 2016",
    "Mac OS X",
    "Unknow OS"
};

const char *wm_vulnerability_set_oval(const char *os_name, const char *os_version, update_node **updates, distribution *agent_dist) {
    const char *retval = NULL;
    int i;

    for (i = 0; i < OS_SUPP_SIZE; i++) {
        if (updates[i] && updates[i]->allowed_OS_list) {
            int j;
            char *allowed_os;
            char *allowed_ver;
            for (allowed_os = *updates[i]->allowed_OS_list, allowed_ver = *updates[i]->allowed_ver_list, j = 0; allowed_os; ++j) {
                if (strcasestr(os_name, allowed_os) && strcasestr(os_version, allowed_ver)) {
                    retval = updates[i]->dist_tag;
                    *agent_dist = updates[i]->dist_ref;
                    i = OS_SUPP_SIZE;
                    break;
                }
                allowed_os = updates[i]->allowed_OS_list[j];
                allowed_ver = updates[i]->allowed_ver_list[j];
            }
        }
    }

    return retval;
}

int wm_vulnerability_ssl_request_size(char octet_stream, long int *octet_rem, SSL *ssl, long int oval_size, long int readed) {
    char buffer[VU_SSL_BUFFER];

    if (octet_stream) {
        long int request;
        int size;
        if (!*octet_rem) {
            if (size = SSL_read(ssl, buffer, VU_SSL_BUFFER), size < 0) {
                return OS_INVALID;
            } else {
                buffer[size] = '\0';
                if (size == 2 && !strcmp(buffer, "\r\n")) {
                    if (size = SSL_read(ssl, buffer, VU_SSL_BUFFER), size < 0) {
                        return OS_INVALID;
                    }
                    buffer[size] = '\0';
                }
                request = strtol(buffer, NULL, 16);
                *octet_rem = request;
            }
        } else {
            // Not all the bytes of the last stream have been readed
            request = *octet_rem;
        }
        return (int) (request > VU_SSL_BUFFER)? VU_SSL_BUFFER : request;
    } else {
        return ((oval_size - readed) > VU_SSL_BUFFER)? VU_SSL_BUFFER : (oval_size - readed);
    }
}

int wm_vulnerability_check_update_period(update_node *upd) {
    return upd && (upd->last_update + (time_t) upd->interval) < time(NULL);
}
int wm_vulnerability_check_update(update_node *upd, const char *dist) {
    int need_update = 1;
    return wm_vulnerability_fetch_oval(upd, dist, &need_update) || (need_update && wm_vulnerability_update_oval(upd));
}

int wm_vulnerability_create_file(const char *path, const char *source) {
    const char *ROOT = "root";
    const char *sql;
    const char *tail;
    sqlite3 *db;
    sqlite3_stmt *stmt;
    int result;
    uid_t uid;
    gid_t gid;

    if (sqlite3_open_v2(path, &db, SQLITE_OPEN_READWRITE | SQLITE_OPEN_CREATE, NULL)) {
        mterror(WM_VULNDETECTOR_LOGTAG, VU_CREATE_DB_ERROR);
        return wm_vulnerability_detector_sql_error(db);
    }

    for (sql = source; sql && *sql; sql = tail) {
        if (sqlite3_prepare_v2(db, sql, -1, &stmt, &tail) != SQLITE_OK) {
            sqlite3_finalize(stmt);
            mterror(WM_VULNDETECTOR_LOGTAG, VU_CREATE_DB_ERROR);
            return wm_vulnerability_detector_sql_error(db);
        }

        result = sqlite3_step(stmt);

        switch (result) {
        case SQLITE_MISUSE:
        case SQLITE_ROW:
        case SQLITE_DONE:
            break;
        default:
            sqlite3_finalize(stmt);
            mterror(WM_VULNDETECTOR_LOGTAG, VU_CREATE_DB_ERROR);
            return wm_vulnerability_detector_sql_error(db);
        }

        sqlite3_finalize(stmt);
    }

    sqlite3_close_v2(db);

    uid = Privsep_GetUser(ROOT);
    gid = Privsep_GetGroup(GROUPGLOBAL);

    if (uid == (uid_t) - 1 || gid == (gid_t) - 1) {
        mterror(WM_VULNDETECTOR_LOGTAG, USER_ERROR, ROOT, GROUPGLOBAL);
        return OS_INVALID;
    }

    if (chown(path, uid, gid) < 0) {
        mterror(WM_VULNDETECTOR_LOGTAG, CHOWN_ERROR, path, errno, strerror(errno));
        return OS_INVALID;
    }

    if (chmod(path, 0660) < 0) {
        mterror(WM_VULNDETECTOR_LOGTAG, CHMOD_ERROR, path, errno, strerror(errno));
        return OS_INVALID;
    }

    return 0;
}

int wm_vulnerability_detector_step(sqlite3_stmt *stmt) {
    int attempts;
    int result;
    for (attempts = 0; (result = sqlite3_step(stmt)) == SQLITE_BUSY; attempts++) {
        if (attempts == MAX_SQL_ATTEMPTS) {
            mterror(WM_VULNDETECTOR_LOGTAG, VU_MAX_ACC_EXC);
            return OS_INVALID;
        }
    }
    return result;
}

int wm_checks_package_vulnerability(char *version, const char *operation, char *operation_value) {
    int size;
    int v_result, r_result;
    int epoch, c_epoch;
    char version_cl[KEY_SIZE];
    char cversion_cl[KEY_SIZE];
    char *version_it, *release_it;
    char *cversion_it, *crelease_it;

    if (operation_value) {
        // Copy the original values
        if (size = snprintf(version_cl, KEY_SIZE, "%s", version), size >= KEY_SIZE) {
            return OS_INVALID;
        }
        if (size = snprintf(cversion_cl, KEY_SIZE, "%s", operation_value), size >= KEY_SIZE) {
            return OS_INVALID;
        }

        // Check EPOCH
        if (version_it = strchr(version_cl, ':'), version_it) {
            *(version_it++) = '\0';
            epoch = strtol(version_cl, NULL, 10);
        } else {
            version_it = version_cl;
            epoch = 0;
        }
        if (cversion_it = strchr(cversion_cl, ':'), cversion_it) {
            *(cversion_it++) = '\0';
            c_epoch = strtol(cversion_cl, NULL, 10);
        } else {
            cversion_it = cversion_cl;
            c_epoch = 0;
        }

        // Separate the version from the revision
        if (release_it = strchr(version_it, '-'), release_it) {
            if (*(release_it++) = '\0', *release_it == '\0') {
                release_it = NULL;
            }
        }

        if (crelease_it = strchr(cversion_it, '-'), crelease_it) {
            if (*(crelease_it++) = '\0', *crelease_it == '\0') {
                crelease_it = NULL;
            }
        }

        // Check version
        v_result = wm_vulnerability_detector_compare(version_it, cversion_it);
        // Check release
        r_result = wm_vulnerability_detector_compare(release_it, crelease_it);

        if (!strcmp(operation, "less than")) {
            if (epoch > c_epoch) {
                return VU_NOT_VULNERABLE;
            } else if (epoch < c_epoch) {
                return VU_VULNERABLE;
            }

            if (v_result == VU_LESS) {
                return VU_VULNERABLE;
            } else if (v_result == VU_HIGHER) {
                return VU_NOT_VULNERABLE;
            }

            if (r_result == VU_LESS) {
                return VU_VULNERABLE;
            }
        } else if (!strcmp(operation, "greater than or equal")) {
            if (epoch > c_epoch) {
                return VU_VULNERABLE;
            } else if (epoch < c_epoch) {
                return VU_NOT_VULNERABLE;
            }

            if (v_result == VU_LESS) {
                return VU_NOT_VULNERABLE;
            } else if (v_result == VU_HIGHER) {
                return VU_VULNERABLE;
            }

            if (r_result != VU_LESS) {
                return VU_VULNERABLE;
            }
        } else if (!strcmp(operation, "less than or equal")) {
            if (epoch < c_epoch) {
                return VU_VULNERABLE;
            } else if (epoch > c_epoch) {
                return VU_NOT_VULNERABLE;
            }

            if (v_result == VU_HIGHER) {
                return VU_NOT_VULNERABLE;
            } else if (v_result == VU_LESS) {
                return VU_VULNERABLE;
            }

            if (r_result != VU_HIGHER) {
                return VU_VULNERABLE;
            }
        } else if (!strcmp(operation, "equal") || !strcmp(operation, "equals")) {
            if (epoch != c_epoch) {
                return VU_NOT_VULNERABLE;
            }

            if (v_result != VU_EQUAL) {
                return VU_NOT_VULNERABLE;
            }

            if (r_result == VU_EQUAL) {
                return VU_VULNERABLE;
            }
        } else if (!strcmp(operation, "exists")) {
            return VU_VULNERABLE;
        } else {
            mtdebug1(WM_VULNDETECTOR_LOGTAG, VU_OPERATION_NOT_REC, operation);
            return VU_NOT_VULNERABLE;
        }
        // The OVALs supported only contemplate the operation "less than" and "exists"
        return VU_NOT_VULNERABLE;
    }
    return VU_NOT_FIXED;
}

int wm_vulnerability_detector_compare(char *version_it, char *cversion_it) {
    char *found;
    int i, j;
    int version_found, cversion_found;
    int version_value, cversion_value;

    if (version_it && !cversion_it) {
        return VU_HIGHER;
    } else if (!version_it && cversion_it) {
        return VU_LESS;
    } else if (!version_it && !cversion_it) {
        return VU_EQUAL;
    }

    (found = strchr(version_it, '~'))? *found = '\0' : 0;
    (found = strchr(version_it, '-'))? *found = '\0' : 0;
    (found = strchr(version_it, '+'))? *found = '\0' : 0;
    (found = strchr(cversion_it, '~'))? *found = '\0' : 0;
    (found = strchr(cversion_it, '-'))? *found = '\0' : 0;
    (found = strchr(cversion_it, '+'))? *found = '\0' : 0;

    // For RedHat/CentOS packages
    (found = strstr(version_it, ".el"))? *found = '\0' : 0;
    (found = strstr(cversion_it, ".el"))? *found = '\0' : 0;

    // For Ubuntu packages
    (found = strstr(version_it, "ubuntu"))? *found = '\0' : 0;
    (found = strstr(cversion_it, "ubuntu"))? *found = '\0' : 0;

    // For Amazon Linux packages
    (found = strstr(version_it, ".amzn"))? *found = '\0' : 0;
    (found = strstr(cversion_it, ".amzn"))? *found = '\0' : 0;

    // Check version
    if (strcmp(version_it, cversion_it)) {
        for (i = 0, j = 0, version_found = 0, cversion_found = 0;;) {
            if (!version_found) {
                if (version_it[i] == '\0') {
                    version_found = 3;
                } else if (!isdigit(version_it[i])) {
                    if (i) {
                        version_found = 1;
                    } else {
                        if (isalpha(version_it[i]) && !isalpha(version_it[i + 1])) {
                            version_found = 2;
                        } else {
                            if (*version_it == '.') {
                                version_it++;
                            } else {
                                for (; *version_it != '\0' && !isdigit(*version_it); version_it++);
                            }
                            i = 0;
                        }
                    }
                } else {
                    i++;
                }
            }

            if (!cversion_found) {
                if (cversion_it[j] == '\0') {
                    cversion_found = 3;
                } else if (!isdigit(cversion_it[j])) {
                    if (j) {
                        cversion_found = 1;
                    } else {
                        if (isalpha(cversion_it[j]) && !isalpha(cversion_it[j + 1])) {
                            cversion_found = 2;
                        } else {
                            if (*cversion_it == '.') {
                                cversion_it++;
                            } else {
                                for (; *cversion_it != '\0' && !isdigit(*cversion_it); cversion_it++);
                            }
                            j = 0;
                        }
                    }
                } else {
                    j++;
                }
            }

            if (version_found && cversion_found) {
                if (version_found == 2 && version_found == cversion_found) {
                    // Check version letter
                    version_value = *version_it;
                    cversion_value = *cversion_it;
                } else {
                    version_value = strtol(version_it, NULL, 10);
                    cversion_value = strtol(cversion_it, NULL, 10);
                }
                if (version_value > cversion_value) {
                    return VU_HIGHER;
                } else if (version_value < cversion_value) {
                    return VU_LESS;
                } else if (version_found != cversion_found) {
                    // The version with more digits is higher
                    if (version_found < cversion_found) {
                        return VU_HIGHER;
                    } else {
                        return VU_LESS;
                    }
                } else if (version_found > 2) {
                    // The version is over
                    break;
                }
                version_found = 0;
                cversion_found = 0;
                version_it = &version_it[i];
                cversion_it = &cversion_it[j];
                i = 0;
                j = 0;
            }
        }
    }

    return VU_EQUAL;
}

int wm_vulnerability_detector_report_agent_vulnerabilities(agent_software *agents, sqlite3 *db, int max) {
    sqlite3_stmt *stmt = NULL;
    char alert_msg[OS_MAXSTR];
    char header[OS_SIZE_256];
    char condition[OS_SIZE_1024];
    const char *query;
    agent_software *agents_it;
    cJSON *alert = NULL;
    cJSON *alert_cve = NULL;
    char *str_json;
    char *cve;
    char *title;
    char *severity;
    char *published;
    char *updated;
    char *reference;
    char *rationale;
    char *cvss2;
    char *cvss3;
    char *patch;
    int i;

    // Define time to sleep between messages sent
    int usec = 1000000 / wm_max_eps;

    if (alert = cJSON_CreateObject(), !alert) {
        return OS_INVALID;
    }

    for (agents_it = agents, i = 0; agents_it && i < max; agents_it = agents_it->prev, i++) {
        if (!agents_it->info) {
            continue;
        }

        if (agents_it->dist != DIS_REDHAT) {
            query = vu_queries[VU_JOIN_QUERY];
        } else {
            query = vu_queries[VU_JOIN_PATCH_QUERY];
        }

        if (sqlite3_prepare_v2(db, query, -1, &stmt, NULL) != SQLITE_OK) {
            sqlite3_finalize(stmt);
            cJSON_free(alert);
            return wm_vulnerability_detector_sql_error(db);
        }
        sqlite3_bind_int(stmt, 1,  strtol(agents_it->agent_id, NULL, 10));
        sqlite3_bind_text(stmt, 2, agents_it->OS, -1, NULL);

        while (sqlite3_step(stmt) == SQLITE_ROW) {
            char *package;
            char *version;
            char *operation, *second_operation;
            char *operation_value, *second_operation_value;
            int pending = 0;
            char state[50];
            int v_type;

            cve = (char *)sqlite3_column_text(stmt, 0);
            package = (char *)sqlite3_column_text(stmt, 1);
            title = (char *)sqlite3_column_text(stmt, 2);
            severity = (char *)sqlite3_column_text(stmt, 3);
            published = (char *)sqlite3_column_text(stmt, 4);
            updated = (char *)sqlite3_column_text(stmt, 5);
            reference = (char *)sqlite3_column_text(stmt, 6);
            rationale = (char *)sqlite3_column_text(stmt, 7);
            version = (char *)sqlite3_column_text(stmt, 8);
            operation = (char *)sqlite3_column_text(stmt, 9);
            operation_value = (char *)sqlite3_column_text(stmt, 10);
            second_operation = (char *)sqlite3_column_text(stmt, 11);
            second_operation_value = (char *)sqlite3_column_text(stmt, 12);
            pending = sqlite3_column_int(stmt, 13);
            cvss2 = (char *)sqlite3_column_text(stmt, 14);
            cvss3 = (char *)sqlite3_column_text(stmt, 15);
            patch = (char *)sqlite3_column_text(stmt, 16);

            if (!updated || *updated == '\0') {
                updated = published;
            }

            if (pending) {
                snprintf(state, 30, "Pending confirmation");
            } else {
                if (v_type = wm_checks_package_vulnerability(version, operation, operation_value), v_type == OS_INVALID) {
                    return OS_INVALID;
                }
                if (v_type == VU_NOT_FIXED) {
                    snprintf(state, 15, "Unfixed");
                    mtdebug2(WM_VULNDETECTOR_LOGTAG, VU_PACK_VULN, package, cve);
                } else if (v_type == VU_NOT_VULNERABLE) {
                    mtdebug2(WM_VULNDETECTOR_LOGTAG, VU_NOT_VULN, package, agents_it->agent_id, cve, version, operation, operation_value);
                    continue;
                } else {
                    snprintf(state, 15, "Fixed");
                    if (!second_operation || *second_operation == '0') {
                        mtdebug2(WM_VULNDETECTOR_LOGTAG, VU_PACK_VER_VULN, package, agents_it->agent_id, cve, version, operation, operation_value);
                    } else {
                        // The first condition is vulnerable, but the second also has to be
                        if (v_type = wm_checks_package_vulnerability(version, second_operation, second_operation_value), v_type == OS_INVALID) {
                            return OS_INVALID;
                        } else if (v_type == VU_VULNERABLE) {
                            mtdebug2(WM_VULNDETECTOR_LOGTAG, VU_DOUBLE_VULN, package, agents_it->agent_id, cve, version, operation, operation_value, second_operation, second_operation_value);
                        } else {
                            mtdebug2(WM_VULNDETECTOR_LOGTAG, VU_DOUBLE_NOT_VULN, package, agents_it->agent_id, cve, version, operation, operation_value, second_operation, second_operation_value);
                            continue;
                        }
                    }
                }
            }

            if (alert_cve = cJSON_CreateObject(), alert_cve) {
                cJSON * jPackage = cJSON_CreateObject();
                cJSON_AddStringToObject(alert_cve, "cve", cve);
                cJSON_AddStringToObject(alert_cve, "title", title);
                cJSON_AddStringToObject(alert_cve, "severity", severity);
                cJSON_AddStringToObject(alert_cve, "published", published);
                cJSON_AddStringToObject(alert_cve, "updated", updated);
                cJSON_AddStringToObject(alert_cve, "reference", reference);

                // Skip rationale if reference is provided
                if (!(reference && *reference)) {
                    cJSON_AddStringToObject(alert_cve, "rationale", rationale);
                }

                cJSON_AddStringToObject(alert_cve, "state", state);
                cJSON_AddItemToObject(alert_cve, "package", jPackage);
                cJSON_AddItemToObject(alert, "vulnerability", alert_cve);
                cJSON_AddStringToObject(jPackage, "name", package);
                cJSON_AddStringToObject(jPackage, "version", version);
                if (cvss2) {
                    cJSON_AddStringToObject(jPackage, "cvss2", cvss2);
                }
                if (cvss3) {
                    cJSON_AddStringToObject(jPackage, "cvss3", cvss3);
                }
                if (patch) {
                    cJSON_AddStringToObject(jPackage, "patch", patch);
                }
                if (!pending) {
                    if (operation_value) {
                        snprintf(condition, OS_SIZE_1024, "%s %s", operation, operation_value);
                        cJSON_AddStringToObject(jPackage, "condition", condition);
                    } else {
                        cJSON_AddStringToObject(jPackage, "condition", operation);
                    }
                }
            } else {
                cJSON_Delete(alert);
                return OS_INVALID;
            }

            str_json = cJSON_PrintUnformatted(alert);
            snprintf(header, OS_SIZE_256, VU_ALERT_HEADER, agents_it->agent_id, agents_it->agent_name, agents_it->agent_ip);
            snprintf(alert_msg, OS_MAXSTR, VU_ALERT_JSON, str_json);
            free(str_json);

            if (wm_sendmsg(usec, *vu_queue, alert_msg, header, SECURE_MQ) < 0) {
                mterror(WM_VULNDETECTOR_LOGTAG, QUEUE_ERROR, DEFAULTQUEUE, strerror(errno));
                if ((*vu_queue = StartMQ(DEFAULTQUEUE, WRITE)) < 0) {
                    mterror_exit(WM_VULNDETECTOR_LOGTAG, QUEUE_FATAL, DEFAULTQUEUE);
                }
            }

            cJSON_Delete(alert_cve);
            alert->child = NULL;
        }

        sqlite3_finalize(stmt);
    }

    cJSON_Delete(alert);

    return 0;
}


int wm_vulnerability_detector_check_agent_vulnerabilities(agent_software *agents, OSHash *agents_triag, unsigned long ignore_time) {
    agent_software *agents_it;
    sqlite3 *db;
    sqlite3_stmt *stmt = NULL;
    int result;
    int i;

    if (!agents) {
        mtdebug1(WM_VULNDETECTOR_LOGTAG, VU_AG_NO_TARGET);
        return 0;
    } else if (wm_vulnerability_detector_check_db()) {
        mterror(WM_VULNDETECTOR_LOGTAG, VU_CHECK_DB_ERROR);
        return OS_INVALID;
    } else if (sqlite3_open_v2(CVE_DB, &db, SQLITE_OPEN_READWRITE, NULL) != SQLITE_OK) {
        return wm_vulnerability_detector_sql_error(db);
    }

    if (sqlite3_prepare_v2(db, vu_queries[VU_REMOVE_AGENTS_TABLE], -1, &stmt, NULL) != SQLITE_OK) {
        sqlite3_finalize(stmt);
        return wm_vulnerability_detector_sql_error(db);
    }
    if (wm_vulnerability_detector_step(stmt) != SQLITE_DONE) {
        sqlite3_finalize(stmt);
        return wm_vulnerability_detector_sql_error(db);
    }
    sqlite3_finalize(stmt);

    for (i = 1, agents_it = agents;; i++) {
        if (result = wm_vulnerability_detector_get_software_info(agents_it, db, agents_triag, ignore_time), result == OS_INVALID) {
            mterror(WM_VULNDETECTOR_LOGTAG, VU_GET_SOFTWARE_ERROR, agents_it->agent_id);
        }

        if (result != 2) {
            if (VU_AGENT_REQUEST_LIMIT && i == VU_AGENT_REQUEST_LIMIT) {
                if (wm_vulnerability_detector_report_agent_vulnerabilities(agents_it, db, i) == OS_INVALID) {
                    mterror(WM_VULNDETECTOR_LOGTAG, VU_REPORT_ERROR, agents_it->agent_id);
                }
                i = 0;
                if (sqlite3_prepare_v2(db, vu_queries[VU_REMOVE_AGENTS_TABLE], -1, &stmt, NULL) != SQLITE_OK) {
                    sqlite3_finalize(stmt);
                    return wm_vulnerability_detector_sql_error(db);
                }
                if (wm_vulnerability_detector_step(stmt) != SQLITE_DONE) {
                    sqlite3_finalize(stmt);
                    return wm_vulnerability_detector_sql_error(db);
                }
                sqlite3_finalize(stmt);
            }
        }
        if (agents_it->next) {
            agents_it = agents_it->next;
        } else {
            break;
        }
    }

    if (!VU_AGENT_REQUEST_LIMIT) {
        if (wm_vulnerability_detector_report_agent_vulnerabilities(agents_it, db, i) == OS_INVALID) {
            mterror(WM_VULNDETECTOR_LOGTAG, VU_REPORT_ERROR, agents_it->agent_id);
        }
    }

    sqlite3_close_v2(db);
    return 0;
}

int wm_vulnerability_detector_sql_error(sqlite3 *db) {
    mterror(WM_VULNDETECTOR_LOGTAG, VU_SQL_ERROR, sqlite3_errmsg(db));
    sqlite3_close_v2(db);
    return OS_INVALID;
}

int wm_vulnerability_detector_remove_OS_table(sqlite3 *db, char *TABLE, char *OS) {
    sqlite3_stmt *stmt = NULL;
    char sql[MAX_QUERY_SIZE];
    size_t size;

    if (size = snprintf(sql, MAX_QUERY_SIZE, vu_queries[VU_REMOVE_OS], TABLE), sql[size - 1] != ';') {
        return OS_INVALID;
    }

    if (sqlite3_prepare_v2(db, sql, -1, &stmt, NULL) != SQLITE_OK) {
        sqlite3_finalize(stmt);
        return wm_vulnerability_detector_sql_error(db);
    }

    sqlite3_bind_text(stmt, 1, OS, -1, NULL);

    if (wm_vulnerability_detector_step(stmt) != SQLITE_DONE) {
        return wm_vulnerability_detector_sql_error(db);
    }
    sqlite3_finalize(stmt);

    return 0;
}

int wm_vulnerability_detector_insert(wm_vulnerability_detector_db *parsed_oval) {
    sqlite3 *db;
    sqlite3_stmt *stmt = NULL;
    int result;
    const char *query;
    char *id;
    char *replace;
    char *second_replace;
    char operation_n;
    char p_query[MAX_QUERY_SIZE];
    oval_metadata *met_it = &parsed_oval->metadata;
    vulnerability *vul_it = parsed_oval->vulnerabilities;
    info_state *state_it = parsed_oval->info_states;
    info_test *test_it = parsed_oval->info_tests;
    info_cve *info_it = parsed_oval->info_cves;
    patch *patch_it = parsed_oval->patches;

    if (sqlite3_open_v2(CVE_DB, &db, SQLITE_OPEN_READWRITE, NULL) != SQLITE_OK) {
        return wm_vulnerability_detector_sql_error(db);
    }
    if (wm_vulnerability_detector_remove_OS_table(db, CVE_TABLE, parsed_oval->OS)        ||
        wm_vulnerability_detector_remove_OS_table(db, METADATA_TABLE, parsed_oval->OS)   ||
        wm_vulnerability_detector_remove_OS_table(db, CVE_INFO_TABLE, parsed_oval->OS)) {
        return wm_vulnerability_detector_sql_error(db);
    }

    sqlite3_exec(db, vu_queries[BEGIN_T], NULL, NULL, NULL);

    mtdebug2(WM_VULNDETECTOR_LOGTAG, VU_UPDATE_VU);

    // Adds the vulnerabilities
    while (vul_it) {
        // If you do not have this field, it has been discarded by the preparser and the OS is not affected
        if (vul_it->state_id) {
            if (sqlite3_prepare_v2(db, vu_queries[VU_INSERT_CVE], -1, &stmt, NULL) != SQLITE_OK) {
                sqlite3_finalize(stmt);
                return wm_vulnerability_detector_sql_error(db);
            }

            sqlite3_bind_text(stmt, 1, vul_it->cve_id, -1, NULL);
            sqlite3_bind_text(stmt, 2, parsed_oval->OS, -1, NULL);
            sqlite3_bind_text(stmt, 3, vul_it->package_name, -1, NULL);
            sqlite3_bind_int(stmt, 4, vul_it->pending);
            sqlite3_bind_text(stmt, 5, vul_it->state_id, -1, NULL);
            sqlite3_bind_text(stmt, 6, NULL, -1, NULL);
            sqlite3_bind_text(stmt, 7, vul_it->second_state_id, -1, NULL);
            sqlite3_bind_text(stmt, 8, NULL, -1, NULL);
            if (!patch_it) {
                sqlite3_bind_text(stmt, 9, NULL, -1, NULL);
            } else {
                sqlite3_bind_text(stmt, 9, vul_it->cve_id, -1, NULL);
            }

            if (result = wm_vulnerability_detector_step(stmt), result != SQLITE_DONE && result != SQLITE_CONSTRAINT) {
                sqlite3_finalize(stmt);
                return wm_vulnerability_detector_sql_error(db);
            }
            sqlite3_finalize(stmt);
        }

        vulnerability *vul_aux = vul_it;
        vul_it = vul_it->prev;
        free(vul_aux->cve_id);
        free(vul_aux->state_id);
        free(vul_aux->second_state_id);
        free(vul_aux->package_name);
        free(vul_aux);
    }

    if (patch_it) {
        mtdebug2(WM_VULNDETECTOR_LOGTAG, VU_SOL_PATCHES);

        while (patch_it) {
            info_cve *cve_it;
            for (cve_it = patch_it->cve_ref; cve_it;) {
                // Insert the CVEs solved by the patch to vulnerability table
                snprintf(p_query, MAX_QUERY_SIZE, vu_queries[VU_INSERT_CVE_PATCH], cve_it->cveid);
                if (sqlite3_prepare_v2(db, p_query, -1, &stmt, NULL) != SQLITE_OK) {
                    sqlite3_finalize(stmt);
                    return wm_vulnerability_detector_sql_error(db);
                }
                sqlite3_bind_text(stmt, 1, *patch_it->patch_id, -1, NULL);

                if (result = wm_vulnerability_detector_step(stmt), result != SQLITE_DONE) {
                    sqlite3_finalize(stmt);
                    return wm_vulnerability_detector_sql_error(db);
                }
                sqlite3_finalize(stmt);

                // Insert the CVE info to vulnerability info table
                if (sqlite3_prepare_v2(db, vu_queries[VU_INSERT_CVE_INFO], -1, &stmt, NULL) != SQLITE_OK) {
                    sqlite3_finalize(stmt);
                    return wm_vulnerability_detector_sql_error(db);
                }

                sqlite3_bind_text(stmt, 1, cve_it->cveid, -1, NULL);
                sqlite3_bind_text(stmt, 2, NULL, -1, NULL);
                sqlite3_bind_text(stmt, 3, cve_it->severity, -1, NULL);
                sqlite3_bind_text(stmt, 4, cve_it->published, -1, NULL);
                sqlite3_bind_text(stmt, 5, NULL, -1, NULL);
                sqlite3_bind_text(stmt, 6, cve_it->reference, -1, NULL);
                sqlite3_bind_text(stmt, 7, parsed_oval->OS, -1, NULL);
                sqlite3_bind_text(stmt, 8, NULL, -1, NULL);
                sqlite3_bind_text(stmt, 9, cve_it->cvss2, -1, NULL);
                sqlite3_bind_text(stmt, 10, cve_it->cvss3, -1, NULL);
                sqlite3_bind_int(stmt, 11, 1);

                if (result = wm_vulnerability_detector_step(stmt), result != SQLITE_DONE && result != SQLITE_CONSTRAINT) {
                    sqlite3_finalize(stmt);
                    return wm_vulnerability_detector_sql_error(db);
                }
                sqlite3_finalize(stmt);

                info_cve *cve_aux = cve_it;
                cve_it = cve_it->prev;
                free(cve_aux->cveid);
                free(cve_aux->title);
                free(cve_aux->severity);
                free(cve_aux->published);
                free(cve_aux->reference);
                free(cve_aux->description);
                free(cve_aux->cvss2);
                free(cve_aux->cvss3);
                free(cve_aux);
            }

            // Remove the patch entry from vulnerability table
            if (sqlite3_prepare_v2(db, vu_queries[VU_REMOVE_PATCH], -1, &stmt, NULL) != SQLITE_OK) {
                sqlite3_finalize(stmt);
                return wm_vulnerability_detector_sql_error(db);
            }
            sqlite3_bind_text(stmt, 1, *patch_it->patch_id, -1, NULL);

            if (result = wm_vulnerability_detector_step(stmt), result != SQLITE_DONE) {
                sqlite3_finalize(stmt);
                return wm_vulnerability_detector_sql_error(db);
            }
            sqlite3_finalize(stmt);

            patch *patch_aux = patch_it;
            patch_it = patch_it->prev;
            free(patch_aux);
        }
    }

    mtdebug2(WM_VULNDETECTOR_LOGTAG, VU_INS_TEST_SEC);

    // Links vulnerabilities to their conditions
    while (test_it) {
        id = test_it->id;
        replace = test_it->state;
        second_replace = test_it->second_state;
        if (second_replace || !replace) {
            // 1 test -> 1 or 2 states
            query = vu_queries[VU_UPDATE_DOUBLE_CVE];
            if (sqlite3_prepare_v2(db, query, -1, &stmt, NULL) != SQLITE_OK) {
                sqlite3_finalize(stmt);
                return wm_vulnerability_detector_sql_error(db);
            }
            if (replace) {
                sqlite3_bind_text(stmt, 1, replace, -1, NULL);
                sqlite3_bind_text(stmt, 2, second_replace, -1, NULL);
                sqlite3_bind_text(stmt, 3, id, -1, NULL);
            } else {
                sqlite3_bind_text(stmt, 1, "exists", -1, NULL);
                sqlite3_bind_text(stmt, 2, NULL, -1, NULL);
                sqlite3_bind_text(stmt, 3, id, -1, NULL);
            }

            if (result = wm_vulnerability_detector_step(stmt), result != SQLITE_DONE && result != SQLITE_CONSTRAINT) {
                sqlite3_finalize(stmt);
                return wm_vulnerability_detector_sql_error(db);
            }

            sqlite3_finalize(stmt);
        } else {
            // Only Windows uses dual conditions
            query = vu_queries[VU_UPDATE_CVE];
            operation_n = 0;

set_op:
            if (sqlite3_prepare_v2(db, query, -1, &stmt, NULL) != SQLITE_OK) {
                sqlite3_finalize(stmt);
                return wm_vulnerability_detector_sql_error(db);
            }
            sqlite3_bind_text(stmt, 1, replace, -1, NULL);
            sqlite3_bind_text(stmt, 2, id, -1, NULL);
            if (result = wm_vulnerability_detector_step(stmt), result != SQLITE_DONE && result != SQLITE_CONSTRAINT) {
                sqlite3_finalize(stmt);
                return wm_vulnerability_detector_sql_error(db);
            }

            if (!operation_n) {
                operation_n = 1;
                query = vu_queries[VU_UPDATE_CVE_SEC];
                goto set_op;
            }
        }

        info_test *test_aux = test_it;
        test_it = test_it->prev;
        free(test_aux->id);
        free(test_aux->state);
        free(test_aux->second_state);
        free(test_aux);
    }

    mtdebug2(WM_VULNDETECTOR_LOGTAG, VU_UPDATE_VU_CO);

    // Sets the operators and values
    while (state_it) {
        query = vu_queries[VU_UPDATE_CVE_VAL];
        operation_n = 0;
        if (sqlite3_prepare_v2(db, query, -1, &stmt, NULL) != SQLITE_OK) {
            sqlite3_finalize(stmt);
            return wm_vulnerability_detector_sql_error(db);
        }
        sqlite3_bind_text(stmt, 1, state_it->operation, -1, NULL);
        sqlite3_bind_text(stmt, 2, state_it->operation_value, -1, NULL);
        sqlite3_bind_text(stmt, 3, state_it->id, -1, NULL);
        if (result = wm_vulnerability_detector_step(stmt), result != SQLITE_DONE && result != SQLITE_CONSTRAINT) {
            sqlite3_finalize(stmt);
            return wm_vulnerability_detector_sql_error(db);
        }
        sqlite3_finalize(stmt);

        info_state *state_aux = state_it;
        state_it = state_it->prev;
        free(state_aux->id);
        free(state_aux->operation);
        free(state_aux->operation_value);
        free(state_aux);
    }

    mtdebug2(WM_VULNDETECTOR_LOGTAG, VU_UPDATE_VU_INFO);

    while (info_it) {
        char date_diff;
        if (!info_it->updated) {
            info_it->updated = info_it->published;
            date_diff = 0;
        } else {
            date_diff = 1;
        }

        if (sqlite3_prepare_v2(db, vu_queries[VU_INSERT_CVE_INFO], -1, &stmt, NULL) != SQLITE_OK) {
            sqlite3_finalize(stmt);
            return wm_vulnerability_detector_sql_error(db);
        }

        sqlite3_bind_text(stmt, 1, info_it->cveid, -1, NULL);
        sqlite3_bind_text(stmt, 2, info_it->title, -1, NULL);
        sqlite3_bind_text(stmt, 3, info_it->severity, -1, NULL);
        sqlite3_bind_text(stmt, 4, info_it->published, -1, NULL);
        sqlite3_bind_text(stmt, 5, info_it->updated, -1, NULL);
        sqlite3_bind_text(stmt, 6, info_it->reference, -1, NULL);
        sqlite3_bind_text(stmt, 7, parsed_oval->OS, -1, NULL);
        sqlite3_bind_text(stmt, 8, info_it->description, -1, NULL);
        sqlite3_bind_text(stmt, 9, info_it->cvss2, -1, NULL);
        sqlite3_bind_text(stmt, 10, info_it->cvss3, -1, NULL);
        sqlite3_bind_int(stmt, 11, 0);

        if (result = wm_vulnerability_detector_step(stmt), result != SQLITE_DONE && result != SQLITE_CONSTRAINT) {
            sqlite3_finalize(stmt);
            return wm_vulnerability_detector_sql_error(db);
        }
        sqlite3_finalize(stmt);
        info_cve *info_aux = info_it;
        info_it = info_it->prev;
        free(info_aux->cveid);
        free(info_aux->title);
        free(info_aux->severity);
        free(info_aux->published);
        if (date_diff) {
            free(info_aux->updated);
        }
        free(info_aux->reference);
        free(info_aux->description);
        free(info_aux->cvss2);
        free(info_aux->cvss3);
        free(info_aux);
    }

    if (sqlite3_prepare_v2(db, vu_queries[VU_INSERT_METADATA], -1, &stmt, NULL) != SQLITE_OK) {
        sqlite3_finalize(stmt);
        return wm_vulnerability_detector_sql_error(db);
    }
    sqlite3_bind_text(stmt, 1, parsed_oval->OS, -1, NULL);
    sqlite3_bind_text(stmt, 2, met_it->product_name, -1, NULL);
    sqlite3_bind_text(stmt, 3, met_it->product_version, -1, NULL);
    sqlite3_bind_text(stmt, 4, met_it->schema_version, -1, NULL);
    sqlite3_bind_text(stmt, 5, met_it->timestamp, -1, NULL);
    if (result = wm_vulnerability_detector_step(stmt), result != SQLITE_DONE && result != SQLITE_CONSTRAINT) {
        sqlite3_finalize(stmt);
        return wm_vulnerability_detector_sql_error(db);
    }
    sqlite3_finalize(stmt);

    free(met_it->product_name);
    free(met_it->product_version);
    free(met_it->schema_version);
    free(met_it->timestamp);
    free(parsed_oval->OS);

    sqlite3_exec(db, vu_queries[END_T], NULL, NULL, NULL);
    sqlite3_close_v2(db);
    return 0;
}

int wm_vulnerability_detector_check_db() {
    if (wm_vulnerability_create_file(CVE_DB, schema_vuln_detector_sql)) {
        return OS_INVALID;
    }
    return 0;
}

char * wm_vulnerability_detector_preparser(char *path, distribution dist) {
    FILE *input, *output = NULL;
    char *buffer = NULL;
    size_t size;
    size_t max_size = OS_MAXSTR;
    parser_state state = V_OVALDEFINITIONS;
    char *found;
    char *tmp_file;

    os_strdup(CVE_FIT_TEMP_FILE, tmp_file);

    if (input = fopen((!path)?CVE_TEMP_FILE:path, "r" ), !input) {
        mterror(WM_VULNDETECTOR_LOGTAG, VU_OPEN_FILE_ERROR, (!path)?CVE_TEMP_FILE:path);
        free(tmp_file);
        tmp_file = NULL;
        goto free_mem;
    } else if (output = fopen(tmp_file, "w" ), !output) {
        mterror(WM_VULNDETECTOR_LOGTAG, VU_OPEN_FILE_ERROR, tmp_file);
        free(tmp_file);
        tmp_file = NULL;
        goto free_mem;
    }

    while (size = getline(&buffer, &max_size, input), (int) size > 0) {
        if (dist == DIS_UBUNTU) { //5.11.1
            switch (state) {
                case V_OBJECTS:
                    if (found = strstr(buffer, "</objects>"), found) {
                        state = V_OVALDEFINITIONS;
                    }
                    goto free_buffer;
                break;
                case V_DEFINITIONS:
                    if ((found = strstr(buffer, "is not affected")) &&
                              (found = strstr(buffer, "negate")) &&
                        strstr(found, "true")) {
                        goto free_buffer;
                    } else if (strstr(buffer, "a decision has been made to ignore it")) {
                        goto free_buffer;
                    } else if (found = strstr(buffer, "</definitions>"), found) {
                        state = V_OVALDEFINITIONS;
                        //goto free_buffer;
                    }
                break;
                default:
                    if (strstr(buffer, "<objects>")) {
                        state = V_OBJECTS;
                        goto free_buffer;
                    } else if (strstr(buffer, "<definitions>")) {
                      state = V_DEFINITIONS;
                      //goto free_buffer;
                  }
            }
        } else if (dist == DIS_DEBIAN) { //5.3
            switch (state) {
                case V_OVALDEFINITIONS:
                    if (found = strstr(buffer, "?>"), found) {
                        state = V_STATES;
                    }
                    goto free_buffer;
                break;
                case V_OBJECTS:
                    if (found = strstr(buffer, "</objects>"), found) {
                        state = V_STATES;
                    }
                    goto free_buffer;
                break;
                case V_DEFINITIONS:
                    if (strstr(buffer, "oval:org.debian.oval:tst:1") ||
                        strstr(buffer, "oval:org.debian.oval:tst:2")) {
                        goto free_buffer;
                    } else if (found = strstr(buffer, "</definitions>"), found) {
                        state = V_STATES;
                    }
                break;
                default:
                    if (strstr(buffer, "<objects>")) {
                        state = V_OBJECTS;
                        goto free_buffer;
                    } else if (strstr(buffer, "<definitions>")) {
                      state = V_DEFINITIONS;
                    } else if (strstr(buffer, "<tests>")) {
                      state = V_TESTS;
                    }
            }
        } else if (dist == DIS_REDHAT) { //5.10
            switch (state) {
                case V_OVALDEFINITIONS:
                    if (found = strstr(buffer, "?>"), found) {
                        state = V_STATES;
                    }
                    goto free_buffer;
                break;
                case V_OBJECTS:
                    if (found = strstr(buffer, "</objects>"), found) {
                        state = V_STATES;
                    }
                    goto free_buffer;
                break;
                case V_DEFINITIONS:
                    if (strstr(buffer, "is signed with")) {
                        goto free_buffer;
                    } else if (strstr(buffer, "</definitions>")) {
                        state = V_STATES;
                    }
                break;
                case V_DESCRIPTION:
                    if (strstr(buffer, "</description>")) {
                        state = V_DEFINITIONS;
                    }
                    goto free_buffer;
                break;
                case V_TESTS:
                    if (strstr(buffer, "is signed with")) {
                        state = V_SIGNED_TEST;
                        goto free_buffer;
                    } else if (strstr(buffer, "</tests>")) {
                        state = V_STATES;
                    }
                break;
                case V_SIGNED_TEST:
                    if (strstr(buffer, "</red-def:rpminfo_test>")) {
                        state = V_TESTS;
                    }
                    goto free_buffer;
                break;
                default:
                    if (strstr(buffer, "<objects>")) {
                        state = V_OBJECTS;
                        goto free_buffer;
                    } else if (strstr(buffer, "<definitions>")) {
                      state = V_DEFINITIONS;
                    } else if (strstr(buffer, "<tests>")) {
                      state = V_TESTS;
                    }
            }
        } else {
            free(tmp_file);
            tmp_file = NULL;
            goto free_mem;
        }
        fwrite(buffer, 1, size, output);
free_buffer:
        free(buffer);
        buffer = NULL;
    }

free_mem:
    free(buffer);
    if (input) {
        fclose(input);
    }
    if (output) {
        fclose(output);
    }
    return tmp_file;
}

int wm_vulnerability_detector_parser(OS_XML *xml, XML_NODE node, wm_vulnerability_detector_db *parsed_oval, update_node *update, vu_logic condition) {
    int i, j;
    int retval = 0;
    int check = 0;
    char double_condition = 0;
    vulnerability *vuln;
    char *found;
    XML_NODE chld_node;
    distribution dist = update->dist_ref;
    static const char *install_check = "is installed";
    static const char *XML_OVAL_DEFINITIONS = "oval_definitions";
    static const char *XML_GENERATOR = "generator";
    static const char *XML_DEFINITIONS = "definitions";
    static const char *XML_DEFINITION = "definition";
    static const char *XML_TITLE = "title";
    static const char *XML_CLASS = "class";
    static const char *XML_VULNERABILITY = "vulnerability"; //ub 15.11.1
    static const char *XML_PATH = "patch"; //rh 15.10
    static const char *XML_METADATA = "metadata";
    static const char *XML_OVAL_DEF_METADATA = "oval-def:metadata";
    static const char *XML_CRITERIA = "criteria";
    static const char *XML_REFERENCE = "reference";
    static const char *XML_REF_ID = "ref_id";
    static const char *XML_REF_URL = "ref_url";
    static const char *XML_OPERATOR = "operator";
    static const char *XML_OR = "OR";
    static const char *XML_AND = "AND";
    static const char *XML_COMMENT = "comment";
    static const char *XML_CRITERION = "criterion";
    static const char *XML_TEST_REF = "test_ref";
    static const char *XML_TESTS = "tests";
    static const char *XML_DPKG_LINUX_INFO_TEST = "linux-def:dpkginfo_test";
    static const char *XML_DPKG_INFO_TEST = "dpkginfo_test";
    static const char *XML_RPM_INFO_TEST = "red-def:rpminfo_test";
    static const char *XML_ID = "id";
    static const char *XML_LINUX_STATE = "linux-def:state";
    static const char *XML_STATE = "state";
    static const char *XML_RPM_STATE = "red-def:state";
    static const char *XML_STATE_REF = "state_ref";
    static const char *XML_STATES = "states";
    static const char *XML_DPKG_LINUX_INFO_STATE = "linux-def:dpkginfo_state";
    static const char *XML_DPKG_INFO_STATE = "dpkginfo_state";
    static const char *XML_RPM_INFO_STATE = "red-def:rpminfo_state";
    static const char *XML_LINUX_DEF_EVR = "linux-def:evr";
    static const char *XML_EVR = "evr";
    static const char *XML_RPM_DEF_EVR = "red-def:evr";
    static const char *XML_RPM_DEF_VERSION = "red-def:version";
    static const char *XML_RPM_DEF_SIGN = "red-def:signature_keyid";
    static const char *XML_OPERATION = "operation";
    static const char *XML_DATATYPE = "datatype";
    static const char *XML_OVAL_PRODUCT_NAME = "oval:product_name";
    static const char *XML_OVAL_PRODUCT_VERSION = "oval:product_version";
    static const char *XML_OVAL_SCHEMA_VERSION = "oval:schema_version";
    static const char *XML_OVAL_TIMESTAMP = "oval:timestamp";
    static const char *XML_ADVIDSORY = "advisory";
    static const char *XML_CVE = "cve";
    static const char *XML_CVSS2 = "cvss2";
    static const char *XML_CVSS3 = "cvss3";
    static const char *XML_HREF = "href";
    static const char *XML_IMPACT = "impact";
    static const char *XML_PUBLIC = "public";
    static const char *XML_SEVERITY = "severity";
    static const char *XML_PUBLIC_DATE = "public_date";
    static const char *XML_ISSUED = "issued";
    static const char *XML_UPDATED = "updated";
    static const char *XML_CWE = "cwe";
    static const char *XML_DESCRIPTION = "description";
    static const char *XML_DATE = "date";
    static const char *XML_DATES = "dates";
    static const char *XML_OVAL_DEF_DATES = "oval-def:dates";
    static const char *XML_RHEL_CHECK = "Red Hat Enterprise Linux ";
    static const char *XML_DEBIAN = "debian";
    static const char *XML_OVAL_REPOSITORY = "oval_repository";
    static const char *XML_OVAL_DEF_OV_REPO = "oval-def:oval_repository";

    for (i = 0; node[i]; i++) {
        chld_node = NULL;
        if (!node[i]->element) {
            mterror(WM_VULNDETECTOR_LOGTAG, XML_ELEMNULL);
            return OS_INVALID;
        }

        if ((dist == DIS_UBUNTU && !strcmp(node[i]->element, XML_DPKG_LINUX_INFO_STATE)) ||
            (dist == DIS_DEBIAN && !strcmp(node[i]->element, XML_DPKG_INFO_STATE))       ||
            (dist == DIS_REDHAT && !strcmp(node[i]->element, XML_RPM_INFO_STATE))) {
            if (chld_node = OS_GetElementsbyNode(xml, node[i]), !chld_node) {
                goto invalid_elem;
            }
            for (j = 0; node[i]->attributes[j]; j++) {
                if (!strcmp(node[i]->attributes[j], XML_ID)) {
                    info_state *infos;
                    os_calloc(1, sizeof(info_state), infos);
                    os_strdup(node[i]->values[j], infos->id);
                    infos->operation = infos->operation_value = NULL;
                    infos->prev = parsed_oval->info_states;
                    parsed_oval->info_states = infos;
                    if (wm_vulnerability_detector_parser(xml, chld_node, parsed_oval, update, condition) == OS_INVALID) {
                        goto end;
                    }
                }
            }
        } else if ((dist == DIS_UBUNTU && !strcmp(node[i]->element, XML_DPKG_LINUX_INFO_TEST)) ||
                   (dist == DIS_DEBIAN && !strcmp(node[i]->element, XML_DPKG_INFO_TEST))       ||
                   (dist == DIS_REDHAT && !strcmp(node[i]->element, XML_RPM_INFO_TEST))) {
            if (chld_node = OS_GetElementsbyNode(xml, node[i]), !chld_node) {
                goto invalid_elem;
            }
            info_test *infot;
            os_calloc(1, sizeof(info_test), infot);
            infot->state = NULL;
            infot->second_state = NULL;
            infot->prev = parsed_oval->info_tests;
            parsed_oval->info_tests = infot;

            for (j = 0; node[i]->attributes[j]; j++) {
                if (!strcmp(node[i]->attributes[j], XML_ID)) {
                    os_strdup(node[i]->values[j], parsed_oval->info_tests->id);
                }
            }
            if (wm_vulnerability_detector_parser(xml, chld_node, parsed_oval, update, VU_PACKG) == OS_INVALID) {
                goto end;
            }
        } else if ((dist == DIS_UBUNTU && !strcmp(node[i]->element, XML_LINUX_DEF_EVR))                        ||
                   (dist == DIS_DEBIAN && !strcmp(node[i]->element, XML_EVR))                                  ||
                   (dist == DIS_REDHAT && (!strcmp(node[i]->element, XML_RPM_DEF_EVR)                          ||
                   !strcmp(node[i]->element, XML_RPM_DEF_VERSION)                                              ||
                   !strcmp(node[i]->element, XML_RPM_DEF_SIGN)))) {
            if (node[i]->attributes) {
                for (j = 0; node[i]->attributes[j]; j++) {
                    if (!strcmp(node[i]->attributes[j], XML_OPERATION)) {
                        os_strdup(node[i]->values[j], parsed_oval->info_states->operation);
                        os_strdup(node[i]->content, parsed_oval->info_states->operation_value);
                    }
                }
                if (!parsed_oval->info_states->operation && !strcmp(*node[i]->attributes, XML_DATATYPE) && !strcmp(*node[i]->values, "version")) {
                    os_strdup("equal", parsed_oval->info_states->operation);
                    os_strdup(node[i]->content, parsed_oval->info_states->operation_value);
                }

            }
        } else if ((condition == VU_PACKG) &&
                   ((dist == DIS_UBUNTU && !strcmp(node[i]->element, XML_LINUX_STATE))                                        ||
                   (dist == DIS_DEBIAN && !strcmp(node[i]->element, XML_STATE)) ||
                   (dist == DIS_REDHAT && !strcmp(node[i]->element, XML_RPM_STATE)))) {
            // Windows oval has multi-state tests
            for (j = 0; node[i]->attributes[j]; j++) {
                if (!strcmp(node[i]->attributes[j], XML_STATE_REF)) {
                    if (!parsed_oval->info_tests->state) {
                        os_strdup(node[i]->values[j], parsed_oval->info_tests->state);
                    } else if (!parsed_oval->info_tests->second_state) {
                        os_strdup(node[i]->values[j], parsed_oval->info_tests->second_state);
                    }
                }
            }
        } else if (!strcmp(node[i]->element, XML_DEFINITION)) {
            if (chld_node = OS_GetElementsbyNode(xml, node[i]), !chld_node) {
                goto invalid_elem;
            }
            for (j = 0; node[i]->attributes[j]; j++) {
                if (!strcmp(node[i]->attributes[j], XML_CLASS)) {
                    char is_patch = 0;
                    if (!strcmp(node[i]->values[j], XML_VULNERABILITY) || (is_patch = !strcmp(node[i]->values[j], XML_PATH))) {
                        vulnerability *vuln;
                        info_cve *cves;
                        os_calloc(1, sizeof(vulnerability), vuln);
                        os_calloc(1, sizeof(info_cve), cves);

                        vuln->cve_id = NULL;
                        vuln->state_id = NULL;
                        vuln->second_state_id = NULL;
                        vuln->pending = 0;
                        vuln->package_name = NULL;
                        vuln->prev = parsed_oval->vulnerabilities;
                        cves->cveid = NULL;
                        cves->title = NULL;
                        cves->severity = NULL;
                        cves->published = NULL;
                        cves->updated = NULL;
                        cves->reference = NULL;
                        cves->cvss2 = NULL;
                        cves->cvss3 = NULL;
                        cves->prev = parsed_oval->info_cves;

                        parsed_oval->vulnerabilities = vuln;
                        parsed_oval->info_cves = cves;

                        if (is_patch) {
                            patch *p;
                            os_calloc(1, sizeof(patch), p);
                            p->patch_id = &cves->cveid;
                            p->cve_ref = NULL;
                            p->prev = parsed_oval->patches;
                            parsed_oval->patches = p;
                        }

                        if (wm_vulnerability_detector_parser(xml, chld_node, parsed_oval, update, condition) == OS_INVALID) {
                            retval = OS_INVALID;
                            goto end;
                        }
                    }
                }
            }
        } else if (!strcmp(node[i]->element, XML_REFERENCE)) {
            for (j = 0; node[i]->attributes[j]; j++) {
                if (!parsed_oval->info_cves->reference && !strcmp(node[i]->attributes[j], XML_REF_URL)) {
                    os_strdup(node[i]->values[j], parsed_oval->info_cves->reference);
                } else if (!strcmp(node[i]->attributes[j], XML_REF_ID)){
                    if (!parsed_oval->info_cves->cveid) {
                        os_strdup(node[i]->values[j], parsed_oval->info_cves->cveid);
                    }
                    if (!parsed_oval->vulnerabilities->cve_id) {
                        os_strdup(node[i]->values[j], parsed_oval->vulnerabilities->cve_id);
                    }
                }
            }
        } else if (!strcmp(node[i]->element, XML_TITLE)) {
                os_strdup(node[i]->content, parsed_oval->info_cves->title);
        } else if (!strcmp(node[i]->element, XML_CRITERIA)) {
            if (!node[i]->attributes) {
                if (chld_node = OS_GetElementsbyNode(xml, node[i]), !chld_node) {
                    goto invalid_elem;
                }
                if (wm_vulnerability_detector_parser(xml, chld_node, parsed_oval, update, condition) == OS_INVALID) {
                    retval = OS_INVALID;
                    goto end;
                }
            } else {
                char operator_found = 0;
                for (j = 0; node[i]->attributes[j]; j++) {
                    if (!strcmp(node[i]->attributes[j], XML_OPERATOR)) {
                        int result = VU_TRUE;
                        operator_found = 1;
                        if (!strcmp(node[i]->values[j], XML_OR)) {
                            if (chld_node = OS_GetElementsbyNode(xml, node[i]), !chld_node) {
                                continue;
                            } else if (result = wm_vulnerability_detector_parser(xml, chld_node, parsed_oval, update, VU_OR), result == OS_INVALID) {
                                retval = OS_INVALID;
                                goto end;
                            }
                            if (result == VU_TRUE) {
                                retval = VU_TRUE;
                                check = 1;
                            }

                        } else if (!strcmp(node[i]->values[j], XML_AND)) {
                            if (chld_node = OS_GetElementsbyNode(xml, node[i]), !chld_node) {
                                continue;
                            } else if (result = wm_vulnerability_detector_parser(xml, chld_node, parsed_oval, update, VU_AND), result == OS_INVALID) {
                                retval = OS_INVALID;
                                goto end;
                            }
                        } else {
                            mterror(WM_VULNDETECTOR_LOGTAG, VU_INVALID_OPERATOR, node[i]->values[j]);
                            retval = OS_INVALID;
                            goto end;
                        }

                        if (result == VU_FALSE) {
                            if (condition == VU_AND) {
                                retval = VU_FALSE;
                                goto end;
                            } else if (condition == VU_OR && !check) {
                                retval = VU_FALSE;
                            }
                        }
                    }
                }
                // Checks for version comparasions without operators
                if (!operator_found && node[i]->attributes     &&
                    !strcmp(*node[i]->attributes, XML_COMMENT) &&
                    !strcmp(*node[i]->values, "file version")) {
                    if (chld_node = OS_GetElementsbyNode(xml, node[i]), !chld_node) {
                        continue;
                    } else if (wm_vulnerability_detector_parser(xml, chld_node, parsed_oval, update, VU_AND) == OS_INVALID) {
                        retval = OS_INVALID;
                        goto end;
                    }
                }
            }
        } else if (!strcmp(node[i]->element, XML_CRITERION)) {
            for (j = 0; node[i]->attributes[j]; j++) {
                if (!strcmp(node[i]->attributes[j], XML_TEST_REF)) {
                    static const char pending_state[] = "tst:10\0";

                    if (parsed_oval->vulnerabilities->state_id) {
                        if (double_condition != 2) {
                            os_calloc(1, sizeof(vulnerability), vuln);
                            os_strdup(parsed_oval->vulnerabilities->cve_id, vuln->cve_id);
                            vuln->prev = parsed_oval->vulnerabilities;
                            vuln->state_id = NULL;
                            vuln->second_state_id = NULL;
                            vuln->package_name = NULL;
                            parsed_oval->vulnerabilities = vuln;

                            if (strstr(node[i]->values[j], pending_state)) {
                                vuln->pending = 1;
                            } else {
                                vuln->pending = 0;
                            }
                            os_strdup(node[i]->values[j], vuln->state_id);
                        } else {
                            // It is a double condition
                            os_strdup(node[i]->values[j], parsed_oval->vulnerabilities->second_state_id);
                            double_condition = 0;
                        }
                    } else {
                        if (strstr(node[i]->values[j], pending_state)) {
                            parsed_oval->vulnerabilities->pending = 1;
                        } else {
                            parsed_oval->vulnerabilities->pending = 0;
                        }
                        os_strdup(node[i]->values[j], parsed_oval->vulnerabilities->state_id);
                    }
                } else if (!strcmp(node[i]->attributes[j], XML_COMMENT)) {
                    char success = 0;
                    if (dist == DIS_REDHAT && (strstr(node[i]->values[j], install_check)) &&
                        (found = strstr(node[i]->values[j], XML_RHEL_CHECK))) {
                        int ver;
                        found += strlen(XML_RHEL_CHECK);
                        ver = strtol(found, NULL, 10);
                        if ((!strcmp(parsed_oval->OS, vu_dist_tag[DIS_RHEL5]) && ver != 5) ||
                            (!strcmp(parsed_oval->OS, vu_dist_tag[DIS_RHEL6]) && ver != 6) ||
                            (!strcmp(parsed_oval->OS, vu_dist_tag[DIS_RHEL7]) && ver != 7)) {
                                retval = VU_FALSE;
                                goto end;
                        } else {
                            break;
                        }
                    }

                    // If the package of the condition has been extracted, we are checking another condition
                    if (parsed_oval->vulnerabilities->package_name) {
                        os_calloc(1, sizeof(vulnerability), vuln);
                        os_strdup(parsed_oval->vulnerabilities->cve_id, vuln->cve_id);
                        vuln->prev = parsed_oval->vulnerabilities;
                        vuln->state_id = NULL;
                        vuln->second_state_id = NULL;
                        vuln->package_name = NULL;
                        parsed_oval->vulnerabilities = vuln;
                    }

                    switch (dist) {
                        case DIS_UBUNTU:
                            if (found = strstr(node[i]->values[j], "'"), found) {
                                char *base = ++found;
                                if (found = strstr(found, "'"), found) {
                                    *found = '\0';
                                    os_strdup(base, parsed_oval->vulnerabilities->package_name);
                                    success = 1;
                                }
                            }
                        break;
                        case DIS_DEBIAN:
                            if (found = strstr(node[i]->values[j], " DPKG is earlier than"), found) {
                               *found = '\0';
                               os_strdup(node[i]->values[j], parsed_oval->vulnerabilities->package_name);
                               success = 1;
                            }
                        break;
                        case DIS_REDHAT:
                            if (found = strstr(node[i]->values[j], " "), found) {
                                *found = '\0';
                                os_strdup(node[i]->values[j], parsed_oval->vulnerabilities->package_name);
                                success = 1;
                            }
                        break;
                        default:
                        break;
                    }

                    if (!success) {
                        mterror(WM_VULNDETECTOR_LOGTAG, VU_PACKAGE_NAME_ERROR);
                        goto end;
                    }
                }
            }
        } else if (!strcmp(node[i]->element, XML_DESCRIPTION)) {
            os_strdup(node[i]->content, parsed_oval->info_cves->description);
        } else if (!strcmp(node[i]->element, XML_OVAL_PRODUCT_VERSION)) {
            os_strdup(node[i]->content, parsed_oval->metadata.product_version);
        } else if (!strcmp(node[i]->element, XML_OVAL_PRODUCT_NAME)) {
            os_strdup(node[i]->content, parsed_oval->metadata.product_name);
        } else if (!strcmp(node[i]->element, XML_DATE)) {
            os_strdup(node[i]->content, parsed_oval->info_cves->published);
        } else if (!strcmp(node[i]->element, XML_OVAL_TIMESTAMP)) {
            os_strdup(node[i]->content, parsed_oval->metadata.timestamp);
            if (found = strstr(parsed_oval->metadata.timestamp, "T"), found) {
                *found = ' ';
            }
        } else if (!strcmp(node[i]->element, XML_OVAL_SCHEMA_VERSION)) {
            os_strdup(node[i]->content, parsed_oval->metadata.schema_version);
        } else if (dist == DIS_REDHAT && !strcmp(node[i]->element, XML_CVE)) {
            if (parsed_oval->patches) {
                patch *pat = parsed_oval->patches;
                info_cve *inf;
                os_calloc(1, sizeof(info_cve), inf);
                inf->prev = pat->cve_ref;
                pat->cve_ref = inf;
                os_strdup(node[i]->content, inf->cveid);
                inf->title = NULL;
                inf->severity = NULL;
                inf->published = NULL;
                inf->updated = NULL;
                inf->reference = NULL;
                inf->cvss2 = NULL;
                inf->cvss3 = NULL;
                inf->description = NULL;
                if (node[i]->attributes) {
                    for (j = 0; node[i]->attributes[j]; j++) {
                        if (!strcmp(node[i]->attributes[j], XML_CVSS2)) {
                            os_strdup(node[i]->values[j], inf->cvss2);
                        } else if (!strcmp(node[i]->attributes[j], XML_CVSS3)) {
                            os_strdup(node[i]->values[j], inf->cvss3);
                        } else if (!strcmp(node[i]->attributes[j], XML_HREF)) {
                            os_strdup(node[i]->values[j], inf->reference);
                        } else if (!strcmp(node[i]->attributes[j], XML_IMPACT)) {
                            *node[i]->values[j] = toupper(*node[i]->values[j]);
                            if (!strcmp(node[i]->values[j], VU_MODERATE)) {
                                os_strdup(VU_MEDIUM, inf->severity);
                            } else if (!strcmp(node[i]->values[j], VU_IMPORTANT)) {
                                os_strdup(VU_HIGH, inf->severity);
                            } else {
                                os_strdup(node[i]->values[j], inf->severity);
                            }
                        } else if (!strcmp(node[i]->attributes[j], XML_PUBLIC)) {
                            if (strlen(node[i]->values[j]) > 7) {
                                os_calloc(1, 11, inf->published);
                                snprintf(inf->published, 11, "%.4s-%.2s-%.2s", node[i]->values[j], node[i]->values[j] + 4, node[i]->values[j] + 6);
                            }
                        } else if (strcmp(node[i]->attributes[j], XML_CWE)) {
                            mtdebug1(WM_VULNDETECTOR_LOGTAG, VU_UNEXP_VALUE, node[i]->attributes[j]);
                        }
                    }
                }

                if (!inf->severity) {
                    os_strdup("Unknow", inf->severity);
                }
            }
        } else if (!strcmp(node[i]->element, XML_SEVERITY)) {
            if (*node[i]->content != '\0') {
                if (!strcmp(node[i]->content, VU_MODERATE)) {
                    os_strdup(VU_MEDIUM, parsed_oval->info_cves->severity);
                } else if (!strcmp(node[i]->content, VU_IMPORTANT)) {
                    os_strdup(VU_HIGH, parsed_oval->info_cves->severity);
                } else {
                    os_strdup(node[i]->content, parsed_oval->info_cves->severity);
                }
            } else {
                os_strdup("Unknow", parsed_oval->info_cves->severity);
            }
        } else if (!strcmp(node[i]->element, XML_UPDATED)) {
            if (node[i]->attributes) {
                for (j = 0; node[i]->attributes[j]; j++) {
                    if (!strcmp(node[i]->attributes[j], XML_DATE)) {
                        os_strdup(node[i]->values[j], parsed_oval->info_cves->updated);
                    }
                }
            }
        } else if ((dist == DIS_UBUNTU && !strcmp(node[i]->element, XML_PUBLIC_DATE)) ||
                   (dist == DIS_REDHAT && !strcmp(node[i]->element, XML_ISSUED))) {
                       if (dist == DIS_REDHAT) {
                           if (node[i]->attributes) {
                               for (j = 0; node[i]->attributes[j]; j++) {
                                   if (!strcmp(node[i]->attributes[j], XML_DATE)) {
                                       os_strdup(node[i]->values[j], parsed_oval->info_cves->published);
                                   }
                               }
                           }
                       } else {
                           os_strdup(node[i]->content, parsed_oval->info_cves->published);
                       }
        } else if (!strcmp(node[i]->element, XML_OVAL_DEFINITIONS)  ||
                   !strcmp(node[i]->element, XML_DEFINITIONS)       ||
                   !strcmp(node[i]->element, XML_METADATA)          ||
                   !strcmp(node[i]->element, XML_OVAL_DEF_METADATA) ||
                   !strcmp(node[i]->element, XML_TESTS)             ||
                   !strcmp(node[i]->element, XML_STATES)            ||
                   !strcmp(node[i]->element, XML_ADVIDSORY)         ||
                   !strcmp(node[i]->element, XML_DEBIAN)            ||
                   !strcmp(node[i]->element, XML_GENERATOR)         ||
                   !strcmp(node[i]->element, XML_OVAL_REPOSITORY)   ||
                   !strcmp(node[i]->element, XML_OVAL_DEF_OV_REPO)  ||
                   !strcmp(node[i]->element, XML_DATES)             ||
                   !strcmp(node[i]->element, XML_OVAL_DEF_DATES)) {
            if (chld_node = OS_GetElementsbyNode(xml, node[i]), !chld_node) {
                goto invalid_elem;
            } else if (wm_vulnerability_detector_parser(xml, chld_node, parsed_oval, update, condition) == OS_INVALID) {
                retval = OS_INVALID;
                goto end;
            }
        }

        OS_ClearNode(chld_node);
        chld_node = NULL;
    }


end:
    OS_ClearNode(chld_node);
    return retval;

invalid_elem:
    mterror(WM_VULNDETECTOR_LOGTAG, XML_INVELEM, node[i]->element);
    return OS_INVALID;
}

int wm_vulnerability_update_oval(update_node *update) {
    OS_XML xml;
    XML_NODE node = NULL;
    XML_NODE chld_node = NULL;
    char *tmp_file = NULL;
    wm_vulnerability_detector_db parsed_oval;
    const char *OS_VERSION;
    char *path;
    char success = 0;

    memset(&xml, 0, sizeof(xml));
    OS_VERSION = update->dist_tag;

    path = update->path;
    mtdebug2(WM_VULNDETECTOR_LOGTAG, VU_UPDATE_PRE);
    if (tmp_file = wm_vulnerability_detector_preparser(path, update->dist_ref), !tmp_file) {
        goto free_mem;
    }

    mtdebug2(WM_VULNDETECTOR_LOGTAG, VU_UPDATE_PAR);
    if (OS_ReadXML(tmp_file, &xml) < 0) {
        mterror(WM_VULNDETECTOR_LOGTAG, VU_LOAD_CVE_ERROR, OS_VERSION, xml.err);
        goto free_mem;
    }

    if (node = OS_GetElementsbyNode(&xml, NULL), !node) {
        goto free_mem;
    };

    parsed_oval.vulnerabilities = NULL;
    parsed_oval.info_tests = NULL;
    parsed_oval.file_tests = NULL;
    parsed_oval.info_states = NULL;
    parsed_oval.info_cves = NULL;
    parsed_oval.metadata.product_name = NULL;
    parsed_oval.metadata.product_version = NULL;
    parsed_oval.metadata.schema_version = NULL;
    parsed_oval.metadata.timestamp = NULL;
    parsed_oval.patches = NULL;
    os_strdup(OS_VERSION, parsed_oval.OS);

    // Reduces a level of recurrence
    if (chld_node = OS_GetElementsbyNode(&xml, *node), !chld_node) {
        goto free_mem;
    }

    if (wm_vulnerability_detector_parser(&xml, chld_node, &parsed_oval, update, 0) == OS_INVALID) {
        goto free_mem;
    }

    if (wm_vulnerability_detector_check_db()) {
        mterror(WM_VULNDETECTOR_LOGTAG, VU_CHECK_DB_ERROR);
        goto free_mem;
    }

    mtdebug2(WM_VULNDETECTOR_LOGTAG, VU_START_REFRESH_DB, update->dist_ext);

    if (wm_vulnerability_detector_insert(&parsed_oval)) {
        mterror(WM_VULNDETECTOR_LOGTAG, VU_REFRESH_DB_ERROR, OS_VERSION);
        goto free_mem;
    }
    mtdebug2(WM_VULNDETECTOR_LOGTAG, VU_STOP_REFRESH_DB, update->dist_ext);

    success = 1;
free_mem:
    if (tmp_file) {
        free(tmp_file);
    }
    OS_ClearNode(node);
    OS_ClearNode(chld_node);
    OS_ClearXML(&xml);
    remove(CVE_TEMP_FILE);
    remove(CVE_FIT_TEMP_FILE);

    if (success) {
        return 0;
    } else {
        return OS_INVALID;
    }
}

int wm_vulnerability_detector_socketconnect(char *url, in_port_t port) {
	struct sockaddr_in addr, *addr_it;
	int on = 1, sock;
    struct addrinfo hints, *host_info, *hinfo_it;
    char ip_addr[30];

    if(!port) {
        port = DEFAULT_OVAL_PORT;
    }

	*ip_addr = '\0';
	memset(&hints, 0, sizeof hints);
	hints.ai_family = AF_UNSPEC;
	hints.ai_socktype = SOCK_STREAM;
	if (getaddrinfo(url, "http" , &hints , &host_info)) {
        return OS_INVALID;
	}

	for(hinfo_it = host_info; hinfo_it != NULL; hinfo_it = hinfo_it->ai_next) {
		addr_it = (struct sockaddr_in *) hinfo_it->ai_addr;
		if (addr_it->sin_addr.s_addr) {
			strncpy(ip_addr , inet_ntoa(addr_it->sin_addr), sizeof(ip_addr));
            ip_addr[sizeof(ip_addr) - 1] = '\0';
		}
	}

    // https://bugzilla.redhat.com/show_bug.cgi?id=116526
	freeaddrinfo(host_info);

    if (*ip_addr == '\0') {
        return OS_INVALID;
	}

	inet_pton(AF_INET, ip_addr, &addr.sin_addr);
	addr.sin_port = htons(port);
	addr.sin_family = AF_INET;
	sock = socket(PF_INET, SOCK_STREAM, IPPROTO_TCP);

	if(sock < 0 || connect(sock, (struct sockaddr *)&addr, sizeof(struct sockaddr_in)) < 0) {
        mterror(WM_VULNDETECTOR_LOGTAG, "Cannot connect to %s:%i.", url, (int)port);
        close(sock);
        return OS_INVALID;
	}

    setsockopt(sock, IPPROTO_TCP, TCP_NODELAY, (const char *)&on, sizeof(int));
	return sock;
}

int wm_vulnerability_fetch_oval(update_node *update, const char *OS, int *need_update) {
    int sock = 0;
    SSL_CTX *ctx = NULL;
    SSL *ssl = NULL;
    char *found;
    char *timst;
    long int size;
    long int readed;
    long int oval_size;
    long int octet_rem = 0;
    char buffer[VU_SSL_BUFFER];
    char repo_file[OS_SIZE_2048];
    char repo[OS_SIZE_2048];
    char *low_repo;
    int i;
    FILE *fp = NULL;
    char timestamp_found = 0;
    char octet_stream;
    int attemps = 0;
    *need_update = 1;
    unsigned char success = 1;
    in_port_t port = update->port;

    if (update->path) {
        mtdebug1(WM_VULNDETECTOR_LOGTAG, VU_LOCAL_FETCH, update->path);
        return 0;
    }

    if (!update->url) {
        if (!strcmp(update->dist, vu_dist_tag[DIS_UBUNTU])) {
            os_strdup(update->version, low_repo);
            for(i = 0; low_repo[i] != '\0'; i++) {
                low_repo[i] = tolower(low_repo[i]);
            }
            snprintf(repo_file, OS_SIZE_2048, UBUNTU_OVAL, low_repo);
            snprintf(repo, OS_SIZE_2048, "%s", CANONICAL_REPO);
            free(low_repo);
        } else if (!strcmp(update->dist, vu_dist_tag[DIS_DEBIAN])) {
            os_strdup(update->version, low_repo);
            for(i = 0; low_repo[i] != '\0'; i++) {
                low_repo[i] = tolower(low_repo[i]);
            }
            snprintf(repo_file, OS_SIZE_2048, DEBIAN_OVAL, low_repo);
            snprintf(repo, OS_SIZE_2048, "%s", DEBIAN_REPO);
            free(low_repo);
        } else if (!strcmp(update->dist, vu_dist_tag[DIS_REDHAT])) {
            snprintf(repo_file, OS_SIZE_2048, REDHAT_OVAL, update->version);
            snprintf(repo, OS_SIZE_2048, "%s", REDHAT_REPO);
        } else {
            mterror(WM_VULNDETECTOR_LOGTAG, VU_OS_VERSION_ERROR);
            return OS_INVALID;
        }
    } else {
        int offset = 0;
        char *limit;
        if (!strncasecmp(update->url, HTTPS_HEADER, strlen(HTTPS_HEADER))) {
            offset = strlen(HTTPS_HEADER);
        } else if (!strncasecmp(update->url, HTTP_HEADER, strlen(HTTP_HEADER))) {
            offset = strlen(HTTP_HEADER);
        }

        snprintf(repo, OS_SIZE_2048, "%s", update->url + offset);
        if (limit = strchr(repo, '/'), repo) {
            snprintf(repo_file, OS_SIZE_2048, "%s", limit);
            *limit = '\0';
        } else {
            snprintf(repo_file, OS_SIZE_2048, "/");
        }
    }

    snprintf(buffer, VU_SSL_BUFFER, OVAL_REQUEST, repo_file, repo);
    mtdebug1(WM_VULNDETECTOR_LOGTAG, VU_DOWNLOAD, OS);

    if (sock = wm_vulnerability_detector_socketconnect(repo, port), sock < 0) {
        sock = 0;
        success = 0;
        goto free_mem;
    }

    if (ctx = SSL_CTX_new(SSLv23_client_method()), !ctx) {
        mterror(WM_VULNDETECTOR_LOGTAG, VU_SSL_CONTEXT_ERROR);
        success = 0;
        goto free_mem;
    }

    SSL_CTX_set_options(ctx, SSL_MODE_AUTO_RETRY);

    if (ssl = SSL_new(ctx), !ssl) {
        mterror(WM_VULNDETECTOR_LOGTAG, VU_SSL_CREATE_ERROR);
        success = 0;
        goto free_mem;
    }

    if (!SSL_set_fd(ssl, sock)) {
        mterror(WM_VULNDETECTOR_LOGTAG, VU_SSL_LINK_ERROR);
        success = 0;
        goto free_mem;
    }

    if (SSL_connect(ssl) < 1) {
        mterror(WM_VULNDETECTOR_LOGTAG, VU_SSL_CONNECT_ERROR, OS);
        success = 0;
        goto free_mem;
    }

    SSL_write(ssl, buffer, strlen(buffer));
    readed = 0;
    if (fp = fopen(CVE_TEMP_FILE, "w"), !fp) {
        success = 0;
        goto free_mem;
    }

    memset(buffer,0,sizeof(buffer));

    if (size = SSL_read(ssl, buffer, WM_HEADER_SIZE), size < 1) {
        success = 0;
        goto free_mem;
    }

    if (oval_size = wm_read_http_size(buffer), oval_size) {
        octet_stream = 0;
    } else if (found = strstr(buffer, "Content-Type: application/octet-stream"), found){
        octet_stream = 1;
    } else {
        mterror(WM_VULNDETECTOR_LOGTAG, VU_HTTP_HEADER_ERROR);
        success = 0;
        goto free_mem;
    }

    if((found = strstr(buffer, "<?xml version=")) || (found = strstr(buffer, "<oval_definitions"))) {
        // If the first request includes content in addition to headers
        readed = strlen(found);
        fwrite(found, 1, readed, fp);
        timestamp_found = 1;
        goto check_timestamp;
    }

    while ((oval_size != readed || octet_stream) &&
           (size = wm_vulnerability_ssl_request_size(octet_stream, &octet_rem, ssl, oval_size, readed)) > 0 &&
           (size = SSL_read(ssl, buffer, size)) > 0) {
        buffer[size] = '\0';
        readed += size;
        octet_rem -= size;

        if (!timestamp_found) {
check_timestamp:
            if (timst = strstr(buffer, "timestamp>"), timst) {
                int update = 1;
                char stored_timestamp[KEY_SIZE];
                int i;
                sqlite3_stmt *stmt = NULL;
                sqlite3 *db;

                if (sqlite3_open_v2(CVE_DB, &db, SQLITE_OPEN_READWRITE, NULL) != SQLITE_OK) {
                    update = 0;
                } else {
                    if (sqlite3_prepare_v2(db, vu_queries[TIMESTAMP_QUERY], -1, &stmt, NULL) != SQLITE_OK) {
                        success = 0;
                        sqlite3_finalize(stmt);
                        sqlite3_close_v2(db);
                        goto free_mem;
                    }
                    sqlite3_bind_text(stmt, 1, OS, -1, NULL);

                    if (sqlite3_step(stmt) == SQLITE_ROW) {
                        char *close_tag;
                        timst = strstr(timst, ">");
                        timst++;
                        if (close_tag = strstr(timst, "<"), close_tag) {
                            *close_tag = '\0';
                            snprintf(stored_timestamp, KEY_SIZE, "%s", sqlite3_column_text(stmt, 0));

                            for (i = 0; stored_timestamp[i] != '\0'; i++) {
                                 if (stored_timestamp[i] == '-' ||
                                     stored_timestamp[i] == ' ' ||
                                     stored_timestamp[i] == ':' ||
                                     stored_timestamp[i] == 'T') {
                                    continue;
                                 }
                                 if (stored_timestamp[i] < timst[i]) {
                                     update = 0;
                                     break;
                                 }
                            }

                            *close_tag = '<';
                        } else {
                            update = 0;
                            mterror(WM_VULNDETECTOR_LOGTAG, VU_DB_TIMESTAMP_OVAL_ERROR, OS);
                        }
                    } else {
                        update = 0;
                        mtdebug1(WM_VULNDETECTOR_LOGTAG, VU_DB_TIMESTAMP_OVAL, OS);
                    }
                    sqlite3_finalize(stmt);
                }

                sqlite3_close_v2(db);

                if (update) {
                    mtdebug1(WM_VULNDETECTOR_LOGTAG, VU_UPDATE_DATE, OS, stored_timestamp);
                    *need_update = 0;
                    goto free_mem;
                }
            }

            attemps++;
            if (attemps == VU_MAX_TIMESTAMP_ATTEMPS) {
                mterror(WM_VULNDETECTOR_LOGTAG, VU_TIMESTAMP_LABEL_ERROR, VU_MAX_TIMESTAMP_ATTEMPS);
                close(sock);
                success = 0;
                goto free_mem;
            }
            if (!timestamp_found) {
                timestamp_found = 1;
            } else {
                continue;
            }
        }
        fwrite(buffer, 1, size, fp);
        memset(buffer,0,sizeof(buffer));
    }

free_mem:
    CRYPTO_cleanup_all_ex_data();
    if (fp) {
        fclose(fp);
    }
    if (sock >= 0) {
        close(sock);
    }
    if (ssl) {
        SSL_free(ssl);
    }
    if (ctx) {
        SSL_CTX_free(ctx);
    }
    if (success) {
        close(sock);
        return 0;
    } else {
        mterror(WM_VULNDETECTOR_LOGTAG, VU_FETCH_ERROR, OS);
        return OS_INVALID;
    }
}

<<<<<<< HEAD
int wm_vulnerability_run_update(update_node *upd, const char *dist, const char *tag) {
    if (wm_vulnerability_check_update_period(upd)) {
        mtinfo(WM_VULNDETECTOR_LOGTAG, VU_STARTING_UPDATE, tag);
        if (wm_vulnerability_check_update(upd, dist)) {
            return OS_INVALID;
        } else {
            mtdebug1(WM_VULNDETECTOR_LOGTAG, VU_OVA_UPDATED, tag);
            upd->last_update = time(NULL);
        }
=======
int wm_vulnerability_detector_updatedb(update_flags *flags, time_intervals *max, time_intervals *remaining) {
    int need_update = 1;
    time_t time_start;
    int success;

    if (flags->update_ubuntu && !remaining->ubuntu) {
        time_start = time(NULL);
        success = 1;
        if (flags->xenial) {
            mtinfo(WM_VULNDETECTOR_LOGTAG, VU_STARTING_UPDATE, "Ubuntu Xenial");
            if (wm_vulnerability_fetch_oval(XENIAL, &need_update) || (need_update && wm_vulnerability_update_oval(XENIAL))) {
                success = 0;
            } else {
                mtdebug1(WM_VULNDETECTOR_LOGTAG, VU_OVA_UPDATED, "Ubuntu Xenial");
            }
        }
        if (flags->trusty) {
            mtinfo(WM_VULNDETECTOR_LOGTAG, VU_STARTING_UPDATE, "Ubuntu Trusty");
            if (wm_vulnerability_fetch_oval(TRUSTY, &need_update) || (need_update && wm_vulnerability_update_oval(TRUSTY))) {
                success = 0;
            } else {
                mtdebug1(WM_VULNDETECTOR_LOGTAG, VU_OVA_UPDATED, "Ubuntu Trusty");
            }
        }
        if (flags->precise) {
            mtinfo(WM_VULNDETECTOR_LOGTAG, VU_STARTING_UPDATE, "Ubuntu Precise");
            if (wm_vulnerability_fetch_oval(PRECISE, &need_update) || (need_update && wm_vulnerability_update_oval(PRECISE))) {
                success = 0;
            } else {
                mtdebug1(WM_VULNDETECTOR_LOGTAG, VU_OVA_UPDATED, "Ubuntu Precise");
            }
        }
        wm_vulnerability_update_intervals(remaining, time(NULL) - time_start);
        remaining->ubuntu = max->ubuntu;
        if (!success) {
            if (!flags->attempted_ubuntu) {
                flags->attempted_ubuntu = 1;
                remaining->ubuntu = 300;
            } else {
                flags->attempted_ubuntu = 0;
            }
            mtdebug1(WM_VULNDETECTOR_LOGTAG, "Failed when updating Ubuntu databases. Retrying in %lu seconds...", remaining->ubuntu);
            return OS_INVALID;
        }
    }
    if (flags->update_redhat && !remaining->redhat) {
        time_start = time(NULL);
        success = 1;
        if (flags->rh5) {
            mtinfo(WM_VULNDETECTOR_LOGTAG, VU_STARTING_UPDATE, "Red Hat Enterprise Linux 5");
            if (wm_vulnerability_fetch_oval(RHEL5, &need_update) || (need_update && wm_vulnerability_update_oval(RHEL5))) {
                success = 0;
            } else {
                mtdebug1(WM_VULNDETECTOR_LOGTAG, VU_OVA_UPDATED, "Red Hat Enterprise Linux 5");
            }
        }
        if (flags->rh6) {
            mtinfo(WM_VULNDETECTOR_LOGTAG, VU_STARTING_UPDATE, "Red Hat Enterprise Linux 6");
            if (wm_vulnerability_fetch_oval(RHEL6, &need_update) || (need_update && wm_vulnerability_update_oval(RHEL6))) {
                success = 0;
            } else {
                mtdebug1(WM_VULNDETECTOR_LOGTAG, VU_OVA_UPDATED, "Red Hat Enterprise Linux 6");
            }
        }
        if (flags->rh7) {
            mtinfo(WM_VULNDETECTOR_LOGTAG, VU_STARTING_UPDATE, "Red Hat Enterprise Linux 7");
            if (wm_vulnerability_fetch_oval(RHEL7, &need_update) || (need_update && wm_vulnerability_update_oval(RHEL7))) {
                success = 0;
            } else {
                mtdebug1(WM_VULNDETECTOR_LOGTAG, VU_OVA_UPDATED, "Red Hat Enterprise Linux 7");
            }
        }
        wm_vulnerability_update_intervals(remaining, time(NULL) - time_start);
        remaining->redhat = max->redhat;
        if (!success) {
            if (!flags->attempted_redhat) {
                flags->attempted_redhat = 1;
                remaining->redhat = 300;
            } else {
                flags->attempted_redhat = 0;
            }
            mtdebug1(WM_VULNDETECTOR_LOGTAG, "Failed when updating RedHat databases. Retrying in %lu seconds...", remaining->redhat);
            return OS_INVALID;
        }
>>>>>>> 29a99c99
    }
    return 0;
}


int wm_vulnerability_detector_updatedb(update_node **updates) {
        // Ubuntu
    if (wm_vulnerability_run_update(updates[CVE_BIONIC],   vu_dist_tag[DIS_BIONIC],   vu_dist_ext[DIS_BIONIC])   ||
        wm_vulnerability_run_update(updates[CVE_XENIAL],   vu_dist_tag[DIS_XENIAL],   vu_dist_ext[DIS_XENIAL])   ||
        wm_vulnerability_run_update(updates[CVE_TRUSTY],   vu_dist_tag[DIS_TRUSTY],   vu_dist_ext[DIS_TRUSTY])   ||
        wm_vulnerability_run_update(updates[CVE_PRECISE],   vu_dist_tag[DIS_PRECISE],  vu_dist_ext[DIS_PRECISE]) ||
        // Debian
        wm_vulnerability_run_update(updates[CVE_STRETCH],  vu_dist_tag[DIS_STRETCH],  vu_dist_ext[DIS_STRETCH])  ||
        wm_vulnerability_run_update(updates[CVE_JESSIE],   vu_dist_tag[DIS_JESSIE],   vu_dist_ext[DIS_JESSIE])   ||
        wm_vulnerability_run_update(updates[CVE_WHEEZY],   vu_dist_tag[DIS_WHEEZY],   vu_dist_ext[DIS_WHEEZY])   ||
        // RedHat
        wm_vulnerability_run_update(updates[CVE_RHEL5],    vu_dist_tag[DIS_RHEL5],    vu_dist_ext[DIS_RHEL5])    ||
        wm_vulnerability_run_update(updates[CVE_RHEL6],    vu_dist_tag[DIS_RHEL6],    vu_dist_ext[DIS_RHEL6])    ||
        wm_vulnerability_run_update(updates[CVE_RHEL7],    vu_dist_tag[DIS_RHEL7],    vu_dist_ext[DIS_RHEL7])) {
        return OS_INVALID;
    }

    return 0;
}

int wm_vulnerability_detector_get_software_info(agent_software *agent, sqlite3 *db, OSHash *agents_triag, unsigned long ignore_time) {
    int sock = 0;
    unsigned int i;
    int size;
    char buffer[OS_MAXSTR];
    char json_str[OS_MAXSTR];
    char scan_id[OS_SIZE_1024];
    int request = VU_SOFTWARE_REQUEST;
    char *found;
    int retval;
    sqlite3_stmt *stmt;
    cJSON *obj = NULL;
    cJSON *package_list = NULL;
    last_scan *scan;
    mtdebug2(WM_VULNDETECTOR_LOGTAG, VU_AGENT_SOFTWARE_REQ, agent->agent_id);

    for (i = 0; i < VU_MAX_WAZUH_DB_ATTEMPS && (sock = OS_ConnectUnixDomain(WDB_LOCAL_SOCK_PATH, SOCK_STREAM, OS_MAXSTR)) < 0; i++) {
        mterror(WM_VULNDETECTOR_LOGTAG, "Unable to connect to socket '%s'. Waiting %d seconds.", WDB_LOCAL_SOCK_PATH, i);
        sleep(i);
    }

    if (i == VU_MAX_WAZUH_DB_ATTEMPS) {
        mterror(WM_VULNDETECTOR_LOGTAG, "Unable to connect to socket '%s'.", WDB_LOCAL_SOCK_PATH);
        return OS_INVALID;
    }

    // Request the ID of the last scan
    size = snprintf(buffer, OS_MAXSTR, vu_queries[VU_SYSC_SCAN_REQUEST], agent->agent_id);
    if (send(sock, buffer, size + 1, 0) < size || (size = recv(sock, buffer, OS_MAXSTR, 0)) < 1) {
        close(sock);
        mterror(WM_VULNDETECTOR_LOGTAG, VU_SYSC_SCAN_REQUEST_ERROR, agent->agent_id);
        return OS_INVALID;
    }

    buffer[size] = '\0';
    if (!strncmp(buffer, "ok", 2)) {
        buffer[0] = buffer[1] = ' ';
        // Check empty answers
        if ((found = strchr(buffer, '[')) && *(++found) != '\0' && *found == ']') {
            mtdebug1(WM_VULNDETECTOR_LOGTAG , VU_NO_SYSC_SCANS, agent->agent_id);
            retval = 2;
            goto end;
        }
        size = snprintf(json_str, OS_MAXSTR, "{\"data\":%s}", buffer);
        json_str[size] = '\0';
    } else {
        retval = OS_INVALID;
        goto end;
    }

    if (obj = cJSON_Parse(json_str), obj && cJSON_IsObject(obj)) {
        cJSON_GetObjectItem(obj, "data");
    } else {
        retval = OS_INVALID;
        goto end;
    }

    size = snprintf(scan_id, OS_SIZE_1024, "%i", (int) cJSON_GetObjectItem(obj, "data")->child->child->valuedouble);
    scan_id[size] = '\0';

    cJSON_Delete(obj);
    obj = NULL;

    // Check to see if the scan has already been reported
    if (scan = OSHash_Get(agents_triag, agent->agent_id), scan) {
            if ((scan->last_scan_time + (time_t) ignore_time) < time(NULL)) {
                scan->last_scan_time = time(NULL);
                request = VU_SOFTWARE_FULL_REQ;
            } else if (!strcmp(scan_id, scan->last_scan_id)) {
                // Nothing to do
                close(sock);
                mtdebug2(WM_VULNDETECTOR_LOGTAG, VU_SYS_CHECKED, agent->agent_id, scan_id);
                return 0;
            } else {
                free(scan->last_scan_id);
                os_strdup(scan_id, scan->last_scan_id);
            }
    } else {
        os_calloc(1, sizeof(last_scan), scan);
        os_strdup(scan_id, scan->last_scan_id);
        scan->last_scan_time = time(NULL);
        OSHash_Add(agents_triag, agent->agent_id, scan);
        request = VU_SOFTWARE_FULL_REQ; // Check all at the first time
    }

    // Request and store packages
    i = 0;
    size = snprintf(buffer, OS_MAXSTR, vu_queries[request], agent->agent_id, scan_id, VU_MAX_PACK_REQ, i);
    if (send(sock, buffer, size + 1, 0) < size) {
        mterror(WM_VULNDETECTOR_LOGTAG, VU_SOFTWARE_REQUEST_ERROR, agent->agent_id);
        close(sock);
        return OS_INVALID;
    }

    while (size = recv(sock, buffer, OS_MAXSTR, 0), size) {
        if (size > 0) {
            if (size < 10) {
                break;
            }
            buffer[size] = '\0';
            if (!strncmp(buffer, "ok", 2)) {
                buffer[0] = buffer[1] = ' ';
                size = snprintf(json_str, OS_MAXSTR, "{\"data\":%s}", buffer);
                json_str[size] = '\0';
            } else {
                retval = OS_INVALID;
                goto end;
            }
            if (obj) {
                cJSON *new_obj;
                cJSON *data;
                if (new_obj = cJSON_Parse(json_str), !new_obj) {
                    retval = OS_INVALID;
                    goto end;
                } else if (!cJSON_IsObject(new_obj)) {
                    free(new_obj);
                    retval = OS_INVALID;
                    goto end;
                }
                data = cJSON_GetObjectItem(new_obj, "data");
                if (data) {
                    cJSON_AddItemToArray(package_list, data->child);
                    free(data->string);
                    free(data);
                }
                free(new_obj);
            } else if (obj = cJSON_Parse(json_str), obj && cJSON_IsObject(obj)) {
                package_list = cJSON_GetObjectItem(obj, "data");
                if (!package_list) {
                    retval = OS_INVALID;
                    goto end;
                }
            } else {
                retval = OS_INVALID;
                goto end;
            }

            i += VU_MAX_PACK_REQ;
            size = snprintf(buffer, OS_MAXSTR, vu_queries[request], agent->agent_id, scan_id, VU_MAX_PACK_REQ, i);
            if (send(sock, buffer, size + 1, 0) < size) {
                mterror(WM_VULNDETECTOR_LOGTAG, VU_SOFTWARE_REQUEST_ERROR, agent->agent_id);
                retval = OS_INVALID;
                goto end;
            }
        } else {
            retval = OS_INVALID;
            goto end;
        }
    }

    // Avoid checking the same packages again
    size = snprintf(buffer, OS_MAXSTR, vu_queries[VU_SYSC_UPDATE_SCAN], agent->agent_id, scan_id);
    if (send(sock, buffer, size + 1, 0) < size) {
        mterror(WM_VULNDETECTOR_LOGTAG, VU_SOFTWARE_REQUEST_ERROR, agent->agent_id);
        retval = OS_INVALID;
        goto end;
    }

    close(sock);
    sock = 0;

    if (package_list) {
        cJSON *name;
        cJSON *version;
        cJSON *architecture;
        sqlite3_exec(db, vu_queries[BEGIN_T], NULL, NULL, NULL);
        for (package_list = package_list->child; package_list; package_list = package_list->next) {
            if (sqlite3_prepare_v2(db, vu_queries[VU_INSERT_AGENTS], -1, &stmt, NULL) != SQLITE_OK) {
                sqlite3_finalize(stmt);
                close(sock);
                return wm_vulnerability_detector_sql_error(db);
            }
            if ((name = cJSON_GetObjectItem(package_list, "name")) &&
                (version = cJSON_GetObjectItem(package_list, "version")) &&
                (architecture = cJSON_GetObjectItem(package_list, "architecture"))) {

                sqlite3_bind_text(stmt, 1, agent->agent_id, -1, NULL);
                sqlite3_bind_text(stmt, 2, name->valuestring, -1, NULL);
                sqlite3_bind_text(stmt, 3, version->valuestring, -1, NULL);
                sqlite3_bind_text(stmt, 4, architecture->valuestring, -1, NULL);

                if (wm_vulnerability_detector_step(stmt) != SQLITE_DONE) {
                    sqlite3_finalize(stmt);
                    close(sock);
                    return wm_vulnerability_detector_sql_error(db);
                }
            }

            sqlite3_finalize(stmt);
        }
        sqlite3_exec(db, vu_queries[END_T], NULL, NULL, NULL);
        agent->info = 1;
    } else {
        mtdebug1(WM_VULNDETECTOR_LOGTAG, VU_NO_SOFTWARE, agent->agent_id);
    }

    retval = 0;
end:
    if (obj) {
        cJSON_Delete(obj);
    }
    if (sock) {
        close(sock);
    }
    return retval;
}

void * wm_vulnerability_detector_main(wm_vulnerability_detector_t * vulnerability_detector) {
    unsigned long time_sleep = 0;
    wm_vulnerability_detector_flags *flags = &vulnerability_detector->flags;
    update_node **updates = vulnerability_detector->updates;
    int i;

    if (!flags->enabled) {
        mtdebug1(WM_VULNDETECTOR_LOGTAG, "Module disabled. Exiting...");
        pthread_exit(NULL);
    }

    for (i = 0; vulnerability_detector->queue_fd = StartMQ(DEFAULTQPATH, WRITE), vulnerability_detector->queue_fd < 0 && i < WM_MAX_ATTEMPTS; i++) {
        sleep(WM_MAX_WAIT);
    }

    if (i == WM_MAX_ATTEMPTS) {
        mterror(WM_VULNDETECTOR_LOGTAG, "Can't connect to queue.");
        pthread_exit(NULL);
    }

    vu_queue = &vulnerability_detector->queue_fd;

    SSL_library_init();
    SSL_load_error_strings();
    OpenSSL_add_all_algorithms();


    for (i = 0; SSL_library_init() < 0 && i < WM_MAX_ATTEMPTS; i++) {
        sleep(WM_MAX_WAIT);
    }

    if (i == WM_MAX_ATTEMPTS) {
        mterror(WM_VULNDETECTOR_LOGTAG, VU_SSL_LIBRARY_ERROR);
        pthread_exit(NULL);
    }

    if (flags->run_on_start) {
        vulnerability_detector->last_detection = 0;
        for (i = 0; i < OS_SUPP_SIZE; i++) {
            if (updates[i]) {
                updates[i]->last_update = 0;
            }
        }
    } else {
        vulnerability_detector->last_detection = time(NULL);
        for (i = 0; i < OS_SUPP_SIZE; i++) {
            if (updates[i]) {
                updates[i]->last_update = time(NULL);
            }
        }
    }

    if (vulnerability_detector->agents_triag = OSHash_Create(), !vulnerability_detector->agents_triag) {
        mterror(WM_VULNDETECTOR_LOGTAG, VU_CREATE_HASH_ERRO);
        pthread_exit(NULL);
    }

    while (1) {
        // Update CVE databases
        if (flags->u_flags.update &&
            wm_vulnerability_detector_updatedb(vulnerability_detector->updates)) {
                mterror(WM_VULNDETECTOR_LOGTAG, VU_OVAL_UPDATE_ERROR);
        }

        if ((vulnerability_detector->last_detection + (time_t) vulnerability_detector->detection_interval) < time(NULL)) {
            mtinfo(WM_VULNDETECTOR_LOGTAG, VU_START_SCAN);

            if (wm_vunlnerability_detector_set_agents_info(&vulnerability_detector->agents_software, updates)) {
                mterror(WM_VULNDETECTOR_LOGTAG, VU_NO_AGENT_ERROR);
            } else {
                if (wm_vulnerability_detector_check_agent_vulnerabilities(vulnerability_detector->agents_software, vulnerability_detector->agents_triag, vulnerability_detector->ignore_time)) {
                    mterror(WM_VULNDETECTOR_LOGTAG, VU_AG_CHECK_ERR);
                } else {
                    mtinfo(WM_VULNDETECTOR_LOGTAG, VU_END_SCAN);
                }
                agent_software *agent;
                for (agent = vulnerability_detector->agents_software; agent;) {
                    agent_software *agent_aux = agent->next;
                    free(agent->agent_id);
                    free(agent->agent_name);
                    free(agent->agent_ip);
                    free(agent);

                    if (agent_aux) {
                        agent = agent_aux;
                    } else {
                        break;
                    }
                }
                vulnerability_detector->agents_software = NULL;
            }

            vulnerability_detector->last_detection = time(NULL);
        }

        time_t t_now = time(NULL);
        time_sleep = (vulnerability_detector->last_detection + vulnerability_detector->detection_interval) - t_now;
        for (i = 0; i < OS_SUPP_SIZE; i++) {
            if (updates[i]) {
                unsigned long t_diff = (updates[i]->last_update + updates[i]->interval) - t_now;
                if (t_diff < time_sleep) {
                    time_sleep = t_diff;
                }
            }
        }

        sleep(time_sleep);
    }

}

int wm_vunlnerability_detector_set_agents_info(agent_software **agents_software, update_node **updates) {
    agent_software *agents = NULL;
    agent_software *f_agent = NULL;
    char global_db[OS_FLSIZE + 1];
    sqlite3 *db;
    sqlite3_stmt *stmt;
    int dist_error;
    char *id;
    char *name;
    char *ip;
    char *os_name;
    char *os_version;
    const char *agent_os;
    distribution agent_dist;

    snprintf(global_db, OS_FLSIZE, "%s%s/%s", isChroot() ? "/" : "", WDB_DIR, WDB_GLOB_NAME);

    if (sqlite3_open_v2(global_db, &db, SQLITE_OPEN_READONLY, NULL) != SQLITE_OK) {
        mterror(WM_VULNDETECTOR_LOGTAG, VU_GLOBALDB_OPEN_ERROR);
        return wm_vulnerability_detector_sql_error(db);
    }

    // Extracts the operating system of the agents
    if (sqlite3_prepare_v2(db, vu_queries[VU_GLOBALDB_REQUEST], -1, &stmt, NULL) != SQLITE_OK) {
        sqlite3_finalize(stmt);
        return wm_vulnerability_detector_sql_error(db);
    }

    while (sqlite3_step(stmt) == SQLITE_ROW) {
        dist_error = -1;
        os_name = (char *) sqlite3_column_text(stmt, 0);
        os_version = (char *) sqlite3_column_text(stmt,1);
        name = (char *) sqlite3_column_text(stmt, 2);

        if (!os_name) {
            // The agent has never connected
            continue;
        }

        if (strcasestr(os_name, vu_dist_ext[DIS_UBUNTU])) {
            if (strstr(os_version, "18")) {
                agent_os = vu_dist_tag[DIS_BIONIC];
            } else if (strstr(os_version, "16")) {
                agent_os = vu_dist_tag[DIS_XENIAL];
            } else if (strstr(os_version, "14")) {
                agent_os = vu_dist_tag[DIS_TRUSTY];
            } else if (strstr(os_version, "12")) {
                agent_os = vu_dist_tag[DIS_PRECISE];
            } else {
                dist_error = DIS_UBUNTU;
            }
            agent_dist = DIS_UBUNTU;
        } else if (strcasestr(os_name, vu_dist_ext[DIS_DEBIAN])) {
            if (strstr(os_version, "7")) {
                agent_os = vu_dist_tag[DIS_WHEEZY];
            } else if (strstr(os_version, "8")) {
                agent_os = vu_dist_tag[DIS_JESSIE];
            } else if (strstr(os_version, "9")) {
                agent_os = vu_dist_tag[DIS_STRETCH];
            } else {
                dist_error = DIS_DEBIAN;
            }
            agent_dist = DIS_DEBIAN;
        } else if (strcasestr(os_name, vu_dist_ext[DIS_REDHAT])) {
            if (strstr(os_version, "7")) {
                agent_os = vu_dist_tag[DIS_RHEL7];
            } else if (strstr(os_version, "6")) {
                agent_os = vu_dist_tag[DIS_RHEL6];
            } else if (strstr(os_version, "5")) {
                agent_os = vu_dist_tag[DIS_RHEL5];
            } else {
                dist_error = DIS_REDHAT;
            }
            agent_dist = DIS_REDHAT;
        } else if (strcasestr(os_name, vu_dist_ext[DIS_CENTOS])) {
            if (strstr(os_version, "7")) {
                agent_os = vu_dist_tag[DIS_RHEL7];
            } else if (strstr(os_version, "6")) {
                agent_os = vu_dist_tag[DIS_RHEL6];
            } else if (strstr(os_version, "5")) {
                agent_os = vu_dist_tag[DIS_RHEL5];
            } else {
                dist_error = DIS_CENTOS;
            }
            agent_dist = DIS_REDHAT;
        } else {
            // Operating system not supported in any of its versions
            dist_error = -2;
        }

        if (dist_error != -1) {
            // Check if the agent OS can be matched with a OVAL
            if (agent_os = wm_vulnerability_set_oval(os_name, os_version, updates, &agent_dist), !agent_os) {
                if (dist_error == -2) {
                    mtdebug1(WM_VULNDETECTOR_LOGTAG, VU_AGENT_UNSOPPORTED, name);
                    continue;
                } else {
                    mtdebug1(WM_VULNDETECTOR_LOGTAG, VU_UNS_OS_VERSION, vu_dist_ext[dist_error], name);
                    continue;
                }
            }
        }

        id = (char *) sqlite3_column_text(stmt, 3);
        ip = (char *) sqlite3_column_text(stmt, 4);

        if (agents) {
            os_malloc(sizeof(agent_software), agents->next);
            agents->next->prev = agents;
            agents = agents->next;
        } else {
            os_malloc(sizeof(agent_software), agents);
            agents->prev = NULL;
            f_agent = agents;
        }

        os_strdup(id, agents->agent_id);
        if (ip) {
            os_strdup(ip, agents->agent_ip);
        } else {
            os_strdup("local", agents->agent_ip);
        }
        os_strdup(name, agents->agent_name);
        os_strdup(agent_os, agents->OS);
        agents->dist = agent_dist;
        agents->info = 0;
        agents->next = NULL;
    }
    sqlite3_finalize(stmt);
    *agents_software = f_agent;
    sqlite3_close_v2(db);
    return 0;
}

void wm_vulnerability_detector_destroy(wm_vulnerability_detector_t * vulnerability_detector) {
    agent_software *agent;
    update_node **update;
    int i, j;

    if (vulnerability_detector->agents_triag) {
        OSHash_Free(vulnerability_detector->agents_triag);
    }

    for (i = 0, update = vulnerability_detector->updates; i < OS_SUPP_SIZE; i++) {
        if (update[i]) {
            free(update[i]->dist);
            free(update[i]->version);
            free(update[i]->url);
            free(update[i]->path);
            if (update[i]->allowed_OS_list) {
                for (j = 0; update[i]->allowed_OS_list[j]; j++) {
                    free(update[i]->allowed_OS_list[j]);
                }
                free(update[i]->allowed_OS_list);
            }
            free(update[i]);
        }
    }

    for (agent = vulnerability_detector->agents_software; agent;) {
        agent_software *agent_aux = agent->next;
        free(agent->agent_id);
        free(agent->agent_name);
        free(agent->agent_ip);
        free(agent);

        if (agent_aux) {
            agent = agent_aux;
        } else {
            break;
        }
    }
    free(vulnerability_detector);
}

#endif<|MERGE_RESOLUTION|>--- conflicted
+++ resolved
@@ -2124,102 +2124,24 @@
     }
 }
 
-<<<<<<< HEAD
 int wm_vulnerability_run_update(update_node *upd, const char *dist, const char *tag) {
     if (wm_vulnerability_check_update_period(upd)) {
         mtinfo(WM_VULNDETECTOR_LOGTAG, VU_STARTING_UPDATE, tag);
         if (wm_vulnerability_check_update(upd, dist)) {
+            if (!upd->attempted) {
+                upd->last_update = time(NULL) - upd->interval + WM_VULNDETECTOR_RETRY_UPDATE;
+                upd->attempted = 1;
+                mtdebug1(WM_VULNDETECTOR_LOGTAG, VU_UPDATE_RETRY, upd->dist, upd->version, (long unsigned)WM_VULNDETECTOR_RETRY_UPDATE);
+            } else {
+                upd->last_update = time(NULL);
+                upd->attempted = 0;
+                mtdebug1(WM_VULNDETECTOR_LOGTAG, VU_UPDATE_RETRY, upd->dist, upd->version, upd->interval);
+            }
             return OS_INVALID;
         } else {
             mtdebug1(WM_VULNDETECTOR_LOGTAG, VU_OVA_UPDATED, tag);
             upd->last_update = time(NULL);
         }
-=======
-int wm_vulnerability_detector_updatedb(update_flags *flags, time_intervals *max, time_intervals *remaining) {
-    int need_update = 1;
-    time_t time_start;
-    int success;
-
-    if (flags->update_ubuntu && !remaining->ubuntu) {
-        time_start = time(NULL);
-        success = 1;
-        if (flags->xenial) {
-            mtinfo(WM_VULNDETECTOR_LOGTAG, VU_STARTING_UPDATE, "Ubuntu Xenial");
-            if (wm_vulnerability_fetch_oval(XENIAL, &need_update) || (need_update && wm_vulnerability_update_oval(XENIAL))) {
-                success = 0;
-            } else {
-                mtdebug1(WM_VULNDETECTOR_LOGTAG, VU_OVA_UPDATED, "Ubuntu Xenial");
-            }
-        }
-        if (flags->trusty) {
-            mtinfo(WM_VULNDETECTOR_LOGTAG, VU_STARTING_UPDATE, "Ubuntu Trusty");
-            if (wm_vulnerability_fetch_oval(TRUSTY, &need_update) || (need_update && wm_vulnerability_update_oval(TRUSTY))) {
-                success = 0;
-            } else {
-                mtdebug1(WM_VULNDETECTOR_LOGTAG, VU_OVA_UPDATED, "Ubuntu Trusty");
-            }
-        }
-        if (flags->precise) {
-            mtinfo(WM_VULNDETECTOR_LOGTAG, VU_STARTING_UPDATE, "Ubuntu Precise");
-            if (wm_vulnerability_fetch_oval(PRECISE, &need_update) || (need_update && wm_vulnerability_update_oval(PRECISE))) {
-                success = 0;
-            } else {
-                mtdebug1(WM_VULNDETECTOR_LOGTAG, VU_OVA_UPDATED, "Ubuntu Precise");
-            }
-        }
-        wm_vulnerability_update_intervals(remaining, time(NULL) - time_start);
-        remaining->ubuntu = max->ubuntu;
-        if (!success) {
-            if (!flags->attempted_ubuntu) {
-                flags->attempted_ubuntu = 1;
-                remaining->ubuntu = 300;
-            } else {
-                flags->attempted_ubuntu = 0;
-            }
-            mtdebug1(WM_VULNDETECTOR_LOGTAG, "Failed when updating Ubuntu databases. Retrying in %lu seconds...", remaining->ubuntu);
-            return OS_INVALID;
-        }
-    }
-    if (flags->update_redhat && !remaining->redhat) {
-        time_start = time(NULL);
-        success = 1;
-        if (flags->rh5) {
-            mtinfo(WM_VULNDETECTOR_LOGTAG, VU_STARTING_UPDATE, "Red Hat Enterprise Linux 5");
-            if (wm_vulnerability_fetch_oval(RHEL5, &need_update) || (need_update && wm_vulnerability_update_oval(RHEL5))) {
-                success = 0;
-            } else {
-                mtdebug1(WM_VULNDETECTOR_LOGTAG, VU_OVA_UPDATED, "Red Hat Enterprise Linux 5");
-            }
-        }
-        if (flags->rh6) {
-            mtinfo(WM_VULNDETECTOR_LOGTAG, VU_STARTING_UPDATE, "Red Hat Enterprise Linux 6");
-            if (wm_vulnerability_fetch_oval(RHEL6, &need_update) || (need_update && wm_vulnerability_update_oval(RHEL6))) {
-                success = 0;
-            } else {
-                mtdebug1(WM_VULNDETECTOR_LOGTAG, VU_OVA_UPDATED, "Red Hat Enterprise Linux 6");
-            }
-        }
-        if (flags->rh7) {
-            mtinfo(WM_VULNDETECTOR_LOGTAG, VU_STARTING_UPDATE, "Red Hat Enterprise Linux 7");
-            if (wm_vulnerability_fetch_oval(RHEL7, &need_update) || (need_update && wm_vulnerability_update_oval(RHEL7))) {
-                success = 0;
-            } else {
-                mtdebug1(WM_VULNDETECTOR_LOGTAG, VU_OVA_UPDATED, "Red Hat Enterprise Linux 7");
-            }
-        }
-        wm_vulnerability_update_intervals(remaining, time(NULL) - time_start);
-        remaining->redhat = max->redhat;
-        if (!success) {
-            if (!flags->attempted_redhat) {
-                flags->attempted_redhat = 1;
-                remaining->redhat = 300;
-            } else {
-                flags->attempted_redhat = 0;
-            }
-            mtdebug1(WM_VULNDETECTOR_LOGTAG, "Failed when updating RedHat databases. Retrying in %lu seconds...", remaining->redhat);
-            return OS_INVALID;
-        }
->>>>>>> 29a99c99
     }
     return 0;
 }
