--- conflicted
+++ resolved
@@ -21,17 +21,20 @@
 
 /* Global variables */
 monitor_config mond;
-<<<<<<< HEAD
 
 time_t last_rot_log;
 time_t last_rot_json;
 
-static void rotate_logs(rotation_list *list, char *path, char *new_path, int *day, int interval, int today, int json,
+bool worker_node;
+OSHash* agents_to_alert_hash;
+monitor_time_control mond_time_control;
+
+static void rotate_logs(rotation_list *list, char *path, char *new_path, int *day, int interval, int json,
                         time_t *last_rot, time_t now) {
     int counter;
     struct tm t;
     time_t last_day;
-    *day = interval ? *day : today;
+    *day = interval ? *day : mond_time_control.today;
 
     if (list && list->last) {
         if (interval) {
@@ -52,10 +55,10 @@
     }
 
     if (list && list->last && *day == list->last->first_value) {
-        new_path = w_rotate_log(path, mond.compress_rotation, mond.maxage, *day != today ? 1 : 0, json,
+        new_path = w_rotate_log(path, mond.compress_rotation, mond.maxage, *day != mond_time_control.today ? 1 : 0, json,
                                 counter, mond.log_list_plain, mond.log_list_json);
     } else {
-        new_path = w_rotate_log(path, mond.compress_rotation, mond.maxage, *day != today ? 1 : 0, json,
+        new_path = w_rotate_log(path, mond.compress_rotation, mond.maxage, *day != mond_time_control.today ? 1 : 0, json,
                                 -1, mond.log_list_plain, mond.log_list_json);
     }
     if (new_path) {
@@ -63,7 +66,7 @@
     }
     os_free(new_path);
     *last_rot = now;
-    *day = today;
+    *day = mond_time_control.today;
 }
 
 /*
@@ -85,78 +88,33 @@
 
 void Monitord()
 {
-    time_t tm, n_time, n_time_json;
-    struct tm p;
-    int counter = 0;
+    time_t tm = 0, n_time = 0, n_time_json = 0;
     int interval_log = 0, interval_json = 0;
     int interval_set_log = 0, interval_set_json = 0;
 
-    char path_ossec[PATH_MAX];
-    char path_ossec_json[PATH_MAX];
+    char path[PATH_MAX];
+    char path_json[PATH_MAX];
 
     struct stat buf, buf_json;
     off_t size = 0, size_json = 0;
 
-    int today = 0;
     int today_log = 0;
     int today_json = 0;
-    int thismonth = 0;
-    int thisyear = 0;
 
     char *new_path = NULL;
-    char str[OS_SIZE_1024 + 1];
-=======
-bool worker_node;
-OSHash* agents_to_alert_hash;
-monitor_time_control mond_time_control;
-
-void Monitord()
-{
-    char path[PATH_MAX];
-    char path_json[PATH_MAX];
->>>>>>> 03272e6e
 
     /* Wait a few seconds to settle */
     sleep(10);
-
-<<<<<<< HEAD
-    memset(str, '\0', OS_SIZE_1024 + 1);
-
-    /* Get current time before starting */
-    tm = time(NULL);
-    localtime_r(&tm, &p);
-
-    today = p.tm_mday;
-    thismonth = p.tm_mon;
-    thisyear = p.tm_year + 1900;
-    today_log = today;
-    today_json = today;
 
     /* Calculate when is the next rotation */
     n_time = mond.interval ? calc_next_rotation(tm, mond.interval_units, mond.interval) : 0;
     n_time_json = mond.interval ? n_time : 0;
 
-=======
->>>>>>> 03272e6e
     /* Set internal log path to rotate them */
-#ifdef WIN32
     /* ossec.log */
     snprintf(path, PATH_MAX, "%s", LOGFILE);
     /* ossec.json */
     snprintf(path_json, PATH_MAX, "%s", LOGJSONFILE);
-#else
-<<<<<<< HEAD
-    // /var/ossec/logs/ossec.log
-    snprintf(path_ossec, PATH_MAX, "%s%s", isChroot() ? "" : DEFAULTDIR, LOGFILE);
-    // /var/ossec/logs/ossec.json
-    snprintf(path_ossec_json, PATH_MAX, "%s%s", isChroot() ? "" : DEFAULTDIR, LOGJSONFILE);
-=======
-    /* /var/ossec/logs/ossec.log */
-    snprintf(path, PATH_MAX, "%s", LOGFILE);
-    /* /var/ossec/logs/ossec.json */
-    snprintf(path_json, PATH_MAX, "%s", LOGJSONFILE);
->>>>>>> 03272e6e
-#endif
 
     /* Connect to the message queue or exit */
     monitor_queue_connect();
@@ -167,7 +125,18 @@
     // Start com request thread
     w_create_thread(moncom_main, NULL);
 
-<<<<<<< HEAD
+    /* Creating agents disconnected alert table */
+    agents_to_alert_hash = OSHash_Create();
+    if(!agents_to_alert_hash) {
+        merror(MEM_ERROR, errno, strerror(errno));
+    }
+
+    /* Get current time and initiate counters */
+    monitor_init_time_control();
+    today_log = mond_time_control.today;
+    today_json = mond_time_control.today;
+
+    // TODO: Review and reallocate this warning
     mwarn("The following internal options will be deprecated in the next version: compress, rotate_log, keep_log_days, day_wait, size_rotate_read and daily_rotations."
           "Please, use the 'logging' configuration block instead.");
 
@@ -179,23 +148,7 @@
 
     /* Main monitor loop */
     while (1) {
-        tm = time(NULL);
-        localtime_r(&tm, &p);
-        counter++;
-=======
-    /* Creating agents disconnected alert table */
-    agents_to_alert_hash = OSHash_Create();
-    if(!agents_to_alert_hash) {
-        merror(MEM_ERROR, errno, strerror(errno));
-    }
-
-    /* Get current time and initiate counters */
-    monitor_init_time_control();
-
-    /* Main monitor loop */
-    while (1) {
         monitor_step_time();
->>>>>>> 03272e6e
 
         /* In a local installation, there is no need to check agents */
 #ifndef LOCAL
@@ -214,17 +167,17 @@
         }
 #endif
 
-<<<<<<< HEAD
+        // TODO: Review this logic agains changes in https://github.com/wazuh/wazuh/pull/6396
         if (mond.enabled && mond.rotation_enabled) {
             /* Calculate the logs size only if rotation by size is active */
             if (mond.min_size > 0 || mond.max_size > 0) {
-                if (stat(path_ossec, &buf) < 0) {
-                    merror("Couldn't stat '%s' file due to '%s'", path_ossec, strerror(errno));
+                if (stat(path, &buf) < 0) {
+                    merror("Couldn't stat '%s' file due to '%s'", path, strerror(errno));
                 } else {
                     size = buf.st_size;
                 }
-                if (stat(path_ossec_json, &buf_json) < 0) {
-                    merror("Couldn't stat '%s' file due to '%s'", path_ossec_json, strerror(errno));
+                if (stat(path_json, &buf_json) < 0) {
+                    merror("Couldn't stat '%s' file due to '%s'", path_json, strerror(errno));
                 } else {
                     size_json = buf_json.st_size;
                 }
@@ -235,14 +188,14 @@
                 /* Rotate ossec.log by size (min_size) and interval */
                 check_size_interval(tm, n_time, size, &interval_log, &interval_set_log);
                 if (tm > n_time && (long) size >= mond.min_size && mond.ossec_log_plain) {
-                    rotate_logs(mond.log_list_plain, path_ossec, new_path, &today_log, interval_log, p.tm_mday, 0, &last_rot_log, tm);
+                    rotate_logs(mond.log_list_plain, path, new_path, &today_log, interval_log, 0, &last_rot_log, tm);
                     n_time = calc_next_rotation(tm, mond.interval_units, mond.interval);
                     interval_set_log = 0;
                 }
                 /* Rotate ossec.json by size (min_size) and interval */
                 check_size_interval(tm, n_time_json, size_json, &interval_json, &interval_set_json);
                 if (tm > n_time_json && (long) size_json >= mond.min_size && mond.ossec_log_json) {
-                    rotate_logs(mond.log_list_json, path_ossec_json, new_path, &today_json, interval_json, p.tm_mday, 1, &last_rot_json, tm);
+                    rotate_logs(mond.log_list_json, path_json, new_path, &today_json, interval_json, 1, &last_rot_json, tm);
                     n_time_json = calc_next_rotation(tm, mond.interval_units, mond.interval);
                     interval_set_json = 0;
                 }
@@ -251,56 +204,39 @@
                 if (mond.max_size > 0) {
                     /* If log file reachs maximum size, rotate ossec.log */
                     if ((long) size >= mond.max_size && mond.ossec_log_plain) {
-                        rotate_logs(mond.log_list_plain, path_ossec, new_path, &today_log, 0, p.tm_mday, 0, &last_rot_log, tm);
+                        rotate_logs(mond.log_list_plain, path, new_path, &today_log, 0, 0, &last_rot_log, tm);
                     }
                     /* If log file reachs maximum size, rotate ossec.json */
                     if ((long) size_json >= mond.max_size && mond.ossec_log_json) {
-                        rotate_logs(mond.log_list_json, path_ossec_json, new_path, &today_json, 0, p.tm_mday, 1, &last_rot_json, tm);
+                        rotate_logs(mond.log_list_json, path_json, new_path, &today_json, 0, 1, &last_rot_json, tm);
                     }
                 }
                 /* Rotation by interval */
                 if (mond.interval > 0 && tm > n_time) {
                     /* Rotate ossec.log */
                     if (mond.ossec_log_plain) {
-                        rotate_logs(mond.log_list_plain, path_ossec, new_path, &today_log, 1, p.tm_mday, 0, &last_rot_log, tm);
+                        rotate_logs(mond.log_list_plain, path, new_path, &today_log, 1, 0, &last_rot_log, tm);
                     }
                     /* Rotate ossec.json */
                     if (mond.ossec_log_json) {
-                        rotate_logs(mond.log_list_json, path_ossec_json, new_path, &today_json, 1, p.tm_mday, 1, &last_rot_json, tm);
+                        rotate_logs(mond.log_list_json, path_json, new_path, &today_json, 1, 1, &last_rot_json, tm);
                     }
                     n_time = calc_next_rotation(tm, mond.interval_units, mond.interval);
                 }
             }
-=======
-        if(check_logs_time_trigger()){
-            monitor_logs(!CHECK_LOGS_SIZE, path, path_json);
-            /* Generating reports */
-            generate_reports(mond_time_control.today, mond_time_control.thismonth, mond_time_control.thisyear, &mond_time_control.current_time);
-            manage_files(mond_time_control.today, mond_time_control.thismonth, mond_time_control.thisyear);
-            monitor_update_date();
-
-        } else{
-            monitor_logs(CHECK_LOGS_SIZE, path, path_json);
->>>>>>> 03272e6e
         }
         if (mond.enabled) {
-            if (today != p.tm_mday) {
+            if(check_logs_time_trigger()){
                 /* Generate reports */
-                generate_reports(today, thismonth, thisyear, &p);
-                today = p.tm_mday;
-                thismonth = p.tm_mon;
-                thisyear = p.tm_year + 1900;
+                generate_reports(mond_time_control.today, mond_time_control.thismonth, mond_time_control.thisyear, &mond_time_control.current_time);
+                monitor_update_date();
             }
         }
         sleep(1);
     }
 }
 
-<<<<<<< HEAD
 cJSON *getMonitorOptions(void) {
-=======
-cJSON *getMonitorInternalOptions(void) {
->>>>>>> 03272e6e
 
     cJSON *root = cJSON_CreateObject();
     cJSON *monconf = cJSON_CreateObject();
@@ -360,7 +296,6 @@
     return root;
 }
 
-<<<<<<< HEAD
 cJSON *getMonitorLogging(void) {
     char *json_format = "json_format";
     char *plain_format = "plain_format";
@@ -373,7 +308,6 @@
     cJSON *root;
     cJSON *logging;
     char aux[50];
-
 
     root = cJSON_CreateObject();
     logging = cJSON_CreateObject();
@@ -404,38 +338,6 @@
     }
 
     return root;
-=======
-int MonitordConfig(const char *cfg, monitor_config *mond, int no_agents, short day_wait) {
-    int modules = 0;
-
-    /* Get config options */
-    mond->day_wait = day_wait >= 0 ? day_wait : (short)getDefine_Int("monitord", "day_wait", 0, MAX_DAY_WAIT);
-    mond->compress = (unsigned int) getDefine_Int("monitord", "compress", 0, 1);
-    mond->sign = (unsigned int) getDefine_Int("monitord", "sign", 0, 1);
-    mond->monitor_agents = no_agents ? 0 : (unsigned int) getDefine_Int("monitord", "monitor_agents", 0, 1);
-    mond->rotate_log = (unsigned int)getDefine_Int("monitord", "rotate_log", 0, 1);
-    mond->keep_log_days = getDefine_Int("monitord", "keep_log_days", 0, 500);
-    mond->size_rotate = (unsigned long) getDefine_Int("monitord", "size_rotate", 0, 4096) * 1024 * 1024;
-    mond->daily_rotations = getDefine_Int("monitord", "daily_rotations", 1, 256);
-    mond->delete_old_agents = (unsigned int)getDefine_Int("monitord", "delete_old_agents", 0, 9600);
-
-    mond->agents = NULL;
-    mond->smtpserver = NULL;
-    mond->emailfrom = NULL;
-    mond->emailidsname = NULL;
-
-    /* Setting default agent's global configuration */
-    mond->global.agents_disconnection_time = 600;
-    mond->global.agents_disconnection_alert_time = 0;
-
-    modules |= CREPORTS;
-
-    if (ReadConfig(modules, cfg, mond, NULL) < 0 ||
-        ReadConfig(CGLOBAL, cfg, &mond->global, NULL) < 0) {
-        merror_exit(CONFIG_ERROR, cfg);
-    }
-
-    return OS_SUCCESS;
 }
 
 void monitor_queue_connect() {
@@ -462,6 +364,7 @@
     mond_time_control.today = mond_time_control.current_time.tm_mday;
     mond_time_control.thismonth = mond_time_control.current_time.tm_mon;
     mond_time_control.thisyear = mond_time_control.current_time.tm_year + 1900;
+
 }
 
 void monitor_step_time() {
@@ -513,5 +416,4 @@
         return 1;
     }
     return 0;
->>>>>>> 03272e6e
 }