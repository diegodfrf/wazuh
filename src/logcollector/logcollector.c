--- conflicted
+++ resolved
@@ -1455,15 +1455,8 @@
                         current->fp = NULL;
 
                         /* Try to open it again */
-<<<<<<< HEAD
-                        if (handle_file(i, j, 1, 1)) {
-                            current->ign++;
-                            mdebug1(OPEN_ATTEMPT, current->file, open_file_attempts - current->ign);
+                        if (handle_file(i, j, 0, 1)) {
                             w_mutex_unlock(&current->mutex);
-=======
-                        if (handle_file(i, j, 0, 1)) {
-                            pthread_mutex_unlock (&current->mutex);
->>>>>>> 8d605f1d
                             w_rwlock_unlock(&files_update_rwlock);
                             continue;
                         }
