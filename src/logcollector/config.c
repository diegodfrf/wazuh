/* Copyright (C) 2009 Trend Micro Inc.
 * All right reserved.
 *
 * This program is a free software; you can redistribute it
 * and/or modify it under the terms of the GNU General Public
 * License (version 2) as published by the FSF - Free Software
 * Foundation
 */

#include "shared.h"
#include "logcollector.h"


/* Read the config file (the localfiles) */
int LogCollectorConfig(const char *cfgfile)
{
    int modules = 0;
    logreader_config log_config;

    modules |= CLOCALFILE;
    modules |= CSOCKET;

    log_config.config = NULL;
    log_config.socket_list = NULL;
    log_config.agent_cfg = 0;
    log_config.accept_remote = getDefine_Int("logcollector", "remote_commands", 0, 1);

    /* Get loop timeout */
    loop_timeout = getDefine_Int("logcollector", "loop_timeout", 1, 120);
    open_file_attempts = getDefine_Int("logcollector", "open_attempts", 2, 998);
    vcheck_files = getDefine_Int("logcollector", "vcheck_files", 0, 1024);
    maximum_lines = getDefine_Int("logcollector", "max_lines", 0, 1000000);
    sock_fail_time = getDefine_Int("logcollector", "sock_fail_time", 1, 3600);

    if (maximum_lines > 0 && maximum_lines < 100) {
        merror("Definition 'logcollector.max_lines' must be 0 or 100..1000000.");
        return OS_INVALID;
    }

    if (ReadConfig(modules, cfgfile, &log_config, NULL) < 0) {
        return (OS_INVALID);
    }

#ifdef CLIENT
    modules |= CAGENT_CONFIG;
    log_config.agent_cfg = 1;
    ReadConfig(modules, AGENTCONFIG, &log_config, NULL);
    log_config.agent_cfg = 0;
#endif

    logff = log_config.config;
    logsk = log_config.socket_list;

    // List readed sockets
    unsigned int sk;
    for (sk=0; logsk && logsk[sk].name; sk++) {
        mdebug1("Socket '%s' (%s) added. Location: %s", logsk[sk].name, logsk[sk].mode == UDP_PROTO ? "udp" : "tcp", logsk[sk].location);
    }

    // Check sockets
    if (logff) {
<<<<<<< HEAD
        int i, j, k;
=======
        int i, j, k, r, count_localfiles = 0;
>>>>>>> 2454f1c4
        for (i=0;logff[i].file;i++) {
            for (j=0;logff[i].target[j];j++) {
                if (strcmp(logff[i].target[j], "agent") == 0) {
                    logff[i].target_socket[j] = &default_agent;
                    continue;
                }
                int found = -1;
                for (k=0;logsk && logsk[k].name;k++) {
                    found = strcmp(logsk[k].name, logff[i].target[j]);
                    if (found == 0) {
                        break;
                    }
                }
                if (found != 0) {
                    merror_exit("Socket '%s' for '%s' is not defined.", logff[i].target[j], logff[i].file);
                } else {
                    logff[i].target_socket[j] = &logsk[k];
                }
            }
        }
<<<<<<< HEAD
    }

    /* Remove duplicate entries */
    int i, r, count_localfiles = 0;
    for (i = 0;; i++) {
        if (logff[i].file == NULL) {
            break;
        }
        for (r = 0; r < i; r++) {
            if (logff[r].file && strcmp(logff[i].file, logff[r].file) == 0) {
                mwarn("Duplicated log file given: '%s'.", logff[i].file);
                logff[r].duplicated = 1;
                count_localfiles--;
                break;
            }
        }
        count_localfiles++;
    }
    mdebug1("Added %i valid 'localfile' entries.", count_localfiles);
=======

        /* Remove duplicate entries */

        for (i = 0;; i++) {
            if (logff[i].file == NULL) {
                break;
            }
            for (r = 0; r < i; r++) {
                if (logff[r].file && strcmp(logff[i].file, logff[r].file) == 0) {
                    mwarn("Duplicated log file given: '%s'.", logff[i].file);
                    logff[r].duplicated = 1;
                    count_localfiles--;
                    break;
                }
            }
            count_localfiles++;
        }
        mdebug1("Added %i valid 'localfile' entries.", count_localfiles);
    }
>>>>>>> 2454f1c4

    return (1);
}<|MERGE_RESOLUTION|>--- conflicted
+++ resolved
@@ -59,11 +59,7 @@
 
     // Check sockets
     if (logff) {
-<<<<<<< HEAD
-        int i, j, k;
-=======
         int i, j, k, r, count_localfiles = 0;
->>>>>>> 2454f1c4
         for (i=0;logff[i].file;i++) {
             for (j=0;logff[i].target[j];j++) {
                 if (strcmp(logff[i].target[j], "agent") == 0) {
@@ -84,27 +80,6 @@
                 }
             }
         }
-<<<<<<< HEAD
-    }
-
-    /* Remove duplicate entries */
-    int i, r, count_localfiles = 0;
-    for (i = 0;; i++) {
-        if (logff[i].file == NULL) {
-            break;
-        }
-        for (r = 0; r < i; r++) {
-            if (logff[r].file && strcmp(logff[i].file, logff[r].file) == 0) {
-                mwarn("Duplicated log file given: '%s'.", logff[i].file);
-                logff[r].duplicated = 1;
-                count_localfiles--;
-                break;
-            }
-        }
-        count_localfiles++;
-    }
-    mdebug1("Added %i valid 'localfile' entries.", count_localfiles);
-=======
 
         /* Remove duplicate entries */
 
@@ -124,7 +99,6 @@
         }
         mdebug1("Added %i valid 'localfile' entries.", count_localfiles);
     }
->>>>>>> 2454f1c4
 
     return (1);
 }