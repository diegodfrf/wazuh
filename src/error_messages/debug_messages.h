/*
 * Copyright (C) 2018 Wazuh Inc.
 * January 17, 2018.
 *
 * This program is a free software; you can redistribute it
 * and/or modify it under the terms of the GNU General Public
 * License (version 2) as published by the FSF - Free Software
 * Foundation.
 */

 #ifndef _DEBUG_MESSAGES__H
 #define _DEBUG_MESSAGES__H

/* vulnerability-detector messages*/
#define VU_DOWNLOAD           "(5450): Downloading %s database..."
#define VU_OVA_UPDATED        "(5451): %s OVAL has been updated correctly."
#define VU_START_SCAN         "(5452): Starting vulnerability scanning."
#define VU_END_SCAN           "(5453): Vulnerability scanning finished."
#define VU_START_AG_AN        "(5454): Analyzing agent %s vulnerabilities..."
#define VU_DETECTED_VUL       "(5455): Vulnerability %s detected in agent %s affecting: %s."
#define VU_NOT_VULN           "(5456): The '%s' package from agent %s is not vulnerable to %s. Condition: package version (%s) %s %s."
#define VU_UPDATE_DATE        "(5457): %s OVAL is in its latest version. Update date: %s"
#define VU_START_REFRESH_DB   "(5458): Refreshing Ubuntu %s databases..."
#define VU_STOP_REFRESH_DB    "(5459): Refresh of Ubuntu %s database finished."
#define VU_DB_TIMESTAMP_OVAL  "(5460): %s OVAL has not been downloaded before, so the download continues."
#define VU_STARTING_UPDATE    "(5461): Starting %s DB update..."
#define VU_AGENT_SOFTWARE_REQ "(5462): Getting agent %s software..."
#define VU_AGENT_UNSOPPORTED  "(5463): Agent %s has an unsupported Wazuh version."
#define VU_UNS_OS_VERSION     "(5464): %s version not supported (agent %s)."
#define VU_AGENT_PENDING      "(5465): Agent %s operating system could not be obtained because it has never been connected on. It will be omitted..."
#define VU_UNS_OS             "(5466): Unsupported OS. Agent %s will be omitted..."
#define VU_PACK_VER_VULN      "(5467): The '%s' package from agent %s is vulnerable to %s. Condition: package version (%s) %s %s."
#define VU_PACK_VULN          "(5468): The '%s' package is vulnerable to %s."
#define VU_UPDATE_PRE         "(5469): Preparse step."
#define VU_UPDATE_PAR         "(5470): Parse step."
#define VU_UPDATE_VU_CO       "(5471): Inserting vulnerability conditions..."
#define VU_UPDATE_VU_INFO     "(5472): Inserting vulnerability info..."
#define VU_UPDATE_VU          "(5473): Inserting vulnerabilities..."
#define VU_AGENT_INFO_ERROR   "(5474): Agent %s operating system could not be obtained. Maybe it is never connected. It will be omitted..."
#define VU_NO_SOFTWARE        "(5475): Agent %s software not available."
#define VU_AG_NO_TARGET       "(5476): The analysis can not be launched because there are no target agents."
#define VU_SYS_CHECKED        "(5477): The last syscollector scan for the agent %s (ID: %s) has already been checked. The vulnerability search is omitted."
#define VU_LOCAL_FETCH        "(5478): Fetching OVAL from '%s'..."
<<<<<<< HEAD
#define VU_OPERATION_NOT_REC  "(5479): Operation '%s' not recognized."
#define VU_DOUBLE_NOT_VULN    "(5480): The '%s' package from agent %s is not vulnerable to %s. Condition: package version (%s) %s %s and %s %s."
#define VU_DOUBLE_VULN        "(5481): The '%s' package from agent %s is vulnerable to %s. Condition: package version (%s) %s %s and %s %s."
=======
#define VU_UNEXP_VALUE        "(5479): Unexpected %s attribute."
#define VU_SOL_PATCHES        "(5480): Solving patches..."
#define VU_INS_TEST_SEC       "(5481): Inserting test section..."
>>>>>>> b3ed6f2a

#endif<|MERGE_RESOLUTION|>--- conflicted
+++ resolved
@@ -41,14 +41,11 @@
 #define VU_AG_NO_TARGET       "(5476): The analysis can not be launched because there are no target agents."
 #define VU_SYS_CHECKED        "(5477): The last syscollector scan for the agent %s (ID: %s) has already been checked. The vulnerability search is omitted."
 #define VU_LOCAL_FETCH        "(5478): Fetching OVAL from '%s'..."
-<<<<<<< HEAD
 #define VU_OPERATION_NOT_REC  "(5479): Operation '%s' not recognized."
 #define VU_DOUBLE_NOT_VULN    "(5480): The '%s' package from agent %s is not vulnerable to %s. Condition: package version (%s) %s %s and %s %s."
 #define VU_DOUBLE_VULN        "(5481): The '%s' package from agent %s is vulnerable to %s. Condition: package version (%s) %s %s and %s %s."
-=======
-#define VU_UNEXP_VALUE        "(5479): Unexpected %s attribute."
-#define VU_SOL_PATCHES        "(5480): Solving patches..."
-#define VU_INS_TEST_SEC       "(5481): Inserting test section..."
->>>>>>> b3ed6f2a
+#define VU_UNEXP_VALUE        "(5482): Unexpected %s attribute."
+#define VU_SOL_PATCHES        "(5483): Solving patches..."
+#define VU_INS_TEST_SEC       "(5484): Inserting test section..."
 
 #endif