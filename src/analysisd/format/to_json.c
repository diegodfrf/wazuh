--- conflicted
+++ resolved
@@ -99,11 +99,7 @@
             cJSON * element;
             cJSON_AddItemToObject(rule, "mitre", mitre = cJSON_CreateObject());
             /* Creating id array */
-<<<<<<< HEAD
-            for (i=0; lf->generated_rule->mitre_id[i] != NULL; i++) {
-=======
             for (i = 0; lf->generated_rule->mitre_id[i] != NULL; i++) {
->>>>>>> 6c85d84f
             }
             cJSON *mitre_id_array = cJSON_CreateStringArray(mitre_cpy, i);
             cJSON_AddItemToObject(mitre, "id", mitre_id_array);
@@ -111,11 +107,7 @@
             cJSON *mitre_tactic_array = cJSON_CreateArray();
             for (i = 0; lf->generated_rule->mitre_id[i] != NULL; i++){
                 if (tactics = mitre_get_attack(lf->generated_rule->mitre_id[i]), tactics == NULL) {
-<<<<<<< HEAD
-                    mwarn("Mitre Technique ID %s is not in mitre database.", lf->generated_rule->mitre_id[i]);
-=======
                     mwarn("Mitre Technique ID %s is not in Mitre's database.", lf->generated_rule->mitre_id[i]);
->>>>>>> 6c85d84f
                 }
                 cJSON_ArrayForEach(tactic, tactics){
                     int inarray = 0;
