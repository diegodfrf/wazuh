# Copyright (C) 2015-2020, Wazuh Inc.
# TODO: mysql and postgresql?
#
# Copyright (C) 2015-2020, Wazuh Inc.
#
# This program is free software; you can redistribute it and/or modify
# it under the terms of the GNU General Public License as published by
# the Free Software Foundation; either version 2 of the License, or
# (at your option) any later version.
#

uname_S := $(shell sh -c 'uname -s 2>/dev/null || echo not')
uname_P := $(shell sh -c 'uname -p 2>/dev/null || echo not')
uname_R := $(shell sh -c 'uname -r 2>/dev/null || echo not')
uname_V := $(shell sh -c 'uname -v 2>/dev/null || echo not')
HAS_CHECKMODULE = $(shell command -v checkmodule > /dev/null && echo YES)
HAS_SEMODULE_PACKAGE = $(shell command -v semodule_package > /dev/null && echo YES)
CHECK_ARCHLINUX := $(shell sh -c 'grep "Arch Linux" /etc/os-release > /dev/null && echo YES || echo not')
ARCH_FLAGS =

ROUTE_PATH := $(shell pwd)
EXTERNAL_JSON=external/cJSON/
EXTERNAL_ZLIB=external/zlib/
EXTERNAL_SQLITE=external/sqlite/
EXTERNAL_OPENSSL=external/openssl/
EXTERNAL_LIBYAML=external/libyaml/
EXTERNAL_CURL=external/curl/
EXTERNAL_AUDIT=external/audit-userspace/
EXTERNAL_LIBFFI=external/libffi/
EXTERNAL_LIBPLIST=external/libplist/
EXTERNAL_CPYTHON=external/cpython/
EXTERNAL_MSGPACK=external/msgpack/
EXTERNAL_BZIP2=external/bzip2/
EXTERNAL_GOOGLE_TEST=external/googletest/
EXTERNAL_LIBPCRE2=external/libpcre2/
ifneq (${TARGET},winagent)
EXTERNAL_PROCPS=external/procps/
EXTERNAL_LIBDB=external/libdb/build_unix/
endif
# XXX Becareful NO EXTRA Spaces here
PREFIX?=/var/ossec
PG_CONFIG?=pg_config
MY_CONFIG?=mysql_config
PRELUDE_CONFIG?=libprelude-config
OSSEC_GROUP?=ossec
OSSEC_USER?=ossec
OSSEC_USER_MAIL?=ossecm
OSSEC_USER_REM?=ossecr
SHARED=so
SELINUX_MODULE=selinux/wazuh.mod
SELINUX_ENFORCEMENT=selinux/wazuh.te
SELINUX_POLICY=selinux/wazuh.pp
SHARED_MODULES=shared_modules/
DBSYNC=${SHARED_MODULES}dbsync/
RSYNC=${SHARED_MODULES}rsync/
SHARED_UTILS_TEST=${SHARED_MODULES}utils/tests/
SYSCOLLECTOR=wazuh_modules/syscollector/
SYSINFO=data_provider/

USE_PRELUDE?=no
USE_ZEROMQ?=no
USE_GEOIP?=no
USE_INOTIFY=no
USE_BIG_ENDIAN=no
USE_AUDIT=no
USE_FRAMEWORK_LIB=no
MINGW_HOST=unknown
USE_MSGPACK_OPT=yes

DISABLE_SHARED?=no
DISABLE_SYSC?=no
DISABLE_CISCAT?=no

ifeq (${TARGET},winagent)
WIN_CMAKE_OPTS=-DCMAKE_SYSTEM_NAME=Windows -DCMAKE_C_COMPILER=/usr/bin/${MING_BASE}${CC} -DCMAKE_CXX_COMPILER=/usr/bin/${MING_BASE}g++-posix
WIN_CMAKE_RULES+=win32/sysinfo
WIN_CMAKE_RULES+=win32/shared_modules
ifeq (,$(filter ${DISABLE_SYSC},YES yes y Y 1))
WIN_CMAKE_RULES+=win32/syscollector
endif
endif


ifeq (${uname_S},Darwin)
SYSINFO_OS=-DCMAKE_SYSTEM_NAME=Darwin
endif

ifneq (,$(filter ${TEST},YES yes y Y 1))
DBSYNC_TEST=-DUNIT_TEST=ON #--coverage
RSYNC_TEST=-DUNIT_TEST=ON #--coverage
SYSCOLLECTOR_TEST=-DUNIT_TEST=ON #--coverage
SYSINFO_TEST=-DUNIT_TEST=ON #--coverage
endif
ifneq (,$(filter ${DEBUG},YES yes y Y 1))
SHARED_MODULES_RELEASE_TYPE=-DCMAKE_BUILD_TYPE=Debug
GTEST_RELEASE_TYPE=-DCMAKE_BUILD_TYPE=Debug
SYSCOLLECTOR_RELEASE_TYPE=-DCMAKE_BUILD_TYPE=Debug
SYSINFO_RELEASE_TYPE=-DCMAKE_BUILD_TYPE=Debug
endif

ifeq (${COVERITY}, YES)
	SHARED_MODULES_RELEASE_TYPE+=-DCOVERITY=1
	export COVERITY_UNSUPPORTED_COMPILER_INVOCATION=1
endif

ifneq ($(HAS_CHECKMODULE),)
ifneq ($(HAS_SEMODULE_PACKAGE),)
USE_SELINUX=yes
else
USE_SELINUX=no
endif
else
USE_SELINUX=no
endif

ONEWAY?=no
CLEANFULL?=no

DEFINES=-DOSSECHIDS
DEFINES+=-DDEFAULTDIR=\"${PREFIX}\"
DEFINES+=-DUSER=\"${OSSEC_USER}\"
DEFINES+=-DREMUSER=\"${OSSEC_USER_REM}\"
DEFINES+=-DGROUPGLOBAL=\"${OSSEC_GROUP}\"
DEFINES+=-DMAILUSER=\"${OSSEC_USER_MAIL}\"

ifneq (${TARGET},winagent)
		DEFINES+=-D${uname_S}
ifeq (${uname_S},Linux)
		DEFINES+=-DINOTIFY_ENABLED -D_XOPEN_SOURCE=600 -D_GNU_SOURCE
#		DEFINES+=-DUSE_MAGIC
		OSSEC_CFLAGS+=-pthread -I${EXTERNAL_LIBDB}
		OSSEC_LDFLAGS+='-Wl,-rpath,$$ORIGIN/../lib'
		OSSEC_LIBS+=-lrt -ldl -lm
#		OSSEC_LDFLAGS+=-lmagic
		OSSEC_LDFLAGS+=-pthread -lrt -ldl
#		OSSEC_LDFLAGS+=-lmagic
		OSSEC_CFLAGS+=-Wl,--start-group
		USE_AUDIT=yes
ifneq (,$(filter ${USE_AUDIT},YES yes y Y 1))
		OSSEC_CFLAGS+=-I$(EXTERNAL_AUDIT)lib
endif
ifeq (${CHECK_ARCHLINUX},YES)
		ARCH_FLAGS+=-lnghttp2 -lbrotlidec -lpsl
		OSSEC_LDFLAGS+=-lnghttp2 -lbrotlidec -lpsl
endif
else
ifeq (${uname_S},AIX)
		DEFINES+=-DAIX -D__unix
		DEFINES+=-DHIGHFIRST
		OSSEC_CFLAGS+=-pthread
		OSSEC_LDFLAGS+=-pthread
		PATH:=${PATH}:/usr/vac/bin
		CC=gcc
else
ifeq (${uname_S},SunOS)
SOLARIS_CMAKE_OPTS=-DSOLARIS=ON
ifneq ($(uname_R),5.10)
		DEFINES+=-DSUN_MAJOR_VERSION=$(word 1, $(subst ., ,$(uname_V)))
		DEFINES+=-DSUN_MINOR_VERSION=$(word 2, $(subst ., ,$(uname_V)))
else
		DEFINES+=-DSUN_MAJOR_VERSION=10
		DEFINES+=-DSUN_MINOR_VERSION=0
endif
		DEFINES+=-DSOLARIS
		DEFINES+=-DHIGHFIRST
		DEFINES+=-D_REENTRANT
ifneq (${uname_P},sparc)
ifneq ($(uname_R),5.10)
		OSSEC_LDFLAGS+=-z relax=secadj
else
		OSSEC_CFLAGS+=-DMSGPACK_ZONE_ALIGN=8
endif
endif
		OSSEC_LDFLAGS+='-Wl,-rpath,$$ORIGIN/../lib'
		OSSEC_LIBS+=-lsocket -lnsl -lresolv -lrt -lpthread
		PATH:=${PATH}:/usr/ccs/bin:/usr/xpg4/bin:/opt/csw/gcc3/bin:/opt/csw/bin:/usr/sfw/bin
		CC=gcc
#		This is necessary in order to compile libcurl
		NM=gnm
		uname_M := $(shell sh -c 'uname -m 2>/dev/null || echo not')
else
ifeq (${uname_S},Darwin)
		DEFINES+=-DDarwin
		DEFINES+=-DHIGHFIRST
		OSSEC_CFLAGS+=-pthread
		OSSEC_LDFLAGS+=-pthread
		OSSEC_LDFLAGS+=-Xlinker -rpath -Xlinker "@executable_path/../lib"
		SHARED=dylib
		OSSEC_LIBS+=-framework Security
else
ifeq (${uname_S},FreeBSD)
		DEFINES+=-DFreeBSD
		OSSEC_CFLAGS+=-pthread -I/usr/local/include
		OSSEC_LDFLAGS+=-pthread
		OSSEC_LDFLAGS+=-L/usr/local/lib
		OSSEC_LDFLAGS+='-Wl,-rpath,$$ORIGIN/../lib'
else
ifeq (${uname_S},NetBSD)
		DEFINES+=-DNetBSD
		OSSEC_CFLAGS+=-pthread
		OSSEC_LDFLAGS+=-pthread
		OSSEC_LDFLAGS+='-Wl,-rpath,$$ORIGIN/../lib'
else
ifeq (${uname_S},OpenBSD)
		DEFINES+=-DOpenBSD
		OSSEC_CFLAGS+=-pthread
		OSSEC_LDFLAGS+=-pthread
		OSSEC_LDFLAGS+=-L/usr/local/lib
		OSSEC_LDFLAGS+=-Wl,-zorigin '-Wl,-rpath,$$ORIGIN/../lib'
else
ifeq (${uname_S},HP-UX)
		DEFINES+=-DHPUX
		DEFINES+=-D_XOPEN_SOURCE_EXTENDED
		DEFINES+=-DHIGHFIRST
		DEFINES+=-DOS_BIG_ENDIAN
		OSSEC_CFLAGS+=-pthread
		OSSEC_LDFLAGS+=-lrt
ifeq (,$(filter ${DISABLE_SHARED},YES yes y Y 1))
		OSSEC_LDFLAGS+='-Wl,-rpath,$$ORIGIN/../lib'
endif
		OSSEC_CFLAGS+=-pthread
		OSSEC_LDFLAGS+=-pthread
		PATH:=${PATH}:/usr/local/bin
		CC=gcc
		INSTALL=/usr/local/coreutils/bin/install
else
	    # Unknow platform
endif # HPUX
endif # OpenBSD
endif # NetBSD
endif # FreeBSD
endif # Darwin
endif # SunOS
endif # AIX
endif # Linux
else
		SHARED=dll
		DEFINES_EVENTCHANNEL=-D_WIN32_WINNT=0x600
		OSSEC_CFLAGS+=-pthread
		OSSEC_LDFLAGS+=-pthread
endif # winagent

ifeq (,$(filter ${DISABLE_SYSC},YES yes y Y 1))
	DEFINES+=-DENABLE_SYSC
endif

ifeq (,$(filter ${DISABLE_CISCAT},YES yes y Y 1))
	DEFINES+=-DENABLE_CISCAT
endif

ifeq (,$(filter ${DISABLE_SHARED},YES yes y Y 1))
	DEFINES+=-DENABLE_SHARED
endif

ifneq (,$(filter ${DEBUGAD},YES yes y Y 1))
	DEFINES+=-DDEBUGAD
endif

ifneq (,$(filter ${DEBUG},YES yes y Y 1))
	OSSEC_CFLAGS+=-g
else
	OSSEC_CFLAGS+=-DNDEBUG
	OFLAGS+=-O2
endif #DEBUG

OSSEC_CFLAGS+=${OFLAGS}
OSSEC_LDFLAGS+=${OFLAGS}

DBSYNC_LIB+=-ldbsync
RSYNC_LIB+=-lrsync

ifeq (${TARGET}, winagent)
	OSSEC_LDFLAGS+=-L${DBSYNC}build/bin 
	OSSEC_LDFLAGS+=-L${RSYNC}build/bin
else
	OSSEC_LDFLAGS+=-L${DBSYNC}build/lib 
	OSSEC_LDFLAGS+=-L${RSYNC}build/lib
endif

ifneq (,$(filter ${CLEANFULL},YES yes y Y 1))
	DEFINES+=-DCLEANFULL
endif

ifneq (,$(filter ${ONEWAY},YES yes y Y 1))
	DEFINES+=-DONEWAY_ENABLED
endif

ifneq (,$(filter ${USE_AUDIT},YES yes y Y 1))
        DEFINES+=-DENABLE_AUDIT
endif

ifeq (${COVERITY}, YES)
	DEFINES+=-D__coverity__
endif

OSSEC_CFLAGS+=${DEFINES}
OSSEC_CFLAGS+=-pipe -Wall -Wextra -std=gnu99
OSSEC_CFLAGS+=-I./ -I./headers/ -I${EXTERNAL_OPENSSL}include -I$(EXTERNAL_JSON) -I${EXTERNAL_LIBYAML}include -I${EXTERNAL_CURL}include -I${EXTERNAL_MSGPACK}include -I${EXTERNAL_BZIP2} -I${SHARED_MODULES}common -I${DBSYNC}include -I${RSYNC}include -I${SYSCOLLECTOR}include  -I${SYSINFO}include  -I${EXTERNAL_LIBPCRE2}include

OSSEC_CFLAGS += ${CFLAGS}
OSSEC_LDFLAGS += ${LDFLAGS}
OSSEC_LIBS += ${LIBS}

CCCOLOR="\033[34m"
LINKCOLOR="\033[34;1m"
SRCCOLOR="\033[33m"
BINCOLOR="\033[37;1m"
MAKECOLOR="\033[32;1m"
ENDCOLOR="\033[0m"

ifeq (,$(filter ${V},YES yes y Y 1))
	QUIET_CC      = @printf '    %b %b\n' ${CCCOLOR}CC${ENDCOLOR} ${SRCCOLOR}$@${ENDCOLOR} 1>&2;
	QUIET_LINK    = @printf '    %b %b\n' ${LINKCOLOR}LINK${ENDCOLOR} ${BINCOLOR}$@${ENDCOLOR} 1>&2;
	QUIET_CCBIN   = @printf '    %b %b\n' ${LINKCOLOR}CC${ENDCOLOR} ${BINCOLOR}$@${ENDCOLOR} 1>&2;
	QUIET_INSTALL = @printf '    %b %b\n' ${LINKCOLOR}INSTALL${ENDCOLOR} ${BINCOLOR}$@${ENDCOLOR} 1>&2;
	QUIET_RANLIB  = @printf '    %b %b\n' ${LINKCOLOR}RANLIB${ENDCOLOR} ${BINCOLOR}$@${ENDCOLOR} 1>&2;
	QUIET_NOTICE  = @printf '%b' ${MAKECOLOR} 1>&2;
	QUIET_ENDCOLOR= @printf '%b' ${ENDCOLOR} 1>&2;
endif

MING_BASE:=
ifeq (${TARGET}, winagent)
# Avoid passing environment variables such CFLAGS to external Makefiles
ifeq (${CC}, gcc)
	MAKEOVERRIDES=
endif

CC=gcc
ifeq (${TARGET}, winagent)
CXX=g++-posix
else
CXX=g++
endif

ifneq (,$(shell which amd64-mingw32msvc-gcc))
	ifeq (${CC}, gcc)
		MING_BASE:=amd64-mingw32msvc-
	else
		MING_BASE:=
	endif
	MINGW_HOST="amd64-mingw32msvc"
else
ifneq (,$(shell which i686-pc-mingw32-gcc))
	ifeq (${CC}, gcc)
		MING_BASE:=i686-pc-mingw32-
	else
		MING_BASE:=
	endif
	MINGW_HOST="i686-pc-mingw32"
else
ifneq (,$(shell which i686-w64-mingw32-gcc))
	ifeq (${CC}, gcc)
		MING_BASE:=i686-w64-mingw32-
	else
		MING_BASE:=
	endif
	MINGW_HOST="i686-w64-mingw32"
else
$(error No windows cross-compiler found!) #MING_BASE:=unknown-
endif
endif
endif

ifneq (,$(wildcard /usr/i686-w64-mingw32/lib/libwinpthread-1.dll))
	WIN_PTHREAD_LIB:=/usr/i686-w64-mingw32/lib/libwinpthread-1.dll
else
ifneq (,$(wildcard /usr/i686-w64-mingw32/sys-root/mingw/bin/libwinpthread-1.dll))
	WIN_PTHREAD_LIB:=/usr/i686-w64-mingw32/sys-root/mingw/bin/libwinpthread-1.dll
endif
endif

endif #winagent

OSSEC_CC      =${QUIET_CC}${MING_BASE}${CC}
OSSEC_CCBIN   =${QUIET_CCBIN}${MING_BASE}${CC}
OSSEC_SHARED  =${QUIET_CCBIN}${MING_BASE}${CC} -shared
OSSEC_LINK    =${QUIET_LINK}${MING_BASE}ar -crus
OSSEC_RANLIB  =${QUIET_RANLIB}${MING_BASE}ranlib
OSSEC_WINDRES =${QUIET_CCBIN}${MING_BASE}windres


ifneq (,$(filter ${USE_INOTIFY},YES auto yes y Y 1))
	DEFINES+=-DINOTIFY_ENABLED
	ifeq (${uname_S},FreeBSD)
		OSSEC_LDFLAGS+=-L/usr/local/lib -I/usr/local/include
		OSSEC_LIBS+=-linotify
		OSSEC_CFLAGS+=-I/usr/local/include
	endif
endif

ifneq (,$(filter ${USE_BIG_ENDIAN},YES yes y Y 1))
	DEFINES+=-DOS_BIG_ENDIAN
endif

ifneq (,$(filter ${USE_PRELUDE},YES auto yes y Y 1))
	DEFINES+=-DPRELUDE_OUTPUT_ENABLED
	OSSEC_LIBS+=-lprelude
	OSSEC_LDFLAGS+=$(shell sh -c '${PRELUDE_CONFIG} --pthread-cflags')
	OSSEC_LIBS+=$(shell sh -c '${PRELUDE_CONFIG} --libs')
endif # USE_PRELUDE

ifneq (,$(filter ${USE_ZEROMQ},YES auto yes y Y 1))
	DEFINES+=-DZEROMQ_OUTPUT_ENABLED
	#LDFLAGS+=-L/usr/local/lib -I/usr/local/include -lzmq -lczmq
	OSSEC_LIBS+=-lzmq -lczmq
endif # USE_ZEROMQ

ifneq (,$(filter ${USE_GEOIP},YES auto yes y Y 1))
	DEFINES+=-DLIBGEOIP_ENABLED
	OSSEC_LIBS+=-lGeoIP
endif # USE_GEOIP

SYSINFO_LIB+=-lsysinfo

ifeq (${TARGET}, winagent)
	OSSEC_LDFLAGS+=-L${SYSCOLLECTOR}build/bin
	OSSEC_LDFLAGS+=-L${SYSINFO}build/bin
else
	OSSEC_LDFLAGS+=-L${SYSCOLLECTOR}build/lib
	OSSEC_LDFLAGS+=-L${SYSINFO}build/lib 
endif

ifeq (,$(filter ${DISABLE_SYSC}, YES yes y Y 1))
	SYSCOLLECTOR_LIB+=-lsyscollector
endif

MI :=
PI :=
ifdef DATABASE

	ifeq (${DATABASE},mysql)
		DEFINES+=-DMYSQL_DATABASE_ENABLED

		ifdef MYSQL_CFLAGS
			MI = ${MYSQL_CFLAGS}
		else
			MI := $(shell sh -c '${MY_CONFIG} --include 2>/dev/null || echo ')

			ifeq (${MI},) # BEGIN MI manual detection
				ifneq (,$(wildcard /usr/include/mysql/mysql.h))
					MI="-I/usr/include/mysql/"
				else
					ifneq (,$(wildcard /usr/local/include/mysql/mysql.h))
						MI="-I/usr/local/include/mysql/"
					endif  #
				endif  #MI

			endif
		endif # MYSQL_CFLAGS

		ifdef MYSQL_LIBS
			ML = ${MYSQL_LIBS}
		else
			ML := $(shell sh -c '${MY_CONFIG} --libs 2>/dev/null || echo ')

			ifeq (${ML},)
				ifneq (,$(wildcard /usr/lib/mysql/*))
					ML="-L/usr/lib/mysql"
				else
					ifneq (,$(wildcard /usr/lib64/mysql/*))
						ML="-L/usr/lib64/mysql"
					else
						ifneq (,$(wildcard /usr/local/lib/mysql/*))
							ML="-L/usr/local/lib/mysql"
						else
							ifneq (,$(wildcard /usr/local/lib64/mysql/*))
								ML="-L/usr/local/lib64/mysql"
							endif # local/lib64
						endif # local/lib
					endif # lib54
				endif # lib
			endif
		endif # MYSQL_LIBS

		OSSEC_LIBS+=${ML} -lmysqlclient

	else # DATABASE

		ifeq (${DATABASE}, pgsql)
			DEFINES+=-DPGSQL_DATABASE_ENABLED

			ifneq (${PGSQL_LIBS},)
				PL:=${PGSQL_LIBS}
			else
				PL:=$(shell sh -c '(${PG_CONFIG} --libdir --pkglibdir 2>/dev/null | sed "s/^/-L/g" | xargs ) || echo ')
			endif

			ifneq (${PGSQL_CFLAGS},)
				PI:=${PGSQL_CFLAGS}
			else
				PI:=$(shell sh -c '(${PG_CONFIG} --includedir --pkgincludedir 2>/dev/null | sed "s/^/-I/g" | xargs ) || echo ')
			endif

			# XXX need some basic autodetech stuff here.

			OSSEC_LIBS+=${PL} -lpq

		endif # pgsql
	endif # mysql
endif # DATABASE

####################
#### Target ########
####################

ifndef TARGET
	TARGET=failtarget
endif # TARGET

ifeq (${TARGET},agent)
	DEFINES+=-DCLIENT
endif

ifeq (${TARGET},local)
	DEFINES+=-DLOCAL
endif


.PHONY: build
build: ${TARGET}
ifneq (${TARGET},failtarget)
	${MAKE} settings
	@echo
	${QUIET_NOTICE}
	@echo "Done building ${TARGET}"
	${QUIET_ENDCOLOR}
endif
	@echo


.PHONY: failtarget
failtarget:
	@echo "TARGET is required: "
	@echo "   make TARGET=server   to build the server"
	@echo "   make TARGET=local      - local version of server"
	@echo "   make TARGET=hybrid     - hybrid version of server"
	@echo "   make TARGET=agent    to build the unix agent"
	@echo "   make TARGET=winagent to build the windows agent"

.PHONY: help
help: failtarget
	@echo
	@echo "General options: "
	@echo "   make V=yes                   Display full compiler messages. Allowed values are 1, yes, YES, y and Y, otherwise, the flag is ignored"
	@echo "   make DEBUG=yes               Build with symbols and without optimization. Allowed values are 1, yes, YES, y and Y, otherwise, the flag is ignored"
	@echo "   make DEBUGAD=yes             Enables extra debugging logging in ossec-analysisd. Allowed values are 1, yes, YES, y and Y, otherwise, the flag is ignored"
	@echo "   make PREFIX=/path            Install OSSEC to '/path'. Defaults to /var/ossec"
	@echo "   make ONEWAY=yes              Disables manager's ACK towards agent. It allows connecting agents without backward connection from manager. Allowed values are 1, yes, YES, y and Y, otherwise, the flag is ignored"
	@echo "   make CLEANFULL=yes           Makes the alert mailing subject clear in the format: '<location> - <level> - <description>'. Allowed values are 1, yes, YES, y and Y, otherwise, the flag is ignored"
	@echo "   make RESOURCES_URL           Set the Wazuh resources URL"
	@echo "   make USE_ZEROMQ=yes          Build with zeromq support. Allowed values are auto, 1, yes, YES, y and Y, otherwise, the flag is ignored"
	@echo "   make USE_PRELUDE=yes         Build with prelude support. Allowed values are auto, 1, yes, YES, y and Y, otherwise, the flag is ignored"
	@echo "   make USE_INOTIFY=yes         Build with inotify support. Allowed values are auto, 1, yes, YES, y and Y, otherwise, the flag is ignored"
	@echo "   make BIG_ENDIAN=yes          Build with big endian support. Allowed values are 1, yes, YES, y and Y, otherwise, the flag is ignored"
	@echo "   make USE_SELINUX=yes         Build with SELinux policies. Allowed values are 1, yes, YES, y and Y, otherwise, the flag is ignored"
	@echo "   make USE_AUDIT=yes           Build with audit service support. Allowed values are 1, yes, YES, y and Y, otherwise, the flag is ignored"
	@echo "   make USE_FRAMEWORK_LIB=yes   Use external SQLite library for the framework. Allowed values are 1, yes, YES, y and Y, otherwise, the flag is ignored"
	@echo "   make USE_MSGPACK_OPT=yes     Use default architecture for building msgpack library. Allowed values are 1, yes, YES, y and Y, otherwise, the flag is ignored"
	@echo "   make OFLAGS=-Ox              Overrides optimization level"
	@echo "   make DISABLE_SHARED=yes      Not to build the Wazuh shared library (for unsupported systems). Allowed values are 1, yes, YES, y and Y, otherwise, the flag is ignored"
	@echo "   make DISABLE_SYSC=yes        Not to build the Syscollector module (for unsupported systems). Allowed values are 1, yes, YES, y and Y, otherwise, the flag is ignored"
	@echo "   make DISABLE_CISCAT=yes      Not to build the CIS-CAT module (for unsupported systems). Allowed values are 1, yes, YES, y and Y, otherwise, the flag is ignored"
	@echo "   make OPTIMIZE_CPYTHON=yes    When PREFIX points to other directory than default, the python interpreter is rebuilt, enable this flag to optimize the process. Allowed values are 1, yes, YES, y and Y, otherwise, the flag is ignored"
	@echo
	@echo "Database options: "
	@echo "   make DATABASE=mysql          Build with MYSQL Support"
	@echo "                                Use MYSQL_CFLAGS adn MYSQL_LIBS to override defaults"
	@echo "   make DATABASE=pgsql          Build with PostgreSQL Support "
	@echo "                                Use PGSQL_CFLAGS adn PGSQL_LIBS to override defaults"
	@echo
	@echo "Geoip support: "
	@echo "   make USE_GEOIP=yes           Build with GeoIP support. Allowed values are auto 1, yes, YES, y and Y, otherwise, the flag is ignored"
	@echo
	@echo "User options: "
	@echo "   make OSSEC_GROUP=ossec       Set ossec group"
	@echo "   make OSSEC_USER=ossec        Set ossec user"
	@echo "   make OSSEC_USER_MAIL=ossecm  Set ossec user mail"
	@echo "   make OSSEC_USER_REM=ossecr   Set ossec user rem"
	@echo
	@echo "Examples: Client with debugging enabled"
	@echo "   make TARGET=agent DEBUG=yes"

.PHONY: settings
settings:
	@echo
	@echo "General settings:"
	@echo "    TARGET:             ${TARGET}"
	@echo "    V:                  ${V}"
	@echo "    DEBUG:              ${DEBUG}"
	@echo "    DEBUGAD             ${DEBUGAD}"
	@echo "    PREFIX:             ${PREFIX}"
	@echo "    DATABASE:           ${DATABASE}"
	@echo "    ONEWAY:             ${ONEWAY}"
	@echo "    CLEANFULL:          ${CLEANFULL}"
	@echo "    RESOURCES_URL:      ${RESOURCES_URL}"
	@echo "    DISABLE_SHARED:     ${DISABLE_SHARED}"
	@echo "User settings:"
	@echo "    OSSEC_GROUP:        ${OSSEC_GROUP}"
	@echo "    OSSEC_USER:         ${OSSEC_USER}"
	@echo "    OSSEC_USER_MAIL:    ${OSSEC_USER_MAIL}"
	@echo "    OSSEC_USER_REM:     ${OSSEC_USER_REM}"
	@echo "USE settings:"
	@echo "    USE_ZEROMQ:         ${USE_ZEROMQ}"
	@echo "    USE_GEOIP:          ${USE_GEOIP}"
	@echo "    USE_PRELUDE:        ${USE_PRELUDE}"
	@echo "    USE_INOTIFY:        ${USE_INOTIFY}"
	@echo "    USE_BIG_ENDIAN:     ${USE_BIG_ENDIAN}"
	@echo "    USE_SELINUX:        ${USE_SELINUX}"
	@echo "    USE_AUDIT:          ${USE_AUDIT}"
	@echo "    USE_FRAMEWORK_LIB:  ${USE_FRAMEWORK_LIB}"
	@echo "    DISABLE_SHARED:     ${DISABLE_SHARED}"
	@echo "    DISABLE_SYSC:       ${DISABLE_SYSC}"
	@echo "    DISABLE_CISCAT:     ${DISABLE_CISCAT}"
	@echo "Mysql settings:"
	@echo "    includes:           ${MI}"
	@echo "    libs:               ${ML}"
	@echo "Pgsql settings:"
	@echo "    includes:           ${PI}"
	@echo "    libs:               ${PL}"
	@echo "Defines:"
	@echo "    ${DEFINES}"
	@echo "Compiler:"
	@echo "    CFLAGS            ${OSSEC_CFLAGS}"
	@echo "    LDFLAGS           ${OSSEC_LDFLAGS}"
	@echo "    LIBS              ${OSSEC_LIBS}"
	@echo "    CC                ${CC}"
	@echo "    MAKE              ${MAKE}"

BUILD_SERVER+=ossec-maild -
BUILD_SERVER+=ossec-csyslogd -
BUILD_SERVER+=ossec-agentlessd -
BUILD_SERVER+=ossec-execd -
BUILD_SERVER+=ossec-logcollector -
BUILD_SERVER+=ossec-remoted
BUILD_SERVER+=ossec-agentd
BUILD_SERVER+=manage_agents
BUILD_SERVER+=utils
BUILD_SERVER+=ossec-syscheckd
BUILD_SERVER+=ossec-monitord
BUILD_SERVER+=ossec-reportd
BUILD_SERVER+=ossec-authd
BUILD_SERVER+=ossec-analysisd
BUILD_SERVER+=ossec-logtest
BUILD_SERVER+=ossec-makelists
BUILD_SERVER+=ossec-dbd -
BUILD_SERVER+=ossec-integratord
BUILD_SERVER+=wazuh-modulesd
BUILD_SERVER+=wazuh-db
ifneq (,$(filter ${USE_FRAMEWORK_LIB},YES yes y Y 1))
BUILD_SERVER+=wazuh-framework
endif

BUILD_AGENT+=ossec-agentd
BUILD_AGENT+=agent-auth
BUILD_AGENT+=ossec-logcollector
BUILD_AGENT+=ossec-syscheckd
BUILD_AGENT+=ossec-execd
BUILD_AGENT+=manage_agents
BUILD_AGENT+=wazuh-modulesd

BUILD_CMAKE_PROJECTS+=build_sysinfo
BUILD_CMAKE_PROJECTS+=build_shared_modules
ifeq (,$(filter ${DISABLE_SYSC},YES yes y Y 1))
BUILD_CMAKE_PROJECTS+=build_syscollector
endif


.PHONY: server local hybrid agent selinux

ifeq (${MAKECMDGOALS},server)
$(error Do not use 'server' directly, use 'TARGET=server')
endif
server: external
	${MAKE} ${BUILD_CMAKE_PROJECTS}
	${MAKE} ${BUILD_SERVER}

ifeq (${MAKECMDGOALS},local)
$(error Do not use 'local' directly, use 'TARGET=local')
endif
local: external
	${MAKE} ${BUILD_CMAKE_PROJECTS}
	${MAKE} ${BUILD_SERVER}

ifeq (${MAKECMDGOALS},hybrid)
$(error Do not use 'hybrid' directly, use 'TARGET=hybrid')
endif
hybrid: external
	${MAKE} ${BUILD_CMAKE_PROJECTS}
	${MAKE} ${BUILD_SERVER}

ifeq (${MAKECMDGOALS},agent)
$(error Do not use 'agent' directly, use 'TARGET=agent')
endif
agent: external
	${MAKE} ${BUILD_CMAKE_PROJECTS}
	${MAKE} ${BUILD_AGENT}

ifneq (,$(filter ${USE_SELINUX},YES yes y Y 1))
server local hybrid agent: selinux
endif

selinux: $(SELINUX_POLICY)

$(SELINUX_POLICY): $(SELINUX_MODULE)
	semodule_package -o $@ -m $?

$(SELINUX_MODULE): $(SELINUX_ENFORCEMENT)
	checkmodule -M -m -o $@ $?

test_programs = tap_wazuhdb_op tap_os_crypto tap_os_net tap_os_regex tap_shared tap_os_zlib tap_os_xml tap_fluentd_forwarder

WINDOWS_BINS:=win32/ossec-agent.exe win32/ossec-agent-eventchannel.exe win32/ossec-rootcheck.exe win32/manage_agents.exe win32/setup-windows.exe win32/setup-syscheck.exe win32/setup-iis.exe win32/add-localfile.exe win32/os_win32ui.exe win32/agent-auth.exe

ifeq (${MAKECMDGOALS},winagent)
$(error Do not use 'winagent' directly, use 'TARGET=winagent')
endif
.PHONY: winagent
winagent: external ${WIN_CMAKE_RULES} win32/libwinpthread-1.dll
	${MAKE} ${WINDOWS_BINS} CFLAGS="-DCLIENT -D_POSIX_C_SOURCE -DWIN32 -DPSAPI_VERSION=1" LIBS="-lwsock32 -lwevtapi -lshlwapi -lcomctl32 -ladvapi32 -lkernel32 -lpsapi -lgdi32 -liphlpapi -lws2_32 -lcrypt32"
	cd win32/ && ./unix2dos.pl ossec.conf > default-ossec.conf
	cd win32/ && ./unix2dos.pl ossec-pre6.conf > default-ossec-pre6.conf
	cd win32/ && ./unix2dos.pl help.txt > help_win.txt
	cd win32/ && ./unix2dos.pl ../../etc/internal_options.conf > internal_options.conf
	cd win32/ && ./unix2dos.pl ../../etc/local_internal_options-win.conf > default-local_internal_options.conf
	cd win32/ && ./unix2dos.pl ../../LICENSE > LICENSE.txt
	cd win32/ && ./unix2dos.pl ../../active-response/win/route-null.cmd > route-null.cmd
	cd win32/ && ./unix2dos.pl ../../active-response/win/route-null-2012.cmd > route-null-2012.cmd
	cd win32/ && ./unix2dos.pl ../../active-response/win/netsh.cmd > netsh.cmd
	cd win32/ && ./unix2dos.pl ../../active-response/win/netsh-win-2016.cmd > netsh-win-2016.cmd
	cd win32/ && ./unix2dos.pl ../../active-response/win/restart-ossec.cmd > restart-ossec.cmd
	cd win32/ && ./unix2dos.pl ../VERSION > VERSION
	cd win32/ && ./unix2dos.pl ../REVISION > REVISION
	cd win32/ && makensis ossec-installer.nsi


win32/shared_modules: external
	cd ${DBSYNC} && mkdir -p build && cd build && cmake ${WIN_CMAKE_OPTS} ${DBSYNC_TEST} ${SHARED_MODULES_RELEASE_TYPE} .. && make
	cd ${RSYNC} &&  mkdir -p build && cd build && cmake ${WIN_CMAKE_OPTS} ${RSYNC_TEST} ${SHARED_MODULES_RELEASE_TYPE} .. && make
ifneq (,$(filter ${TEST},YES yes y Y 1))
ifneq (,$(filter ${DEBUG},YES yes y Y 1))
	cd ${SHARED_UTILS_TEST} &&  mkdir -p build && cd build && cmake ${WIN_CMAKE_OPTS} ${SHARED_MODULES_RELEASE_TYPE} .. && make
endif
endif

#### Sysinfo ##

win32/sysinfo:
	cd ${SYSINFO} && mkdir -p build && cd build && cmake ${WIN_CMAKE_OPTS} ${SYSINFO_OS} ${SYSINFO_TEST} ${SYSINFO_RELEASE_TYPE} .. && make

#### Syscollector ##
win32/syscollector: win32/shared_modules win32/sysinfo
	cd ${SYSCOLLECTOR} && mkdir -p build && cd build && cmake ${WIN_CMAKE_OPTS} ${SYSCOLLECTOR_TEST} ${SYSCOLLECTOR_RELEASE_TYPE} .. && make

win32/libwinpthread-1.dll: ${WIN_PTHREAD_LIB}
	cp $< $@

####################
#### External ######
####################

ZLIB_LIB    = $(EXTERNAL_ZLIB)/libz.a
OPENSSL_LIB = $(EXTERNAL_OPENSSL)libssl.a
CRYPTO_LIB 	= $(EXTERNAL_OPENSSL)libcrypto.a
LIBPLIST_LIB = $(EXTERNAL_LIBPLIST)/bin/lib/libplist-2.0.a
SQLITE_LIB  = $(EXTERNAL_SQLITE)libsqlite3.a
JSON_LIB    = $(EXTERNAL_JSON)libcjson.a
PROCPS_LIB  = $(EXTERNAL_PROCPS)/libproc.a
DB_LIB      = $(EXTERNAL_LIBDB).libs/libdb-6.2.a
LIBYAML_LIB = $(EXTERNAL_LIBYAML)src/.libs/libyaml.a
LIBCURL_LIB = $(EXTERNAL_CURL)lib/.libs/libcurl.a
AUDIT_LIB 	= $(EXTERNAL_AUDIT)lib/.libs/libaudit.a
LIBFFI_LIB 	= $(EXTERNAL_LIBFFI)$(TARGET)/.libs/libffi.a
MSGPACK_LIB = $(EXTERNAL_MSGPACK)libmsgpack.a
BZIP2_LIB   = $(EXTERNAL_BZIP2)libbz2.a
LIBPCRE2_LIB = $(EXTERNAL_LIBPCRE2).libs/libpcre2-8.a

EXTERNAL_LIBS := $(JSON_LIB) $(ZLIB_LIB) $(OPENSSL_LIB) $(CRYPTO_LIB) $(SQLITE_LIB) $(LIBYAML_LIB) $(LIBPCRE2_LIB)

ifneq (${TARGET},winagent)
EXTERNAL_LIBS += $(MSGPACK_LIB)
ifneq (${TARGET},agent)
EXTERNAL_LIBS += $(LIBCURL_LIB) $(LIBFFI_LIB) $(BZIP2_LIB)
endif
ifeq (${uname_S},Linux)
ifneq (,$(filter ${USE_AUDIT},YES yes y Y 1))
EXTERNAL_LIBS += ${AUDIT_LIB}
endif

EXTERNAL_LIBS += $(PROCPS_LIB) $(DB_LIB)
endif
endif
ifeq (${uname_S},Darwin)
EXTERNAL_LIBS += ${LIBPLIST_LIB}
endif

.PHONY: external test_external
external: test_external $(EXTERNAL_LIBS)

ifneq (,$(filter ${TEST},YES yes y Y 1))
external: build_gtest
endif

ifneq (${TARGET},winagent)
ifneq (${TARGET},agent)
external: build_python
endif
endif

test_external:
ifeq ($(wildcard external/*/*),)
	$(error No external directory found. Run "${MAKE} deps" before compiling external libraries)
endif

#### OpenSSL ##########

OPENSSL_FLAGS = enable-weak-ssl-ciphers no-shared

${CRYPTO_LIB}: ${OPENSSL_LIB}

${OPENSSL_LIB}:
ifeq (${TARGET},winagent)
	cd ${EXTERNAL_OPENSSL} && CC=${MING_BASE}${CC} RC=${MING_BASE}windres ./Configure $(OPENSSL_FLAGS) mingw && ${MAKE} build_libs
else
ifeq (${uname_S},Darwin)
	cd ${EXTERNAL_OPENSSL} && ./Configure $(OPENSSL_FLAGS) darwin64-x86_64-cc && ${MAKE} build_libs
else
ifeq (${uname_S},HP-UX)
	cd ${EXTERNAL_OPENSSL} && MAKE=gmake ./Configure $(OPENSSL_FLAGS) hpux-ia64-gcc && ${MAKE} build_libs
else
ifeq (${uname_S},SunOS)
ifeq ($(uname_M),i86pc)
	cd ${EXTERNAL_OPENSSL} && ./Configure $(OPENSSL_FLAGS) solaris-x86-gcc && ${MAKE} build_libs
else
	cd ${EXTERNAL_OPENSSL} && ./Configure $(OPENSSL_FLAGS) solaris-sparcv9-gcc && ${MAKE} build_libs
endif
else
	cd ${EXTERNAL_OPENSSL} && ./config $(OPENSSL_FLAGS) && ${MAKE} build_libs
endif
endif
endif
endif

#### libplist ##########

${LIBPLIST_LIB}:
	cd ${EXTERNAL_LIBPLIST} && ./autogen.sh --prefix=${ROUTE_PATH}/${EXTERNAL_LIBPLIST}bin && ${MAKE} && ${MAKE} install

#### libffi ##########

LIBFFI_FLAGS = "CFLAGS=-fPIC"

${LIBFFI_LIB}:
	cd ${EXTERNAL_LIBFFI} && ./configure $(LIBFFI_FLAGS) && ${MAKE}

#### zlib ##########

$(ZLIB_LIB):
ifeq (${TARGET},winagent)
	cd ${EXTERNAL_ZLIB} && cp zconf.h.in zconf.h && ${MAKE} -f win32/Makefile.gcc PREFIX=${MING_BASE} libz.a
else
	cd ${EXTERNAL_ZLIB} && CFLAGS=-fPIC ./configure && ${MAKE} libz.a
endif

ZLIB_INCLUDE=-I./${EXTERNAL_ZLIB}

os_zlib_c := os_zlib/os_zlib.c
os_zlib_o := $(os_zlib_c:.c=.o)

os_zlib/%.o: os_zlib/%.c
	${OSSEC_CC} ${OSSEC_CFLAGS} -c $< -o $@

#### bzip2 ##########

$(BZIP2_LIB):
	cd ${EXTERNAL_BZIP2} && ${MAKE} CFLAGS="-fpic -Wall -O2 -D_FILE_OFFSET_BITS=64" libbz2.a

#### SQLite #########

sqlite_c = ${EXTERNAL_SQLITE}sqlite3.c
sqlite_o = ${EXTERNAL_SQLITE}sqlite3.o

$(SQLITE_LIB): $(sqlite_o)
	${OSSEC_LINK} $@ $^
	${OSSEC_RANLIB} $@

$(sqlite_o): $(sqlite_c)
	${OSSEC_CC} ${OSSEC_CFLAGS} -w -fPIC -c $^ -o $@ -fPIC

#### cJSON #########

ifeq (${uname_S},Darwin)
JSON_SHFLAGS=-install_name @rpath/libcjson.$(SHARED)
endif

cjson_c := ${EXTERNAL_JSON}cJSON.c
cjson_o := $(cjson_c:.c=.o)

$(JSON_LIB): ${cjson_o}
	${OSSEC_LINK} $@ $^
	${OSSEC_RANLIB} $@

${EXTERNAL_JSON}%.o: ${EXTERNAL_JSON}%.c
	${OSSEC_CC} ${OSSEC_CFLAGS} -fPIC -c $^ -o $@

#### libyaml ##########

${LIBYAML_LIB}: $(EXTERNAL_LIBYAML)Makefile
	$(MAKE) -C $(EXTERNAL_LIBYAML)

$(EXTERNAL_LIBYAML)Makefile:
ifeq (${TARGET},winagent)
	cd $(EXTERNAL_LIBYAML) && CC=${MING_BASE}${CC} && CFLAGS=-fPIC ./configure --host=${MINGW_HOST} --enable-static=yes
else
	cd $(EXTERNAL_LIBYAML) && CFLAGS=-fPIC ./configure --enable-static=yes --enable-shared=no
endif

#### curl ##########

${LIBCURL_LIB}: $(EXTERNAL_CURL)Makefile
	${MAKE} -C $(EXTERNAL_CURL)lib

ifeq (${uname_S},Darwin)
$(EXTERNAL_CURL)Makefile:
	cd $(EXTERNAL_CURL) && ./configure --with-darwinssl --disable-ldap --without-libidn2
else
$(EXTERNAL_CURL)Makefile: $(OPENSSL_LIB)
ifeq (${uname_S},Linux)
	cd $(EXTERNAL_CURL) && CPPFLAGS="-fPIC -I${ROUTE_PATH}/${EXTERNAL_OPENSSL}include" LDFLAGS="-L${ROUTE_PATH}/${EXTERNAL_OPENSSL}" LIBS="-ldl -lpthread" ./configure --disable-ldap --without-libidn2 --without-libpsl --without-brotli
else
	cd $(EXTERNAL_CURL) && CPPFLAGS="-fPIC -I${ROUTE_PATH}/${EXTERNAL_OPENSSL}include" LDFLAGS="-L${ROUTE_PATH}/${EXTERNAL_OPENSSL}" LIBS="-lpthread" ./configure --disable-ldap --without-libidn2
endif
endif


#### procps #########

PROCPS_INCLUDE=-I./${EXTERNAL_PROCPS}

procps_c := $(wildcard ${EXTERNAL_PROCPS}*.c)
procps_o := $(procps_c:.c=.o)

${EXTERNAL_PROCPS}%.o: ${EXTERNAL_PROCPS}%.c
	${OSSEC_CC} ${OSSEC_CFLAGS} -fPIC -c $^ -o $@

$(PROCPS_LIB): ${procps_o}
	${OSSEC_LINK} $@ $^
	${OSSEC_RANLIB} $@

#### Berkeley DB ######

ifeq (${uname_S},Linux)
${DB_LIB}: $(EXTERNAL_LIBDB)Makefile
	 ${MAKE} -C $(EXTERNAL_LIBDB) libdb.a

$(EXTERNAL_LIBDB)Makefile:
	cd ${EXTERNAL_LIBDB} && CPPFLAGS=-fPIC ../dist/configure --with-cryptography=no --disable-queue --disable-heap --disable-partition --disable-mutexsupport --disable-replication --disable-verify --disable-statistics
endif

#### Audit lib ####

${AUDIT_LIB}: $(EXTERNAL_AUDIT)Makefile
	${MAKE} -C $(EXTERNAL_AUDIT)lib CC=$(CC)

$(EXTERNAL_AUDIT)Makefile:
	cd $(EXTERNAL_AUDIT) && ./autogen.sh && ./configure CFLAGS=-fPIC --with-libcap-ng=no

#### msgpack #########

ifeq (,$(filter ${USE_MSGPACK_OPT},YES yes y Y 1))
        MSGPACK_ARCH=-march=i486
endif

ifneq (${TARGET},winagent)
msgpack_c := $(wildcard ${EXTERNAL_MSGPACK}src/*.c)
msgpack_o := $(msgpack_c:.c=.o)

${EXTERNAL_MSGPACK}src/%.o: ${EXTERNAL_MSGPACK}src/%.c
	${OSSEC_CC} ${OSSEC_CFLAGS} ${MSGPACK_ARCH} -fPIC -c $^ -o $@

$(MSGPACK_LIB): ${msgpack_o}
	${OSSEC_LINK} $@ $^
	${OSSEC_RANLIB} $@
endif

#### PCRE2 lib #########



$(LIBPCRE2_LIB):
ifeq (${TARGET},winagent)
	cd $(EXTERNAL_LIBPCRE2) && CFLAGS=-fPIC CC=${MING_BASE}${CC} ./configure --enable-jit=auto --host=${MINGW_HOST} --disable-shared && cp src/pcre2.h include/pcre2.h && ${MAKE}
else
	cd $(EXTERNAL_LIBPCRE2) && CFLAGS=-fPIC ./configure --enable-jit=auto --disable-shared && cp src/pcre2.h include/pcre2.h && ${MAKE}
endif

################################
#### External dependencies  ####
################################

TAR := tar -xf
GUNZIP := gunzip
CURL := curl -so
VERSION = $(subst $() $(),.,$(wordlist 1,2,$(subst ., ,$(patsubst v%,%,$(shell cat VERSION)))))
RESOURCES_URL := https://packages.wazuh.com/deps/$(VERSION)
CPYTHON := cpython
ifeq (${PREFIX},/var/ossec)
	# Download the Python sources if we are building for any other OS.
ifeq (${uname_S},Linux)
cpu_arch := ${uname_P}
ifneq (,$(filter ${cpu_arch},unknown Unknown))
	cpu_arch := $(shell sh -c 'arch 2>/dev/null || echo not')
endif
ifneq (,$(filter ${cpu_arch},x86_64 amd64))
PRECOMPILED_RES := linux/amd64
else
ifneq (,$(filter ${cpu_arch},i386 i686))
PRECOMPILED_RES := linux/i386
else
ifneq (,$(filter ${cpu_arch},aarch64 arm64))
PRECOMPILED_RES := linux/aarch64
else
ifneq (,$(filter ${cpu_arch},armv8l armv7l arm32 armhf))
PRECOMPILED_RES := linux/arm32
endif
endif
endif
endif
endif
endif


EXTERNAL_RES := cJSON $(CPYTHON) curl libdb libffi libyaml openssl procps sqlite zlib audit-userspace msgpack bzip2 nlohmann googletest libpcre2 libplist
EXTERNAL_DIR := $(EXTERNAL_RES:%=external/%)
EXTERNAL_TAR := $(EXTERNAL_RES:%=external/%.tar.gz)

VULN_DETECTOR_DIR := wazuh_modules/vulnerability_detector

.PHONY: deps
deps: $(EXTERNAL_TAR)

external/$(CPYTHON).tar.gz:
ifneq (,$(PRECOMPILED_RES))
	$(CURL) $@ $(RESOURCES_URL)/libraries/$(PRECOMPILED_RES)/$(patsubst external/%,%,$@)
else
	$(CURL) $@ $(RESOURCES_URL)/libraries/sources/$(patsubst external/%,%,$@)
endif
	cd external && $(GUNZIP) $(patsubst external/%,%,$@)
	cd external && $(TAR) $(patsubst external/%.gz,%,$@)
	rm $(patsubst %.gz,%,$@)

external/%.tar.gz:
	$(CURL) $@ $(RESOURCES_URL)/libraries/sources/$(patsubst external/%,%,$@)
	cd external && $(GUNZIP) $(patsubst external/%,%,$@)
	cd external && $(TAR) $(patsubst external/%.gz,%,$@)
	rm $(patsubst %.gz,%,$@)



####################
#### OSSEC Libs ####
####################
ifneq (,$(filter ${DISABLE_SHARED},YES yes y Y 1))
BUILD_LIBS = libwazuh.a $(EXTERNAL_LIBS)
else
WAZUHEXT_LIB = libwazuhext.$(SHARED)
BUILD_LIBS = libwazuh.a $(WAZUHEXT_LIB)
endif

$(BUILD_SERVER) $(BUILD_AGENT) $(WINDOWS_BINS) $(test_programs): $(BUILD_LIBS)

#### os_xml ########

os_xml_c := $(wildcard os_xml/*.c)
os_xml_o := $(os_xml_c:.c=.o)

os_xml/%.o: os_xml/%.c
	${OSSEC_CC} ${OSSEC_CFLAGS} -c $^ -o $@

#### os_regex ######

os_regex_c := $(wildcard os_regex/*.c)
os_regex_o := $(os_regex_c:.c=.o)

os_regex/%.o: os_regex/%.c
	${OSSEC_CC} ${OSSEC_CFLAGS} -c $^ -o $@

#### os_net ##########

os_net_c := $(wildcard os_net/*.c)
os_net_o := $(os_net_c:.c=.o)

os_net/%.o: os_net/%.c
	${OSSEC_CC} ${OSSEC_CFLAGS} -c $^ -o $@

#### Shared ##########
# Unit tests wrappers

wrappers_client_agent_c := $(wildcard unit_tests/wrappers/client-agent/*.c)
wrappers_client_agent_o := $(wrappers_client_agent_c:.c=.o)

wrappers_common_c := $(wildcard unit_tests/wrappers/*.c)
wrappers_common_o := $(wrappers_common_c:.c=.o)

wrappers_externals_c := $(wildcard unit_tests/wrappers/externals/*.c)
wrappers_externals_o := $(wrappers_externals_c:.c=.o)

wrappers_externals_audit_c := $(wildcard unit_tests/wrappers/externals/audit/*.c)
wrappers_externals_audit_o := $(wrappers_externals_audit_c:.c=.o)

wrappers_externals_bzip2_c := $(wildcard unit_tests/wrappers/externals/bzip2/*.c)
wrappers_externals_bzip2_o := $(wrappers_externals_bzip2_c:.c=.o)

wrappers_externals_zlib_c := $(wildcard unit_tests/wrappers/externals/zlib/*.c)
wrappers_externals_zlib_o := $(wrappers_externals_zlib_c:.c=.o)

wrappers_externals_cJSON_c := $(wildcard unit_tests/wrappers/externals/cJSON/*.c)
wrappers_externals_cJSON_o := $(wrappers_externals_cJSON_c:.c=.o)

wrappers_externals_openssl_c := $(wildcard unit_tests/wrappers/externals/openssl/*.c)
wrappers_externals_openssl_o := $(wrappers_externals_openssl_c:.c=.o)

wrappers_externals_procpc_c := $(wildcard unit_tests/wrappers/externals/procpc/*.c)
wrappers_externals_procpc_o := $(wrappers_externals_procpc_c:.c=.o)

wrappers_externals_sqlite_c := $(wildcard unit_tests/wrappers/externals/sqlite/*.c)
wrappers_externals_sqlite_o := $(wrappers_externals_sqlite_c:.c=.o)

wrappers_externals_pcre2_c := $(wildcard unit_tests/wrappers/externals/pcre2/*.c)
wrappers_externals_pcre2_o := $(wrappers_externals_pcre2_c:.c=.o)

wrappers_libc_c := $(wildcard unit_tests/wrappers/libc/*.c)
wrappers_libc_o := $(wrappers_libc_c:.c=.o)

wrappers_linux_c := $(wildcard unit_tests/wrappers/linux/*.c)
wrappers_linux_o := $(wrappers_linux_c:.c=.o)

wrappers_macos_c := $(wildcard unit_tests/wrappers/macos/*.c)
wrappers_macos_o := $(wrappers_macos_c:.c=.o)

wrappers_macos_libc_c := $(wildcard unit_tests/wrappers/macos/libc/*.c)
wrappers_macos_libc_o := $(wrappers_macos_libc_c:.c=.o)

wrappers_macos_posix_c := $(wildcard unit_tests/wrappers/macos/posix/*.c)
wrappers_macos_posix_o := $(wrappers_macos_posix_c:.c=.o)

wrappers_posix_c := $(wildcard unit_tests/wrappers/posix/*.c)
wrappers_posix_o := $(wrappers_posix_c:.c=.o)

wrappers_wazuh_c := $(wildcard unit_tests/wrappers/wazuh/*.c)
wrappers_wazuh_o := $(wrappers_wazuh_c:.c=.o)

wrappers_wazuh_os_crypto_c := $(wildcard unit_tests/wrappers/wazuh/os_crypto/*.c)
wrappers_wazuh_os_crypto_o := $(wrappers_wazuh_os_crypto_c:.c=.o)

wrappers_wazuh_os_net_c := $(wildcard unit_tests/wrappers/wazuh/os_net/*.c)
wrappers_wazuh_os_net_o := $(wrappers_wazuh_os_net_c:.c=.o)

wrappers_wazuh_os_regex_c := $(wildcard unit_tests/wrappers/wazuh/os_regex/*.c)
wrappers_wazuh_os_regex_o := $(wrappers_wazuh_os_regex_c:.c=.o)

wrappers_wazuh_shared_c := $(wildcard unit_tests/wrappers/wazuh/shared/*.c)
wrappers_wazuh_shared_o := $(wrappers_wazuh_shared_c:.c=.o)

wrappers_wazuh_syscheckd_c := $(wildcard unit_tests/wrappers/wazuh/syscheckd/*.c)
wrappers_wazuh_syscheckd_o := $(wrappers_wazuh_syscheckd_c:.c=.o)

wrappers_wazuh_wazuh_db_c := $(wildcard unit_tests/wrappers/wazuh/wazuh_db/*.c)
wrappers_wazuh_wazuh_db_o := $(wrappers_wazuh_wazuh_db_c:.c=.o)

wrappers_wazuh_wazuh_modules_c := $(wildcard unit_tests/wrappers/wazuh/wazuh_modules/*.c)
wrappers_wazuh_wazuh_modules_o := $(wrappers_wazuh_wazuh_modules_c:.c=.o)

wrappers_wazuh_monitord_c := $(wildcard unit_tests/wrappers/wazuh/monitord/*.c)
wrappers_wazuh_monitord_o := $(wrappers_wazuh_monitord_c:.c=.o)

wrappers_wazuh_os_auth_c := $(wildcard unit_tests/wrappers/wazuh/os_auth/*.c)
wrappers_wazuh_os_auth_o := $(wrappers_wazuh_os_auth_c:.c=.o)

wrappers_wazuh_addagent_c := $(wildcard unit_tests/wrappers/wazuh/addagent/*.c)
wrappers_wazuh_addagent_o := $(wrappers_wazuh_addagent_c:.c=.o)

wrappers_windows_c := $(wildcard unit_tests/wrappers/windows/*.c)
wrappers_windows_o := $(wrappers_windows_c:.c=.o)

wrappers_windows_lib_c := $(wildcard unit_tests/wrappers/windows/libc/*.c)
wrappers_windows_lib_o := $(wrappers_windows_lib_c:.c=.o)

wrappers_windows_posix_c := $(wildcard unit_tests/wrappers/windows/posix/*.c)
wrappers_windows_posix_o := $(wrappers_windows_posix_c:.c=.o)

ifneq (,$(filter ${TEST},YES yes y Y 1))
	OSSEC_CFLAGS+=${CFLAGS_TEST}
	# OSSEC_CFLAGS+=${CFLAGS_TEST} -Itests
	OSSEC_LDFLAGS+=${CFLAGS_TEST}
	OSSEC_LIBS+=${LIBS_TEST}

	UNIT_TEST_WRAPPERS:=${wrappers_common_o}
	UNIT_TEST_WRAPPERS+=${wrappers_externals_o}
	UNIT_TEST_WRAPPERS+=${wrappers_externals_bzip2_o}
	UNIT_TEST_WRAPPERS+=${wrappers_externals_zlib_o}
	UNIT_TEST_WRAPPERS+=${wrappers_externals_cJSON_o}
	UNIT_TEST_WRAPPERS+=${wrappers_externals_openssl_o}
	UNIT_TEST_WRAPPERS+=${wrappers_externals_sqlite_o}
	UNIT_TEST_WRAPPERS+=${wrappers_externals_pcre2_o}
	UNIT_TEST_WRAPPERS+=${wrappers_libc_o}
	UNIT_TEST_WRAPPERS+=${wrappers_posix_o}
	UNIT_TEST_WRAPPERS+=${wrappers_wazuh_o}
	UNIT_TEST_WRAPPERS+=${wrappers_wazuh_os_crypto_o}
	UNIT_TEST_WRAPPERS+=${wrappers_wazuh_os_net_o}
	UNIT_TEST_WRAPPERS+=${wrappers_wazuh_os_regex_o}
	UNIT_TEST_WRAPPERS+=${wrappers_wazuh_shared_o}
	UNIT_TEST_WRAPPERS+=${wrappers_wazuh_syscheckd_o}
	UNIT_TEST_WRAPPERS+=${wrappers_wazuh_wazuh_db_o}
	UNIT_TEST_WRAPPERS+=${wrappers_wazuh_wazuh_modules_o}
	UNIT_TEST_WRAPPERS+=${wrappers_wazuh_monitord_o}
	UNIT_TEST_WRAPPERS+=${wrappers_wazuh_os_auth_o}
	UNIT_TEST_WRAPPERS+=${wrappers_wazuh_addagent_o}

	ifeq (${TARGET},winagent)
		UNIT_TEST_WRAPPERS+=${wrappers_client_agent_o}
		UNIT_TEST_WRAPPERS+=${wrappers_windows_o}
		UNIT_TEST_WRAPPERS+=${wrappers_windows_lib_o}
		UNIT_TEST_WRAPPERS+=${wrappers_windows_posix_o}
	else ifeq (${uname_S},Darwin)
	    UNIT_TEST_WRAPPERS+=${wrappers_macos_o}
		UNIT_TEST_WRAPPERS+=${wrappers_macos_libc_o}
		UNIT_TEST_WRAPPERS+=${wrappers_macos_posix_o}
	else
		UNIT_TEST_WRAPPERS+=${wrappers_externals_audit_o}
		UNIT_TEST_WRAPPERS+=${wrappers_externals_procpc_o}
		UNIT_TEST_WRAPPERS+=${wrappers_linux_o}
	endif
endif #TEST

shared_c := $(wildcard shared/*.c)
shared_o := $(shared_c:.c=.o)

shared/%.o: shared/%.c
	${OSSEC_CC} ${OSSEC_CFLAGS} -DARGV0=\"ossec-remoted\" -c $^ -o $@

#### Wazuh DB ####

wdb_sql := $(wildcard wazuh_db/*.sql)
wdblib_c := $(wildcard wazuh_db/wdb*.c)
wdblib_o := $(wdblib_c:.c=.o) $(wdb_sql:.sql=.o)
wdb_o := wazuh_db/main.o $(wdblib_o:.c=.o) $(wdb_c:.c=.o) $(wdb_sql:.sql=.o)

wazuh_db/schema_%.o: wazuh_db/schema_%.sql
	${QUIET_CC}echo 'const char *'$(word 2, $(subst /, ,$(subst .,_,$<))) '= "'"`cat $< | tr -d \"\n\"`"'";' | ${MING_BASE}${CC} ${OSSEC_CFLAGS} -xc -c -o $@ -

wazuh_db/%.o: wazuh_db/%.c
	${OSSEC_CC} ${OSSEC_CFLAGS} -DARGV0=\"wazuh-db\" -c $^ -o $@

wazuh-db: ${wdb_o}
	${OSSEC_CCBIN} ${OSSEC_LDFLAGS} $^ ${OSSEC_LIBS} -o $@

#### Config ##########

config_c := $(wildcard config/*.c)
config_o := $(config_c:.c=.o)

config/%.o: config/%.c
	${OSSEC_CC} ${OSSEC_CFLAGS} -c $^ -o $@

build_shared_modules:
	cd ${DBSYNC} && mkdir -p build && cd build && cmake ${WIN_CMAKE_OPTS} ${DBSYNC_TEST} ${SHARED_MODULES_RELEASE_TYPE} .. && ${MAKE}
	cd ${RSYNC} && mkdir -p build && cd build && cmake ${WIN_CMAKE_OPTS} ${RSYNC_TEST} ${SOLARIS_CMAKE_OPTS} ${SHARED_MODULES_RELEASE_TYPE} .. && ${MAKE}
ifneq (,$(filter ${TEST},YES yes y Y 1))
ifneq (,$(filter ${DEBUG},YES yes y Y 1))
	cd ${SHARED_UTILS_TEST} &&  mkdir -p build && cd build && cmake ${WIN_CMAKE_OPTS} ${SHARED_MODULES_RELEASE_TYPE} .. && make
endif
endif

#### Sysinfo ##
build_sysinfo:
	cd ${SYSINFO} && mkdir -p build && cd build && cmake ${WIN_CMAKE_OPTS} ${SYSINFO_OS} ${SYSINFO_TEST} ${SYSINFO_RELEASE_TYPE} .. && ${MAKE}

#### Syscollector ##
ifeq (,$(filter ${DISABLE_SYSC}, YES yes y Y 1))
build_syscollector: build_shared_modules build_sysinfo
	cd ${SYSCOLLECTOR} && mkdir -p build && cd build && cmake ${WIN_CMAKE_OPTS} ${SOLARIS_CMAKE_OPTS} ${SYSCOLLECTOR_TEST} ${SYSCOLLECTOR_RELEASE_TYPE} .. && ${MAKE}
endif

#### Wazuh modules ##
wmodules_c := $(wildcard wazuh_modules/wm*.c) $(wildcard wazuh_modules/agent_upgrade/*.c)

ifeq (${TARGET},agent)
	wmodules_c := ${wmodules_c} $(wildcard wazuh_modules/agent_upgrade/agent/*.c)
else ifeq (${TARGET},winagent)
	wmodules_c := ${wmodules_c} $(wildcard wazuh_modules/agent_upgrade/agent/*.c)
else
	wmodules_c := ${wmodules_c} $(wildcard wazuh_modules/vulnerability_detector/*.c)
	wmodules_c := ${wmodules_c} $(wildcard wazuh_modules/task_manager/*.c)
	wmodules_c := ${wmodules_c} $(wildcard wazuh_modules/agent_upgrade/manager/*.c)
endif

wmodules_o := $(wmodules_c:.c=.o)

wazuh_modules/%.o: wazuh_modules/%.c
	${OSSEC_CC} ${OSSEC_CFLAGS} -c $^ -o $@

wmodules_dep := ${wmodules_o} ${wdblib_o}

ifeq (${uname_S},HP-UX)
	wmodules_dep := ${wmodules_dep} ${config_o}
endif

#### crypto ##########

crypto_blowfish_c := os_crypto/blowfish/bf_op.c
crypto_blowfish_o := $(crypto_blowfish_c:.c=.o)

os_crypto/blowfish/%.o: os_crypto/blowfish/%.c
	${OSSEC_CC} ${OSSEC_CFLAGS} -c $^ -o $@

crypto_md5_c := os_crypto/md5/md5_op.c
crypto_md5_o := $(crypto_md5_c:.c=.o)

os_crypto/md5/%.o: os_crypto/md5/%.c
	${OSSEC_CC} ${OSSEC_CFLAGS} -c $^ -o $@

crypto_sha1_c := os_crypto/sha1/sha1_op.c
crypto_sha1_o := $(crypto_sha1_c:.c=.o)

os_crypto/sha1/%.o: os_crypto/sha1/%.c
	${OSSEC_CC} ${OSSEC_CFLAGS} -c $^ -o $@

crypto_sha256_c := os_crypto/sha256/sha256_op.c
crypto_sha256_o := $(crypto_sha256_c:.c=.o)

os_crypto/sha256/%.o: os_crypto/sha256/%.c
	${OSSEC_CC} ${OSSEC_CFLAGS} -c $^ -o $@

crypto_sha512_c := os_crypto/sha512/sha512_op.c
crypto_sha512_o := $(crypto_sha512_c:.c=.o)

os_crypto/sha512/%.o: os_crypto/sha512/%.c
	${OSSEC_CC} ${OSSEC_CFLAGS} -c $^ -o $@

crypto_aes_c := os_crypto/aes/aes_op.c
crypto_aes_o := $(crypto_aes_c:.c=.o)

os_crypto/aes/%.o: os_crypto/aes/%.c
	${OSSEC_CC} ${OSSEC_CFLAGS} -c $^ -o $@

crypto_md5_sha1_c := os_crypto/md5_sha1/md5_sha1_op.c
crypto_md5_sha1_o := $(crypto_md5_sha1_c:.c=.o)

os_crypto/md5_sha1/%.o: os_crypto/md5_sha1/%.c
	${OSSEC_CC} ${OSSEC_CFLAGS} -c $^ -o $@

crypto_md5_sha1_sha256_c := os_crypto/md5_sha1_sha256/md5_sha1_sha256_op.c
crypto_md5_sha1_sha256_o := $(crypto_md5_sha1_sha256_c:.c=.o)

os_crypto/md5_sha1_sha256/%.o: os_crypto/md5_sha1_sha256/%.c
	${OSSEC_CC} ${OSSEC_CFLAGS} -c $^ -o $@

crypto_hmac_c := os_crypto/hmac/hmac.c
crypto_hmac_o := $(crypto_hmac_c:.c=.o)

os_crypto/hmac/%.o: os_crypto/hmac/%.c
	${OSSEC_CC} ${OSSEC_CFLAGS} -c $^ -o $@

crypto_shared_c := $(wildcard os_crypto/shared/*.c)
crypto_shared_o := $(crypto_shared_c:.c=.o)

os_crypto/shared/%.o: os_crypto/shared/%.c
	${OSSEC_CC} ${OSSEC_CFLAGS} -c $< -o $@

crypto_signature_c := $(wildcard os_crypto/signature/*.c)
crypto_signature_o := $(crypto_signature_c:.c=.o)

os_crypto/signature/%.o: os_crypto/signature/%.c
	${OSSEC_CC} ${OSSEC_CFLAGS} -c $< -o $@


crypto_o := ${crypto_blowfish_o} \
					 ${crypto_md5_o} \
					 ${crypto_sha1_o} \
					 ${crypto_shared_o} \
					 ${crypto_md5_sha1_o} \
					 ${crypto_md5_sha1_sha256_o} \
					 ${crypto_sha256_o} \
					 ${crypto_sha512_o} \
					 ${crypto_aes_o} \
					 ${crypto_hmac_o} \
					 ${crypto_signature_o}

#### libwazuh #########

libwazuh.a: ${config_o} ${wmodules_dep} ${crypto_o} ${shared_o} ${os_net_o} ${os_regex_o} ${os_xml_o} ${os_zlib_o} ${UNIT_TEST_WRAPPERS} os_auth/ssl.o os_auth/check_cert.o addagent/validate.o ${manage_agents}
	${OSSEC_LINK} $@ $^
	${OSSEC_RANLIB} $@

### libwazuhext #########

ifeq (,$(filter ${DISABLE_SHARED},YES yes y Y 1))
ifeq (${uname_S},Darwin)
WAZUH_SHFLAGS=-install_name @rpath/libwazuhext.$(SHARED)

$(WAZUHEXT_LIB): $(EXTERNAL_LIBS)
	$(OSSEC_SHARED) $(OSSEC_CFLAGS) $(WAZUH_SHFLAGS) -o $@ -Wl,-all_load $^ -Wl,-noall_load $(OSSEC_LIBS)
else
ifeq (${TARGET}, winagent)
$(WAZUHEXT_LIB): $(EXTERNAL_LIBS)
	$(OSSEC_SHARED) $(OSSEC_CFLAGS) -o $@ -static-libgcc -Wl,--export-all-symbols -Wl,--whole-archive $^ -Wl,--no-whole-archive ${OSSEC_LIBS}
else
ifeq (${uname_P},sparc)
$(WAZUHEXT_LIB): $(EXTERNAL_LIBS)
	$(OSSEC_SHARED) $(OSSEC_CFLAGS) -mimpure-text -o $@ -Wl,--whole-archive $^ -Wl,--no-whole-archive ${OSSEC_LIBS}
else
$(WAZUHEXT_LIB): $(EXTERNAL_LIBS)
	$(OSSEC_SHARED) $(OSSEC_CFLAGS) -o $@ -Wl,--whole-archive $^ -Wl,--no-whole-archive ${OSSEC_LIBS}
endif
endif
endif
endif

#### os_mail #########

os_maild_c := $(wildcard os_maild/*.c)
os_maild_o := $(os_maild_c:.c=.o)

os_maild/%.o: os_maild/%.c
	${OSSEC_CC} ${OSSEC_CFLAGS} -DARGV0=\"ossec-maild\" -c $^ -o $@

ossec-maild: ${os_maild_o}
	${OSSEC_CCBIN} ${OSSEC_LDFLAGS} $^ ${OSSEC_LIBS} -o $@

#### os_dbd ##########

os_dbd_c := $(wildcard os_dbd/*.c)
os_dbd_o := $(os_dbd_c:.c=.o)

os_dbd/%.o: os_dbd/%.c
	${OSSEC_CC} ${OSSEC_CFLAGS} ${MI} ${PI} -DARGV0=\"ossec-dbd\" -c $^ -o $@

ossec-dbd: ${os_dbd_o}
	${OSSEC_CCBIN} ${OSSEC_LDFLAGS} ${MI} ${PI} $^  ${OSSEC_LIBS} -o $@


#### os_csyslogd #####

os_csyslogd_c := $(wildcard os_csyslogd/*.c)
os_csyslogd_o := $(os_csyslogd_c:.c=.o)

os_csyslogd/%.o: os_csyslogd/%.c
	${OSSEC_CC} ${OSSEC_CFLAGS} -DARGV0=\"ossec-csyslogd\" -c $^ -o $@

ossec-csyslogd: ${os_csyslogd_o}
	${OSSEC_CCBIN} ${OSSEC_LDFLAGS} $^ ${OSSEC_LIBS} -o $@


#### agentlessd ####

os_agentlessd_c := $(wildcard agentlessd/*.c)
os_agentlessd_o := $(os_agentlessd_c:.c=.o)

agentlessd/%.o: agentlessd/%.c
	${OSSEC_CC} ${OSSEC_CFLAGS} -DARGV0=\"ossec-agentlessd\" -c $^ -o $@

ossec-agentlessd: ${os_agentlessd_o}
	${OSSEC_CCBIN} ${OSSEC_LDFLAGS} $^ ${OSSEC_LIBS} -o $@

#### os_execd #####

os_execd_c := $(wildcard os_execd/*.c)
os_execd_o := $(os_execd_c:.c=.o)

os_execd/%.o: os_execd/%.c
	${OSSEC_CC} ${OSSEC_CFLAGS} -DARGV0=\"ossec-execd\" -c $^ -o $@

ossec-execd: ${os_execd_o}
	${OSSEC_CCBIN} ${OSSEC_LDFLAGS} $^ ${OSSEC_LIBS} -o $@


#### logcollectord ####

os_logcollector_c := $(wildcard logcollector/*.c)
os_logcollector_o := $(os_logcollector_c:.c=.o)
os_logcollector_eventchannel_o := $(os_logcollector_c:.c=-event.o)

logcollector/%.o: logcollector/%.c
	${OSSEC_CC} ${OSSEC_CFLAGS} -DARGV0=\"ossec-logcollector\" -c $^ -o $@

logcollector/%-event.o: logcollector/%.c
	${OSSEC_CC} ${OSSEC_CFLAGS} -DEVENTCHANNEL_SUPPORT -DARGV0=\"ossec-logcollector\" -c $^ -o $@

ossec-logcollector: ${os_logcollector_o}
	${OSSEC_CCBIN} ${OSSEC_LDFLAGS} $^ ${OSSEC_LIBS} -o $@

#### remoted #########

remoted_c := $(wildcard remoted/*.c)
remoted_o := $(remoted_c:.c=.o)

remoted/%.o: remoted/%.c
	${OSSEC_CC} ${OSSEC_CFLAGS} -I./remoted -DARGV0=\"ossec-remoted\" -c $^ -o $@

ossec-remoted: ${remoted_o}
	${OSSEC_CCBIN} ${OSSEC_LDFLAGS} $^ ${OSSEC_LIBS} -o $@

#### ossec-agentd ####

client_agent_c := $(wildcard client-agent/*.c)
client_agent_o := $(client_agent_c:.c=.o)

client-agent/%.o: client-agent/%.c
	${OSSEC_CC} ${OSSEC_CFLAGS} -I./client-agent -DARGV0=\"ossec-agentd\" -c $^ -o $@

ossec-agentd: ${client_agent_o} monitord/rotate_log.o monitord/compress_log.o
	${OSSEC_CCBIN} ${OSSEC_LDFLAGS} $^ ${OSSEC_LIBS} -o $@

#### addagent ######

addagent_c := $(wildcard addagent/*.c)
addagent_o := $(addagent_c:.c=.o)

addagent/%.o: addagent/%.c
	${OSSEC_CC} ${OSSEC_CFLAGS} -I./addagent -DARGV0=\"manage_agents\" -c $^ -o $@


manage_agents: ${addagent_o}
	${OSSEC_CCBIN} ${OSSEC_LDFLAGS} $^ ${OSSEC_LIBS} -o $@

#### Util ##########

util_programs = syscheck_update clear_stats agent_control syscheck_control rootcheck_control verify-agent-conf ossec-regex parallel-regex

$(util_programs): $(BUILD_LIBS)

.PHONY: utils
utils: ${util_programs}

util_c := $(wildcard util/*.c)
util_o := $(util_c:.c=.o)

util/%.o: util/%.c
	${OSSEC_CC} ${OSSEC_CFLAGS} -I./util -DARGV0=\"utils\" -c $^ -o $@

syscheck_update: util/syscheck_update.o addagent/validate.o
	${OSSEC_CCBIN} ${OSSEC_LDFLAGS} $^ ${OSSEC_LIBS} -o $@

clear_stats: util/clear_stats.o
	${OSSEC_CCBIN} ${OSSEC_LDFLAGS} $^ ${OSSEC_LIBS} -o $@

verify-agent-conf: util/verify-agent-conf.o
	${OSSEC_CCBIN} ${OSSEC_LDFLAGS} $^ ${OSSEC_LIBS} -o $@

agent_control: util/agent_control.o addagent/validate.o
	${OSSEC_CCBIN} ${OSSEC_LDFLAGS} $^ ${OSSEC_LIBS} -o $@

syscheck_control: util/syscheck_control.o addagent/validate.o
	${OSSEC_CCBIN} ${OSSEC_LDFLAGS} $^ ${OSSEC_LIBS} -o $@

rootcheck_control: util/rootcheck_control.o addagent/validate.o
	${OSSEC_CCBIN} ${OSSEC_LDFLAGS} $^ ${OSSEC_LIBS} -o $@

ossec-regex: util/ossec-regex.o
	${OSSEC_CCBIN} ${OSSEC_LDFLAGS} $^ ${OSSEC_LIBS} -o $@

parallel-regex: util/parallel-regex.o
	${OSSEC_CCBIN} ${OSSEC_LDFLAGS} $^ ${OSSEC_LIBS} -o $@

#### rootcheck #####

rootcheck_c := $(wildcard rootcheck/*.c)
rootcheck_o := $(rootcheck_c:.c=.o)
rootcheck_rk_o := $(rootcheck_c:.c=_rk.o)
rootcheck_o_lib := $(filter-out rootcheck/rootcheck-config.o, ${rootcheck_o})
rootcheck_o_cmd := $(filter-out rootcheck/config.o, ${rootcheck_o})


rootcheck/%.o: rootcheck/%.c
	${OSSEC_CC} ${OSSEC_CFLAGS} -DARGV0=\"rootcheck\" -c $^ -o $@

rootcheck/%_rk.o: rootcheck/%.c
	${OSSEC_CC} ${OSSEC_CFLAGS} -DARGV0=\"rootcheck\" -UOSSECHIDS -c $^ -o $@


rootcheck.a: ${rootcheck_o_lib}
	${OSSEC_LINK} $@ $^
	${OSSEC_RANLIB} $@

#ossec-rootcheck: rootcheck/rootcheck-config.o rootcheck.a
#	@echo ${rootcheck_o_cmd}
#	@echo ${rootcheck_o_lib}
#	@echo ${rootcheck_o}
#	${OSSEC_CC} ${OSSEC_CFLAGS} rootcheck/rootcheck-config.o rootcheck.a rootcheck/rootcheck.c  -o $@

#### syscheck ######


syscheck_sql := syscheckd/schema_fim_db.sql
syscheck_c := $(wildcard syscheckd/*.c)
syschecklib_o := $(syschecklib_c:.c=.o) $(syscheck_sql:.sql=.o)
syscheck_o := $(syschecklib_o:.c=.o) $(syscheck_c:.c=.o) $(syscheck_sql:.sql=.o)
syscheck_eventchannel_o := $(syscheck_c:.c=-event.o) $(syscheck_sql:.sql=.o)

syscheckd/schema_fim_db.o: syscheckd/schema_fim_db.sql
	${QUIET_CC}echo 'const char *schema_fim_sql = "'"`cat $< | tr -d \"\n\"`"'";' | ${MING_BASE}${CC} ${OSSEC_CFLAGS} -xc -c -o $@ -

syscheckd/%.o: syscheckd/%.c
	${OSSEC_CC} ${OSSEC_CFLAGS} -DARGV0=\"ossec-syscheckd\" -c $^ -o $@

syscheckd/%-event.o: syscheckd/%.c
	${OSSEC_CC} ${OSSEC_CFLAGS} ${DEFINES_EVENTCHANNEL} -DEVENTCHANNEL_SUPPORT -DARGV0=\"ossec-syscheckd\" -c $^ -o $@

ossec-syscheckd: ${syscheck_o} rootcheck.a
	${OSSEC_CCBIN} ${OSSEC_LDFLAGS} $^ ${OSSEC_LIBS} -o $@

#### Monitor #######

monitor_c := $(wildcard monitord/*.c)
monitor_o := $(monitor_c:.c=.o)

monitord/%.o: monitord/%.c
	${OSSEC_CC} ${OSSEC_CFLAGS} -DARGV0=\"ossec-monitord\" -c $< -o $@

ossec-monitord: ${monitor_o} os_maild/sendcustomemail.o
	${OSSEC_CCBIN} ${OSSEC_LDFLAGS} $^ ${OSSEC_LIBS} -o $@


#### reportd #######

report_c := reportd/report.c
report_o := $(report_c:.c=.o)

reportd/%.o: reportd/%.c
	${OSSEC_CC} ${OSSEC_CFLAGS} -DARGV0=\"ossec-reportd\" -c $^ -o $@

ossec-reportd: ${report_o}
	${OSSEC_CCBIN} ${OSSEC_LDFLAGS} $^ ${OSSEC_LIBS} -o $@


#### os_auth #######

os_auth_c := ${wildcard os_auth/*.c}
os_auth_o := $(os_auth_c:.c=.o)

os_auth/%.o: os_auth/%.c
	${OSSEC_CC} ${OSSEC_CFLAGS} -I./os_auth -DARGV0=\"ossec-authd\" -c $^ -o $@

agent-auth: addagent/validate.o os_auth/main-client.o os_auth/ssl.o os_auth/check_cert.o
	${OSSEC_CCBIN} ${OSSEC_LDFLAGS} $^ ${OSSEC_LIBS} -o $@

ossec-authd: addagent/validate.o os_auth/main-server.o os_auth/local-server.o os_auth/ssl.o os_auth/check_cert.o os_auth/config.o os_auth/authcom.o os_auth/auth.o
	${OSSEC_CCBIN} ${OSSEC_LDFLAGS} $^ ${OSSEC_LIBS} -o $@

#### integratord #####

integrator_c := ${wildcard os_integrator/*.c}
integrator_o := $(integrator_c:.c=.o)

os_integrator/%.o: os_integrator/%.c
	${OSSEC_CC} ${OSSEC_CFLAGS}  -I./os_integrator -DARGV0=\"ossec-integratord\" -c $^ -o $@

ossec-integratord: ${integrator_o}
	${OSSEC_CCBIN} ${OSSEC_LDFLAGS} $^ ${OSSEC_LIBS} -o $@

#### analysisd #####

cdb_c := ${wildcard analysisd/cdb/*.c}
cdb_o := $(cdb_c:.c=.o)
all_analysisd_o += ${cdb_o}
all_analysisd_libs += cdb.a

analysisd/cdb/%.o: analysisd/cdb/%.c
	${OSSEC_CC} ${OSSEC_CFLAGS} -DARGV0=\"ossec-analysisd\" -I./analysisd -I./analysisd/cdb -c $^ -o $@

cdb.a: ${cdb_o}
	${OSSEC_LINK} $@ $^
	${OSSEC_RANLIB} $@


alerts_c := ${wildcard analysisd/alerts/*.c}
alerts_o := $(alerts_c:.c=.o)
all_analysisd_o += ${alerts_o}
all_analysisd_libs += alerts.a

analysisd/alerts/%.o: analysisd/alerts/%.c
	${OSSEC_CC} ${OSSEC_CFLAGS} -DARGV0=\"ossec-analysisd\" -I./analysisd -I./analysisd/alerts -c $^ -o $@

alerts.a: ${alerts_o}
	${OSSEC_LINK} $@ $^

decoders_c := ${wildcard analysisd/decoders/*.c} ${wildcard analysisd/decoders/plugins/*.c} ${wildcard analysisd/compiled_rules/*.c}
decoders_o := $(decoders_c:.c=.o)
## XXX Nasty hack
decoders_test_o := $(decoders_c:.c=-test.o)
decoders_live_o := $(decoders_c:.c=-live.o)

all_analysisd_o += ${decoders_o} ${decoders_test_o} ${decoders_live_o}
all_analysisd_libs += decoders.a decoders-test.a decoders-live.a


analysisd/decoders/%-test.o: analysisd/decoders/%.c
	${OSSEC_CC} ${OSSEC_CFLAGS} -DTESTRULE -DARGV0=\"ossec-analysisd\" -I./analysisd -I./analysisd/decoders -c $^ -o $@


analysisd/decoders/%-live.o: analysisd/decoders/%.c
	${OSSEC_CC} ${OSSEC_CFLAGS} -DARGV0=\"ossec-analysisd\" -I./analysisd -I./analysisd/decoders -c $^ -o $@

analysisd/decoders/plugins/%-test.o: analysisd/decoders/plugins/%.c
	${OSSEC_CC} ${OSSEC_CFLAGS} -DTESTRULE -DARGV0=\"ossec-analysisd\" -I./analysisd -I./analysisd/decoders -c $^ -o $@


analysisd/decoders/plugins/%-live.o: analysisd/decoders/plugins/%.c
	${OSSEC_CC} ${OSSEC_CFLAGS} -DARGV0=\"ossec-analysisd\" -I./analysisd -I./analysisd/decoders -c $^ -o $@

analysisd/compiled_rules/compiled_rules.h: analysisd/compiled_rules/.function_list analysisd/compiled_rules/register_rule.sh
	./analysisd/compiled_rules/register_rule.sh build

analysisd/compiled_rules/%-test.o: analysisd/compiled_rules/%.c
	${OSSEC_CC} ${OSSEC_CFLAGS} -DTESTRULE -DARGV0=\"ossec-analysisd\" -I./analysisd -I./analysisd/decoders -c $^ -o $@

analysisd/compiled_rules/%-live.o: analysisd/compiled_rules/%.c
	${OSSEC_CC} ${OSSEC_CFLAGS} -DARGV0=\"ossec-analysisd\" -I./analysisd -I./analysisd/decoders -c $^ -o $@

decoders-live.a: ${decoders_live_o}
	${OSSEC_LINK} $@ $^

decoders-test.a: ${decoders_test_o}
	${OSSEC_LINK} $@ $^

format_c := ${wildcard analysisd/format/*.c}
format_o := ${format_c:.c=.o}
all_analysisd_o += ${format_o}

analysisd/format/%.o: analysisd/format/%.c
	${OSSEC_CC} ${OSSEC_CFLAGS} -DARGV0=\"ossec-analysisd\" -I./analysisd -I./analysisd/decoders -c $^ -o $@

output_c := ${wildcard analysisd/output/*c}
output_o := ${output_c:.c=.o}
all_analysisd_o += ${output_o}

analysisd/output/%.o: analysisd/output/%.c
	${OSSEC_CC} ${OSSEC_CFLAGS} -DARGV0=\"ossec-analysisd\" -I./analysisd -I./analysisd/decoders -c $^ -o $@



analysisd_c := ${filter-out analysisd/analysisd.c, ${filter-out analysisd/testrule.c, ${filter-out analysisd/makelists.c, ${wildcard analysisd/*.c}}}}
analysisd_o := ${analysisd_c:.c=.o}
all_analysisd_o += ${analysisd_o}

analysisd_test_o := $(analysisd_o:.o=-test.o)
analysisd_live_o := $(analysisd_o:.o=-live.o)
all_analysisd_o += ${analysisd_test_o} ${analysisd_live_o} analysisd/testrule-test.o analysisd/analysisd-live.o analysisd/analysisd-test.o analysisd/makelists-live.o

analysisd/%-live.o: analysisd/%.c analysisd/compiled_rules/compiled_rules.h
	${OSSEC_CC} ${OSSEC_CFLAGS} -DARGV0=\"ossec-analysisd\" -I./analysisd -c $< -o $@

analysisd/%-test.o: analysisd/%.c analysisd/compiled_rules/compiled_rules.h
	${OSSEC_CC} ${OSSEC_CFLAGS} -DTESTRULE -DARGV0=\"ossec-analysisd\" -I./analysisd -c $< -o $@


ossec-logtest: ${analysisd_test_o} ${output_o} ${format_o} analysisd/testrule-test.o analysisd/analysisd-test.o alerts.a cdb.a decoders-test.a
	${OSSEC_CCBIN} ${OSSEC_LDFLAGS} $^ ${OSSEC_LIBS} -o $@

ossec-analysisd: ${analysisd_live_o} analysisd/analysisd-live.o ${output_o} ${format_o} alerts.a cdb.a decoders-live.a
	${OSSEC_CCBIN} ${OSSEC_LDFLAGS} $^ ${OSSEC_LIBS} -o $@

ossec-makelists: analysisd/makelists-live.o ${filter-out analysisd/state-live.o, ${analysisd_live_o}} ${format_o} alerts.a cdb.a decoders-live.a
	${OSSEC_CCBIN} ${OSSEC_LDFLAGS} $^ ${OSSEC_LIBS} -o $@

### wazuh-modulesd ##

wmodulesd_c := wazuh_modules/main.c
wmodulesd_o := $(wmodulesd_c:.c=.o)

wazuh-modulesd: ${wmodulesd_o}
	${OSSEC_CCBIN} ${OSSEC_LDFLAGS} $^ ${OSSEC_LIBS} -o $@

### wazuh-framework ##
ifneq (,$(filter ${USE_FRAMEWORK_LIB},YES yes y Y 1))
wazuh-framework: ${shared_o} ${wdblib_o}
	${MAKE} -C ../framework build PREFIX=${PREFIX} USE_FRAMEWORK_LIB=${USE_FRAMEWORK_LIB}
endif

### wazuh-gtest-gmock ###

build_gtest:
	cd $(EXTERNAL_GOOGLE_TEST) && mkdir -p build && cd build && cmake .. ${WIN_CMAKE_OPTS} ${GTEST_RELEASE_TYPE}  -DBUILD_GMOCK=ON -DBUILD_SHARED_LIBS=0 && make && cp -r lib ..

### wazuh-python ###

WPYTHON_DIR := ${PREFIX}/framework/python
OPTIMIZE_CPYTHON?=no

ifneq (,$(filter ${OPTIMIZE_CPYTHON},YES yes y Y 1))
CPYTHON_FLAGS=--enable-optimizations
endif

wpython: install_dependencies install_framework install_api install_mitre

ifeq (${uname_S},Darwin)
WLIBPYTHON=libpython3.8.dylib
else
WLIBPYTHON=libpython3.8.so.1.0
endif

build_python:
ifeq (${uname_S},Darwin)
ifeq (,$(wildcard ${EXTERNAL_CPYTHON}/python.exe))
	export WPATH_LIB="@executable_path/../../../lib"
	export SOURCE_PATH=${ROUTE_PATH}
	export WAZUH_FFI_PATH=${EXTERNAL_LIBFFI}
	export INSTALL_NAME_DIR=${ROUTE_PATH}
	export DYLD_LIBRARY_PATH=${ROUTE_PATH}
	mkdir -p ${ROUTE_PATH}/../lib && cp ${WAZUHEXT_LIB} ${ROUTE_PATH}/../lib
	cd ${EXTERNAL_CPYTHON} && ./configure --prefix="${WPYTHON_DIR}" --enable-shared --with-openssl="${ROUTE_PATH}/${EXTERNAL_OPENSSL}" LDFLAGS="-L${ROUTE_PATH} -lwazuhext -Xlinker -rpath -Xlinker @executable_path/../../../lib" CPPFLAGS="-I${ROUTE_PATH}/${EXTERNAL_OPENSSL}" $(CPYTHON_FLAGS) && ${MAKE}
	install_name_tool -change ${WLIBPYTHON} @rpath/../lib/${WLIBPYTHON} external/cpython/${WLIBPYTHON}
	install_name_tool -change ${WPYTHON_DIR}/lib/${WLIBPYTHON} @rpath/../lib/${WLIBPYTHON} -id @rpath/../lib/${WLIBPYTHON} external/cpython/${WLIBPYTHON}
	rm -rf ${ROUTE_PATH}/../lib
endif
else
ifeq (,$(wildcard ${EXTERNAL_CPYTHON}/python))
	export WPATH_LIB="'\$$\$$ORIGIN/../../../lib'" && export SOURCE_PATH=${ROUTE_PATH} && export WAZUH_FFI_PATH=${EXTERNAL_LIBFFI} && export LD_LIBRARY_PATH=${ROUTE_PATH} && cd ${EXTERNAL_CPYTHON} && ./configure --prefix="${WPYTHON_DIR}" --libdir="${WPYTHON_DIR}/lib" --enable-shared --with-openssl="${ROUTE_PATH}/${EXTERNAL_OPENSSL}" LDFLAGS="${ARCH_FLAGS} -L${ROUTE_PATH} -lwazuhext -Wl,-rpath,'\$$\$$ORIGIN/../../../lib',--disable-new-dtags" CPPFLAGS="-I${ROUTE_PATH}/${EXTERNAL_OPENSSL}" $(CPYTHON_FLAGS) && ${MAKE}
endif
endif

ifeq (,$(filter ${DISABLE_SHARED},YES yes y Y 1))
build_python: $(WAZUHEXT_LIB)
endif

install_python:
	cd ${EXTERNAL_CPYTHON} && export WPATH_LIB=${PREFIX}/lib && export SOURCE_PATH=${ROUTE_PATH} && export WAZUH_FFI_PATH=${EXTERNAL_LIBFFI} && ${MAKE} install
	find ${WPYTHON_DIR} -name "*${WLIBPYTHON}" -exec ln -f {} ${PREFIX}/lib/${WLIBPYTHON} \;

python_dependencies := requirements.txt

install_dependencies: install_python
	${WPYTHON_DIR}/bin/pip3 install --upgrade pip --index-url=file://${ROUTE_PATH}/${EXTERNAL_CPYTHON}/Dependencies/simple
	LD_LIBRARY_PATH="${PREFIX}/lib" LDFLAGS="-L${PREFIX}/lib" ${WPYTHON_DIR}/bin/pip3 install -r ../framework/${python_dependencies}  --index-url=file://${ROUTE_PATH}/${EXTERNAL_CPYTHON}/Dependencies/simple

install_framework: install_python
	cd ../framework && ${WPYTHON_DIR}/bin/python3 setup.py clean --all install --prefix=${WPYTHON_DIR} --wazuh-version=$(shell cat VERSION) --install-type=${TARGET}
	chown -R root:${OSSEC_GROUP} ${WPYTHON_DIR}
	chmod -R o=- ${WPYTHON_DIR}

install_api: install_python
	cd ../api && ${WPYTHON_DIR}/bin/python3 setup.py clean --all install --prefix=${WPYTHON_DIR}

install_mitre: install_python
	cd ../tools/mitre && ${WPYTHON_DIR}/bin/python3 mitredb.py -d ${PREFIX}/var/db/mitre.db


####################
#### test ##########
####################

CFLAGS_TEST=-g -O0 --coverage -DWAZUH_UNIT_TESTING
LIBS_TEST=-lcmocka

# LIBS_TEST = -lcheck -lm -lrt -lsubunit

unit_tests/wrappers/%.o: unit_tests/wrappers/%.c
	${OSSEC_CC} ${OSSEC_CFLAGS} ${DEFINES_EVENTCHANNEL} -c $^ -o $@

unit_tests/wrappers/externals/%.o: unit_tests/wrappers/externals/%.c
	${OSSEC_CC} ${OSSEC_CFLAGS} ${DEFINES_EVENTCHANNEL} -c $^ -o $@

unit_tests/wrappers/externals/audit/%.o: unit_tests/wrappers/externals/audit/%.c
	${OSSEC_CC} ${OSSEC_CFLAGS} ${DEFINES_EVENTCHANNEL} -c $^ -o $@

unit_tests/wrappers/externals/bzip2/%.o: unit_tests/wrappers/externals/bzip2/%.c
	${OSSEC_CC} ${OSSEC_CFLAGS} ${DEFINES_EVENTCHANNEL} -c $^ -o $@

unit_tests/wrappers/externals/cJSON/%.o: unit_tests/wrappers/externals/cJSON/%.c
	${OSSEC_CC} ${OSSEC_CFLAGS} ${DEFINES_EVENTCHANNEL} -c $^ -o $@

unit_tests/wrappers/externals/openssl/%.o: unit_tests/wrappers/externals/openssl/%.c
	${OSSEC_CC} ${OSSEC_CFLAGS} ${DEFINES_EVENTCHANNEL} -c $^ -o $@

unit_tests/wrappers/externals/procpc/%.o: unit_tests/wrappers/externals/procpc/%.c
	${OSSEC_CC} ${OSSEC_CFLAGS} ${DEFINES_EVENTCHANNEL} -c $^ -o $@

unit_tests/wrappers/externals/sqlite/%.o: unit_tests/wrappers/externals/sqlite/%.c
	${OSSEC_CC} ${OSSEC_CFLAGS} ${DEFINES_EVENTCHANNEL} -c $^ -o $@

unit_tests/wrappers/libc/%.o: unit_tests/wrappers/libc/%.c
	${OSSEC_CC} ${OSSEC_CFLAGS} ${DEFINES_EVENTCHANNEL} -c $^ -o $@

unit_tests/wrappers/linux/%.o: unit_tests/wrappers/linux/%.c
	${OSSEC_CC} ${OSSEC_CFLAGS} ${DEFINES_EVENTCHANNEL} -c $^ -o $@

unit_tests/wrappers/macos/%.o: unit_tests/wrappers/macos/%.c
	${OSSEC_CC} ${OSSEC_CFLAGS} ${DEFINES_EVENTCHANNEL} -c $^ -o $@

unit_tests/wrappers/macos/libc/%.o: unit_tests/wrappers/macos/libc/%.c
	${OSSEC_CC} ${OSSEC_CFLAGS} ${DEFINES_EVENTCHANNEL} -c $^ -o $@

unit_tests/wrappers/posix/%.o: unit_tests/wrappers/posix/%.c
	${OSSEC_CC} ${OSSEC_CFLAGS} ${DEFINES_EVENTCHANNEL} -c $^ -o $@

unit_tests/wrappers/wazuh/%.o: unit_tests/wrappers/wazuh/%.c
	${OSSEC_CC} ${OSSEC_CFLAGS} ${DEFINES_EVENTCHANNEL} -c $^ -o $@

unit_tests/wrappers/wazuh/os_crypto/%.o: unit_tests/wrappers/wazuh/os_crypto/%.c
	${OSSEC_CC} ${OSSEC_CFLAGS} ${DEFINES_EVENTCHANNEL} -c $^ -o $@

unit_tests/wrappers/wazuh/os_net/%.o: unit_tests/wrappers/wazuh/os_net/%.c
	${OSSEC_CC} ${OSSEC_CFLAGS} ${DEFINES_EVENTCHANNEL} -c $^ -o $@

unit_tests/wrappers/wazuh/os_regex/%.o: unit_tests/wrappers/wazuh/os_regex/%.c
	${OSSEC_CC} ${OSSEC_CFLAGS} ${DEFINES_EVENTCHANNEL} -c $^ -o $@

unit_tests/wrappers/wazuh/shared/%.o: unit_tests/wrappers/wazuh/shared/%.c
	${OSSEC_CC} ${OSSEC_CFLAGS} ${DEFINES_EVENTCHANNEL} -c $^ -o $@

unit_tests/wrappers/wazuh/syscheckd/%.o: unit_tests/wrappers/wazuh/syscheckd/%.c
	${OSSEC_CC} ${OSSEC_CFLAGS} ${DEFINES_EVENTCHANNEL} -c $^ -o $@

unit_tests/wrappers/wazuh/wazuh_db/%.o: unit_tests/wrappers/wazuh/wazuh_db/%.c
	${OSSEC_CC} ${OSSEC_CFLAGS} ${DEFINES_EVENTCHANNEL} -c $^ -o $@

unit_tests/wrappers/wazuh/wazuh_modules/%.o: unit_tests/wrappers/wazuh/wazuh_modules/%.c
	${OSSEC_CC} ${OSSEC_CFLAGS} ${DEFINES_EVENTCHANNEL} -c $^ -o $@

unit_tests/wrappers/wazuh/monitord/%.o: unit_tests/wrappers/wazuh/monitord/%.c
	${OSSEC_CC} ${OSSEC_CFLAGS} ${DEFINES_EVENTCHANNEL} -c $^ -o $@

unit_tests/wrappers/wazuh/os_auth/%.o: unit_tests/wrappers/wazuh/os_auth/%.c
	${OSSEC_CC} ${OSSEC_CFLAGS} ${DEFINES_EVENTCHANNEL} -c $^ -o $@

unit_tests/wrappers/wazuh/addagent/%.o: unit_tests/wrappers/wazuh/addagent/%.c
	${OSSEC_CC} ${OSSEC_CFLAGS} ${DEFINES_EVENTCHANNEL} -c $^ -o $@

unit_tests/wrappers/windows/%.o: unit_tests/wrappers/windows/%.c
	${OSSEC_CC} ${OSSEC_CFLAGS} ${DEFINES_EVENTCHANNEL} -c $^ -o $@

unit_tests/wrappers/windows/libc/%.o: unit_tests/wrappers/windows/libc/%.c
	${OSSEC_CC} ${OSSEC_CFLAGS} ${DEFINES_EVENTCHANNEL} -c $^ -o $@

.PHONY: test run_valgrind_tests run_tests build_tests test_valgrind test_coverage

test: build_tests
	${MAKE} run_tests

run_valgrind_tests:
	@$(foreach bin,${test_programs},valgrind --leak-check=full --track-origins=yes --trace-children=no --vgdb=no --gen-suppressions=all --suppressions=tests/valgrind.supp ./${bin} || exit 1;)

run_tests:
	@$(foreach bin,${test_programs},./${bin} || exit 1;)

build_tests: external
	${MAKE} DEBUG=yes TEST=yes ${test_programs}

test_c := $(wildcard tests/*.c)
test_o := $(test_c:.c=.o)

tests/%.o: tests/%.c
	${OSSEC_CC} ${OSSEC_CFLAGS} -c $^ -o $@

tap_os_crypto: tests/tap_os_crypto.c ${crypto_o} ${shared_o} ${os_xml_o} ${os_net_o} ${os_regex_o}
	${OSSEC_CCBIN} ${OSSEC_CFLAGS} ${OSSEC_LDFLAGS} $^ ${OSSEC_LIBS} -o $@

tap_os_net: tests/tap_os_net.c ${os_net_o} ${shared_o} ${os_regex_o} ${os_xml_o}
	${OSSEC_CCBIN} ${OSSEC_CFLAGS} ${OSSEC_LDFLAGS} $^ ${OSSEC_LIBS} -o $@

tap_os_regex: tests/tap_os_regex.c ${os_regex_o}
	${OSSEC_CCBIN} ${OSSEC_LDFLAGS} $^ ${OSSEC_LIBS} -o $@

tap_shared: tests/tap_shared.c ${shared_o} ${os_xml_o} ${os_net_o} ${os_regex_o}
	${OSSEC_CCBIN} $(OSSEC_CFLAGS) ${OSSEC_LDFLAGS} $^ ${OSSEC_LIBS} -o $@

tap_os_zlib: tests/tap_os_zlib.o
	${OSSEC_CCBIN} ${OSSEC_LDFLAGS} $^ ${OSSEC_LIBS} -o $@

tap_os_xml: tests/tap_os_xml.o ${os_xml_o}
	${OSSEC_CCBIN} ${OSSEC_LDFLAGS} $^ ${OSSEC_LIBS} -o $@

tap_fluentd_forwarder: tests/tap_fluentd_forwarder.o
	${OSSEC_CCBIN} ${OSSEC_LDFLAGS} $^ ${OSSEC_LIBS} -o $@

tap_wazuhdb_op: tests/tap_wazuhdb_op.o
	${OSSEC_CCBIN} ${OSSEC_LDFLAGS} $^ ${OSSEC_LIBS} -o $@

test_valgrind: build_tests
	${MAKE} run_valgrind_tests


test_coverage: build_tests
	lcov --base-directory . --directory . --zerocounters --rc lcov_branch_coverage=1 --quiet
	@echo "Running tests\n"

	${MAKE} run_valgrind_tests

	@echo "\nTests finished."

	lcov --base-directory . --directory . --capture --quiet --rc lcov_branch_coverage=1 --output-file ossec.test

	rm -rf coverage-report/
	genhtml --branch-coverage --output-directory coverage-report/ --title "ossec test coverage" --show-details --legend --num-spaces 4 --quiet ossec.test

###################
#### Rule Tests ###
###################

test-rules:
	( cd ../contrib/ossec-testing && sudo python runtests.py)


####################
#### windows #######
####################

win32/icon.o: win32/icofile.rc
	${OSSEC_WINDRES} -i $< -o $@

win32_c := $(wildcard win32/*.c)
win32_o := $(win32_c:.c=.o)

win32/%.o: win32/%.c
	${OSSEC_CC} ${OSSEC_CFLAGS} -DARGV0=\"ossec-agent\" -c $^ -o $@

win32/%_rk.o: win32/%.c
	${OSSEC_CC} ${OSSEC_CFLAGS} -UOSSECHIDS -DARGV0=\"ossec-agent\" -c $^ -o $@

win32_ui_c := $(wildcard win32/ui/*.c)
win32_ui_o := $(win32_ui_c:.c=.o)

win32/ui/%.o: win32/ui/%.c
	${OSSEC_CC} ${OSSEC_CFLAGS} -UOSSECHIDS -DARGV0=\"ossec-win32ui\" -c $^ -o $@

win32/ossec-agent.exe: win32/icon.o win32/win_agent.o win32/win_service.o win32/win_utils.o ${syscheck_o} ${rootcheck_o} $(filter-out wazuh_modules/main.o, ${wmodulesd_o}) $(filter-out client-agent/main.o, $(filter-out client-agent/agentd.o, $(filter-out client-agent/event-forward.o, ${client_agent_o}))) $(filter-out logcollector/main.o, ${os_logcollector_o}) ${os_execd_o} monitord/rotate_log.o monitord/compress_log.o
	${OSSEC_CCBIN} -DARGV0=\"ossec-agent\" -DOSSECHIDS ${OSSEC_LDFLAGS} $^ ${OSSEC_LIBS} ${SYSINFO_LIB} -o $@

win32/ossec-agent-eventchannel.exe: win32/icon.o win32/win_agent.o win32/win_service.o win32/win_utils.o $(filter-out syscheckd/main-event.o, ${syscheck_eventchannel_o}) ${rootcheck_o} $(filter-out wazuh_modules/main.o, ${wmodulesd_o}) $(filter-out client-agent/main.o, $(filter-out client-agent/agentd.o, $(filter-out client-agent/event-forward.o, ${client_agent_o}))) $(filter-out logcollector/main-event.o, ${os_logcollector_eventchannel_o}) ${os_execd_o} monitord/rotate_log.o monitord/compress_log.o
	${OSSEC_CCBIN} -DARGV0=\"ossec-agent\" -DOSSECHIDS -DEVENTCHANNEL_SUPPORT ${OSSEC_LDFLAGS} $^ ${OSSEC_LIBS} ${SYSINFO_LIB} -o $@

win32/ossec-rootcheck.exe: win32/icon.o win32/win_service_rk.o ${rootcheck_rk_o}
	${OSSEC_CCBIN} -DARGV0=\"ossec-rootcheck\" ${OSSEC_LDFLAGS} $^ ${OSSEC_LIBS} -o $@

win32/manage_agents.exe: win32/win_service_rk.o ${addagent_o}
	${OSSEC_CCBIN} -DARGV0=\"manage-agents\" -DMA ${OSSEC_LDFLAGS} $^ ${OSSEC_LIBS} -o $@

win32/setup-windows.exe: win32/win_service_rk.o win32/setup-win.o win32/setup-shared.o
	${OSSEC_CCBIN} -DARGV0=\"setup-windows\" ${OSSEC_LDFLAGS} $^ ${OSSEC_LIBS} -o $@

win32/setup-syscheck.exe: win32/setup-syscheck.o win32/setup-shared.o
	${OSSEC_CCBIN} -DARGV0=\"setup-syscheck\" ${OSSEC_LDFLAGS} $^ ${OSSEC_LIBS} -o $@

win32/setup-iis.exe: win32/setup-iis.o
	${OSSEC_CCBIN} -DARGV0=\"setup-iis\" ${OSSEC_LDFLAGS} $^ ${OSSEC_LIBS} -o $@

win32/add-localfile.exe: win32/add-localfile.o
	${OSSEC_CCBIN} -DARGV0=\"add-localfile\" ${OSSEC_LDFLAGS} $^ ${OSSEC_LIBS} -o $@

win32/ui_resource.o: win32/ui/win32ui.rc
	${OSSEC_WINDRES} -i $< -o $@

win32/auth_resource.o: win32/agent-auth.rc
	${OSSEC_WINDRES} -i $< -o $@

win32/os_win32ui.exe: win32/ui_resource.o win32/win_service_rk.o ${win32_ui_o}
	${OSSEC_CCBIN} -DARGV0=\"ossec-win32ui\" ${OSSEC_LDFLAGS} $^ ${OSSEC_LIBS} -mwindows -o $@

win32/agent-auth.exe: win32/auth_resource.o win32/win_service_rk.o os_auth/main-client.o os_auth/ssl.o os_auth/main-client.o os_auth/check_cert.o addagent/validate.o
	${OSSEC_CCBIN} -DARGV0=\"agent-auth\" -DOSSECHIDS ${OSSEC_LDFLAGS} $^ ${OSSEC_LIBS} -lshlwapi -lwsock32 -lsecur32 -lws2_32 -flto -o $@

####################
#### Clean #########
####################

clean: clean-test clean-internals clean-external clean-windows clean-framework clean-config

clean-test:
	rm -f ${test_o} ${test_programs} ossec.test
	rm -Rf coverage-report/
	find . -name "*.gcno" -exec rm {} \;
	find . -name "*.gcda" -exec rm {} \;

clean-external: clean-wpython
ifneq ($(wildcard external/*/*),)
	rm -f ${cjson_o} $(EXTERNAL_JSON)libcjson.*
	-cd ${EXTERNAL_ZLIB} && ${MAKE} -f Makefile.in distclean
	-cd ${EXTERNAL_ZLIB} && ${MAKE} -f win32/Makefile.gcc clean
	rm -f ${EXTERNAL_ZLIB}/Makefile ${EXTERNAL_ZLIB}/zconf.h
	-cd ${EXTERNAL_OPENSSL} && ${MAKE} distclean
	-cd ${EXTERNAL_LIBYAML} && ${MAKE} distclean
	-cd ${EXTERNAL_CURL} && ${MAKE} distclean
	rm -f ${procps_o} $(PROCPS_LIB)
	rm -f $(sqlite_o) $(EXTERNAL_SQLITE)/libsqlite3.*
	-cd ${EXTERNAL_AUDIT} && ${MAKE} distclean
	-cd ${EXTERNAL_LIBFFI} && ${MAKE} clean
	rm -f $(msgpack_o) $(EXTERNAL_MSGPACK)libmsgpack.a
	-${MAKE} -C $(EXTERNAL_BZIP2) clean
	rm -rf $(EXTERNAL_GOOGLE_TEST)lib
	rm -rf $(EXTERNAL_GOOGLE_TEST)build
	-cd ${EXTERNAL_LIBPLIST} && ${MAKE} clean && rm -rf bin/*
<<<<<<< HEAD
	-cd ${EXTERNAL_LIBPCRE2} && rm -rf .libs/*
=======
	-cd ${EXTERNAL_LIBPCRE2} && ${MAKE} distclean && rm include/*
>>>>>>> 3d644554

ifneq ($(wildcard external/libdb/build_unix/*),)
	cd ${EXTERNAL_LIBDB} && ${MAKE} realclean
endif
endif

clean-wpython:
ifneq ($(wildcard external/cpython/*),)
	-cd ${EXTERNAL_CPYTHON} && ${MAKE} clean && ${MAKE} distclean
endif

clean-deps:
	rm -rf $(EXTERNAL_DIR) $(EXTERNAL_CPYTHON)

clean-internals: clean-unit-tests
	rm -f $(BUILD_SERVER)
	rm -f $(BUILD_AGENT)
	rm -f $(BUILD_LIBS)
	rm -f ${os_zlib_o}
	rm -f ${os_xml_o}
	rm -f ${os_regex_o}
	rm -f ${os_net_o}
	rm -f ${shared_o}
	rm -f ${config_o}
	rm -f ${os_maild_o}
	rm -f ${crypto_o}
	rm -f ${os_csyslogd_o}
	rm -f ${os_dbd_o}
	rm -f ${os_agentlessd_o}
	rm -f ${os_execd_o}
	rm -f ${os_logcollector_o} ${os_logcollector_eventchannel_o}
	rm -f ${remoted_o}
	rm -f ${report_o}
	rm -f ${client_agent_o}
	rm -f ${addagent_o}
	rm -f ${util_o} ${util_programs}
	rm -f ${rootcheck_o} ${rootcheck_rk_o} rootcheck.a
	rm -f ${syscheck_o} ${syscheck_eventchannel_o}
	rm -f ${monitor_o}
	rm -f ${os_auth_o}
	rm -f ${all_analysisd_o} ${all_analysisd_libs} analysisd/compiled_rules/compiled_rules.h
	rm -f ${integrator_o}
	rm -f ${wmodulesd_o} ${wmodules_o} $(wildcard wazuh_modules/agent_upgrade/agent/*.o)
	rm -f ${wdb_o}
	rm -f ${SELINUX_MODULE}
	rm -f ${SELINUX_POLICY}
	rm -rf $(DBSYNC)build
	rm -rf $(RSYNC)build
	rm -rf $(SHARED_UTILS_TEST)build
	rm -rf $(SYSCOLLECTOR)build
	rm -rf $(SYSINFO)build

clean-unit-tests:
	rm -f ${wrappers_syscheck_o}
	rm -f ${wrappers_shared_o}
	rm -f ${wrappers_common_o}
	rm -f ${wrappers_externals_o}
	rm -f ${wrappers_externals_audit_o}
	rm -f ${wrappers_externals_bzip2_o}
	rm -f ${wrappers_externals_zlib_o}
	rm -f ${wrappers_externals_cJSON_o}
	rm -f ${wrappers_externals_openssl_o}
	rm -f ${wrappers_externals_procpc_o}
	rm -f ${wrappers_externals_sqlite_o}
	rm -f ${wrappers_externals_pcre2_o}
	rm -f ${wrappers_libc_o}
	rm -f ${wrappers_linux_o}
	rm -f ${wrappers_macos_o}
	rm -f ${wrappers_macos_libc_o}
	rm -f ${wrappers_macos_posix_o}
	rm -f ${wrappers_posix_o}
	rm -f ${wrappers_wazuh_o}
	rm -f ${wrappers_wazuh_os_crypto_o}
	rm -f ${wrappers_wazuh_os_net_o}
	rm -f ${wrappers_wazuh_os_regex_o}
	rm -f ${wrappers_wazuh_shared_o}
	rm -f ${wrappers_wazuh_syscheckd_o}
	rm -f ${wrappers_wazuh_wazuh_db_o}
	rm -f ${wrappers_wazuh_wazuh_modules_o}
	rm -f ${wrappers_wazuh_monitord_o}
	rm -f ${wrappers_wazuh_os_auth_o}
	rm -f ${wrappers_wazuh_addagent_o}
	rm -f ${wrappers_windows_o}
	rm -f ${wrappers_windows_lib_o}
	rm -f ${wrappers_windows_posix_o}
	rm -f ${wrappers_client_agent_o}

clean-framework:
	${MAKE} -C ../framework clean

clean-windows:
	rm -f libwazuh.a
	rm -f libwazuhext.dll
	rm -f wazuh_modules/syscollector/*.o wazuh_modules/syscollector/*.obj
	rm -f win32/LICENSE.txt
	rm -f win32/help_win.txt
	rm -f win32/internal_options.conf
	rm -f win32/default-local_internal_options.conf
	rm -f win32/default-ossec.conf
	rm -f win32/default-ossec-pre6.conf
	rm -f win32/restart-ossec.cmd
	rm -f win32/route-null.cmd
	rm -f win32/route-null-2012.cmd
	rm -f win32/netsh.cmd
	rm -f win32/netsh-win-2016.cmd
	rm -f ${win32_o} ${win32_ui_o} win32/win_service_rk.o
	rm -f win32/icon.o win32/resource.o
	rm -f ${WINDOWS_BINS}
	rm -f win32/wazuh-agent-*.exe
	rm -f win32/libwinpthread-1.dll
	rm -f win32/VERSION
	rm -f win32/REVISION

clean-config:
	rm -f ../etc/ossec.mc
	rm -f Config.OS<|MERGE_RESOLUTION|>--- conflicted
+++ resolved
@@ -2089,11 +2089,7 @@
 	rm -rf $(EXTERNAL_GOOGLE_TEST)lib
 	rm -rf $(EXTERNAL_GOOGLE_TEST)build
 	-cd ${EXTERNAL_LIBPLIST} && ${MAKE} clean && rm -rf bin/*
-<<<<<<< HEAD
-	-cd ${EXTERNAL_LIBPCRE2} && rm -rf .libs/*
-=======
 	-cd ${EXTERNAL_LIBPCRE2} && ${MAKE} distclean && rm include/*
->>>>>>> 3d644554
 
 ifneq ($(wildcard external/libdb/build_unix/*),)
 	cd ${EXTERNAL_LIBDB} && ${MAKE} realclean
