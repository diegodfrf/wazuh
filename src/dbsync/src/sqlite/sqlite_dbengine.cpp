/*
 * Wazuh DBSYNC
 * Copyright (C) 2015-2020, Wazuh Inc.
 * June 11, 2020.
 *
 * This program is free software; you can redistribute it
 * and/or modify it under the terms of the GNU General Public
 * License (version 2) as published by the FSF - Free Software
 * Foundation.
 */

#include <fstream>
#include "sqlite_dbengine.h"
#include "stringHelper.h"
#include "typedef.h"

SQLiteDBEngine::SQLiteDBEngine(const std::shared_ptr<ISQLiteFactory>& sqliteFactory,
                               const std::string& path,
                               const std::string& tableStmtCreation)
  : m_sqliteFactory(sqliteFactory)
{
    initialize(path, tableStmtCreation);
}

SQLiteDBEngine::~SQLiteDBEngine()
{}

void SQLiteDBEngine::setMaxRows(const std::string& table,
                                const unsigned long long maxRows)
{
    const constexpr auto ROW_COUNT_POSTFIX{"_row_count"};
    const std::string sql
    {
        maxRows ?
        "CREATE TRIGGER " + table + ROW_COUNT_POSTFIX + " BEFORE INSERT ON " + table +
        " WHEN (SELECT COUNT(*) FROM " + table + ") >= " + std::to_string(maxRows) +
        " BEGIN SELECT RAISE(FAIL, '" + SQLite::MAX_ROWS_ERROR_STRING + "'); END;"
        : "DROP TRIGGER " + table + ROW_COUNT_POSTFIX

    };
    m_sqliteConnection->execute(sql);
}

void SQLiteDBEngine::bulkInsert(const std::string& table,
                                const nlohmann::json& data)
{
    if (0 != loadTableData(table))
    {
        auto transaction { m_sqliteFactory->createTransaction(m_sqliteConnection) };
        auto const& stmt { getStatement(buildInsertBulkDataSqlQuery(table)) };
        for (const auto& jsonValue : data)
        {
            for (const auto& value : m_tableFields[table])
            {
<<<<<<< HEAD
                for (const auto& value : m_tableFields[table])
                {
                    bindJsonData(stmt, value, jsonValue, std::get<TableHeader::CID>(value) + 1);
                }
                stmt->step();
                stmt->reset();
=======
                bindJsonData(stmt, value, jsonValue, std::get<TableHeader::CID>(value) + 1);
>>>>>>> 9827f85a
            }
            stmt->step();
            stmt->reset();
        }
        transaction->commit();
    }
}

void SQLiteDBEngine::refreshTableData(const nlohmann::json& data,
                                      const DbSync::ResultCallback callback)
{
    const std::string table { data["table"].is_string() ? data["table"].get_ref<const std::string&>() : "" };
    if (createCopyTempTable(table))
    {
        bulkInsert(table + TEMP_TABLE_SUBFIX, data["data"]);
        if (0 != loadTableData(table))
        {
            std::vector<std::string> primaryKeyList;
            if (getPrimaryKeysFromTable(table, primaryKeyList))
            {
                if (!removeNotExistsRows(table, primaryKeyList, callback))
                {
                    std::cout << "Error during the delete rows update "<< __LINE__ << " - " << __FILE__ << std::endl;
                }
                if (!changeModifiedRows(table, primaryKeyList, callback))
                {
                    std::cout << "Error during the change of modified rows " << __LINE__ << " - " << __FILE__ << std::endl;
                }
                if (!insertNewRows(table, primaryKeyList, callback))
                {
                    std::cout << "Error during the insert rows update "<< __LINE__ << " - " << __FILE__ << std::endl;
                }
            }
        }
    }
}

void SQLiteDBEngine::syncTableRowData(const std::string& table,
                                      const nlohmann::json& data,
                                      const DbSync::ResultCallback callback)
{
    if (0 != loadTableData(table))
    {
        ReturnTypeCallback resultCbType{ MODIFIED };
        nlohmann::json jsResult;
        getRowDiff(table, data[0], jsResult);
        if (jsResult.empty())
        {
            resultCbType = INSERTED;
            jsResult = data;
            bulkInsert(table, data);
        }
        else
        {
            const auto& transaction { m_sqliteFactory->createTransaction(m_sqliteConnection)};
            updateSingleRow(table, jsResult);
            transaction->commit();
        }

        if (callback)
        {
            callback(resultCbType, jsResult);
        }
    }
}

void SQLiteDBEngine::initializeStatusField(const nlohmann::json& tableNames) 
{
    const auto& transaction { m_sqliteFactory->createTransaction(m_sqliteConnection) };
    for (const auto& tableValue : tableNames)
    {
        const auto table { tableValue.get<std::string>() };
        if (0 != loadTableData(table)) 
        {
            const auto& fields { m_tableFields[table] };
            const auto& it { std::find_if(fields.begin(), 
                                        fields.end(),
                                        [](const ColumnData& column)
            {
                return 0 == std::get<Name>(column).compare(STATUS_FIELD_NAME);
            })};

            if (fields.end() == it)
            {
                m_tableFields[table].clear();
                auto const& stmtAdd { getStatement(std::string("ALTER TABLE " +
                                                               table +
                                                               " ADD COLUMN ") + 
                                                               STATUS_FIELD_NAME + 
                                                               " " +
                                                               STATUS_FIELD_TYPE +
                                                               " DEFAULT 1;")};
                stmtAdd->step();
            }
            auto const& stmtInit { getStatement(std::string("UPDATE " +
                                                            table +
                                                            " SET ") +
                                                            STATUS_FIELD_NAME +
                                                            "=0;")};
            stmtInit->step();
        } 
        else
        {
            throw dbengine_error { EMPTY_TABLE_METADATA };
        }
    }
    transaction->commit();
}

void SQLiteDBEngine::deleteRowsByStatusField(const nlohmann::json& tableNames) 
{
    const auto& transaction { m_sqliteFactory->createTransaction(m_sqliteConnection) };

    for (const auto& tableValue : tableNames)
    {
        const auto table { tableValue.get<std::string>() };

        if (0 != loadTableData(table)) 
        {
            auto const& stmt { getStatement(std::string("DELETE FROM " +
                                                        table +
                                                        " WHERE ") +
                                                        STATUS_FIELD_NAME +
                                                        "=0;")};
            stmt->step();
        }
        else
        {
            throw dbengine_error { EMPTY_TABLE_METADATA };
        }
    }
    transaction->commit();
}


///
/// Private functions section
///

void SQLiteDBEngine::initialize(const std::string& path,
                                const std::string& tableStmtCreation)
{
    if(!path.empty())
    {
        if (cleanDB(path))
        {
            m_sqliteConnection = m_sqliteFactory->createConnection(path);
            const auto createDBQueryList { Utils::split(tableStmtCreation,';') };
            m_sqliteConnection->execute("PRAGMA temp_store = memory;");
            m_sqliteConnection->execute("PRAGMA synchronous = OFF;");
            for (const auto& query : createDBQueryList)
            {
                auto const& stmt { getStatement(query) }; 
                stmt->step();
            }
        }
    }
    
    else 
    {
        throw dbengine_error { EMPTY_DATABASE_PATH };
    }
    
}

bool SQLiteDBEngine::cleanDB(const std::string& path) 
{
    auto ret { true };
    if (path.compare(":memory") != 0)
    {
        if (std::ifstream(path))
        {
            if (0 != std::remove(path.c_str()))
            {
                ret = false;
            }
        }
    }
    return ret;
}

size_t SQLiteDBEngine::loadTableData(const std::string& table)
{
    size_t fieldsNumber { 0ull };
    if (0 == m_tableFields[table].size())
    {
        if (loadFieldData(table))
        {
            fieldsNumber = m_tableFields[table].size();
        }
    } 
    else
    {
        fieldsNumber = m_tableFields[table].size();
    }
    return fieldsNumber;    
}

std::string SQLiteDBEngine::buildInsertBulkDataSqlQuery(const std::string& table)
{
    std::string sql {"INSERT INTO "};
    sql.append(table);
    sql.append(" VALUES (");
    
    if (0 != m_tableFields[table].size())
    {
        for (size_t i = 0; i < m_tableFields[table].size();++i)
        {
            sql.append("?,");
        }
        sql = sql.substr(0, sql.size()-1);
        sql.append(");");
    }
    else
    {
        throw dbengine_error { SQL_STMT_ERROR };
    }

    return sql;
}

bool SQLiteDBEngine::loadFieldData(const std::string& table)
{
    const auto ret { !table.empty() };
    const std::string sql {"PRAGMA table_info("+table+");"}; 

    if (ret)
    {
        auto stmt { m_sqliteFactory->createStatement(m_sqliteConnection, sql) };
        while (SQLITE_ROW == stmt->step())
        {
            const auto& fieldName { stmt->column(1)->value(std::string{}) };
            m_tableFields[table].push_back(std::make_tuple(stmt->column(0)->value(int32_t{}),
                                           fieldName,
                                           columnTypeName(stmt->column(2)->value(std::string{})),
                                           1 == stmt->column(5)->value(int32_t{}),
                                           InternalColumnNames.end() != std::find(InternalColumnNames.begin(), 
                                                InternalColumnNames.end(), fieldName)));
        }
    }
    return ret;
}

ColumnType SQLiteDBEngine::columnTypeName(const std::string& type)
{
    ColumnType retVal { Unknown };
    const auto& it { std::find_if(ColumnTypeNames.begin(), 
                                 ColumnTypeNames.end(),
                                 [&type] (const std::pair<ColumnType, std::string>& col)
                                 {
                                     return 0 == col.second.compare(type);
                                 }) };

    if (ColumnTypeNames.end() != it)
    {
        retVal = it->first;
    }
    return retVal;
}

void SQLiteDBEngine::bindJsonData(std::unique_ptr<SQLite::IStatement>const& stmt, 
                                  const ColumnData& cd, 
                                  const nlohmann::json::value_type& valueType,
                                  const unsigned int cid)
{
    const auto type { std::get<TableHeader::Type>(cd) };
    const auto name { std::get<TableHeader::Name>(cd) };
    const auto& it  { valueType.find(name) };

    if (valueType.end() != it)
    {
        const auto& jsData { *it };
        if (ColumnType::BigInt == type)
        {
            int64_t value
            {   
                jsData.is_number() ? jsData.get<int64_t>() : jsData.is_string()
                && jsData.get_ref<const std::string&>().size() 
                   ? std::stoll(jsData.get_ref<const std::string&>()) 
                   : 0
            };
            stmt->bind(cid, value);
        }
        else if (ColumnType::UnsignedBigInt == type)
        {
            uint64_t value
            {
                jsData.is_number_unsigned() ? jsData.get<uint64_t>() : jsData.is_string()
                && jsData.get_ref<const std::string&>().size() 
                   ? std::stoull(jsData.get_ref<const std::string&>())
                   : 0
            };
            stmt->bind(cid, value);
        }
        else if (ColumnType::Integer == type)
        {
            auto value
            {
                jsData.is_number() ? jsData.get<int32_t>() : jsData.is_string()
                && jsData.get_ref<const std::string&>().size()
                    ? std::stol(jsData.get_ref<const std::string&>())
                    : 0
            };
            stmt->bind(cid, value);
        }
        else if (ColumnType::Text == type)
        {
            std::string value
            {
                jsData.is_string() ? jsData.get_ref<const std::string&>() : ""
            };
            stmt->bind(cid, value);
        }
        else if (ColumnType::Double == type)
        {
            double value
            {
                jsData.is_number_float() ? jsData.get<double>() : jsData.is_string()
                && jsData.get_ref<const std::string&>().size() 
                   ? std::stod(jsData.get_ref<const std::string&>()) 
                   : .0f
            };
            stmt->bind(cid, value);
        }
        else
        {
            throw dbengine_error { INVALID_COLUMN_TYPE };
        }
    }
}

bool SQLiteDBEngine::createCopyTempTable(const std::string& table)
{
    auto ret { false };
    std::string queryResult;
    deleteTempTable(table);
    if (getTableCreateQuery(table, queryResult))
    {
        if (Utils::replaceAll(queryResult, "CREATE TABLE " + table, "CREATE TEMP TABLE " + table + "_TEMP"))
        {
            auto const& stmt { getStatement(queryResult) };
            ret = SQLITE_DONE == stmt->step();
        }
    }
    return ret;
}

void SQLiteDBEngine::deleteTempTable(const std::string& table)
{ 
    try
    {
        m_sqliteConnection->execute("DROP TABLE " + table + TEMP_TABLE_SUBFIX + ";");
    }
    //if the table doesn't exist we don't care.
    catch(...)
    {}
}

bool SQLiteDBEngine::getTableCreateQuery(const std::string& table,
                                         std::string& resultQuery)
{
    auto ret { false };
    const std::string sql { "SELECT sql FROM sqlite_master WHERE type='table' AND name=?;" };
    if (!table.empty())
    {
        auto const& stmt { getStatement(sql) };
        stmt->bind(1, table);
        while (SQLITE_ROW == stmt->step())
        {
            resultQuery.append(std::move(stmt->column(0)->value(std::string{})));
            resultQuery.append(";");
            ret = true;
        }
    }
    return ret;
}

bool SQLiteDBEngine::removeNotExistsRows(const std::string& table,
                                         const std::vector<std::string>& primaryKeyList,
                                         const DbSync::ResultCallback callback)
{
    auto ret { true };
    std::vector<Row> rowKeysValue;
    if (getPKListLeftOnly(table, table+TEMP_TABLE_SUBFIX, primaryKeyList, rowKeysValue))
    {
        if (deleteRows(table, primaryKeyList, rowKeysValue))
        {
            for (const auto& row : rowKeysValue)
            {
                nlohmann::json object;
                for (const auto& value : row)
                {
                    if(!getFieldValueFromTuple(value, object))
                    {
                        std::cout << "not implemented "<< __LINE__ << " - " << __FILE__ << std::endl;
                    }
                }
                if(callback)
                {
                    callback(ReturnTypeCallback::DELETED, object);
                }
            }
        }
        else
        {
            ret = false;
        }
    }
    return ret;
}

bool SQLiteDBEngine::getPrimaryKeysFromTable(const std::string& table,
                                             std::vector<std::string>& primaryKeyList)
{
    for(const auto& value : m_tableFields[table])
    {
        if (std::get<TableHeader::PK>(value) == true)
        {
            primaryKeyList.push_back(std::get<TableHeader::Name>(value));
        }
    }
    return m_tableFields.find(table) != m_tableFields.end();
}

void SQLiteDBEngine::getTableData(std::unique_ptr<SQLite::IStatement>const& stmt,
                                  const int32_t index,
                                  const ColumnType& type,
                                  const std::string& fieldName,
                                  Row& row)
{
    if (ColumnType::BigInt == type)
    {
        row[fieldName] = std::make_tuple(type,std::string(),0,stmt->column(index)->value(int64_t{}),0,0);
    }
    else if (ColumnType::UnsignedBigInt == type)
    {
        row[fieldName] = std::make_tuple(type,std::string(),0,0,stmt->column(index)->value(int64_t{}),0);
    }
    else if (ColumnType::Integer == type)
    {
        row[fieldName] = std::make_tuple(type,std::string(),stmt->column(index)->value(int32_t{}),0,0,0);
    }
    else if (ColumnType::Text == type)
    {
        row[fieldName] = std::make_tuple(type,stmt->column(index)->value(std::string{}),0,0,0,0);
    }
    else if (ColumnType::Double == type)
    {
        row[fieldName] = std::make_tuple(type,std::string(),0,0,0,stmt->column(index)->value(double{}));
    }
    else
    {
        throw dbengine_error { INVALID_COLUMN_TYPE };
    }
}

bool SQLiteDBEngine::getLeftOnly(const std::string& t1,
                                 const std::string& t2,
                                 const std::vector<std::string>& primaryKeyList,
                                 std::vector<Row>& returnRows)
{
    auto ret { false };
    const std::string query { buildLeftOnlyQuery(t1, t2, primaryKeyList) };
    if (!t1.empty() && !query.empty())
    {
        auto const& stmt { getStatement(query) };
        const auto tableFields { m_tableFields[t1] };
        while (SQLITE_ROW == stmt->step()) 
        {
            Row registerFields;
            for(const auto& field : tableFields)
            {
                getTableData(stmt, 
                             std::get<TableHeader::CID>(field), 
                             std::get<TableHeader::Type>(field),
                             std::get<TableHeader::Name>(field), 
                             registerFields);
            }
            returnRows.push_back(std::move(registerFields));
        }
        ret = true;
    } 
    return ret;
}

bool SQLiteDBEngine::getPKListLeftOnly(const std::string& t1,
                                       const std::string& t2,
                                       const std::vector<std::string>& primaryKeyList,
                                       std::vector<Row>& returnRows)
{
    auto ret { false };
    const std::string sql { buildLeftOnlyQuery(t1, t2, primaryKeyList, true) };
    if (!t1.empty() && !sql.empty())
    {
        auto const& stmt { getStatement(sql) };
        const auto tableFields { m_tableFields[t1] };
        while (SQLITE_ROW == stmt->step()) 
        {
            Row registerFields;
            for(const auto& pkValue : primaryKeyList)
            {
                auto index { 0ull };
                const auto& it
                {
                    std::find_if(tableFields.begin(), tableFields.end(), 
                                [&pkValue](const ColumnData& columnData)
                                    {
                                        return std::get<TableHeader::Name>(columnData) == pkValue;
                                    })
                };

                if (tableFields.end() != it)
                { 
                    getTableData(stmt, 
                                 index,
                                 std::get<TableHeader::Type>(*it),
                                 std::get<TableHeader::Name>(*it), 
                                 registerFields);
                }
                ++index;
            }
            returnRows.push_back(std::move(registerFields));
        }
        ret = true;
    } 
    return ret;
}

std::string SQLiteDBEngine::buildDeleteBulkDataSqlQuery(const std::string& table,
                                                        const std::vector<std::string>& primaryKeyList)
{
    std::string sql{ "DELETE FROM " };
    sql.append(table);
    sql.append(" WHERE ");
    if (0 != primaryKeyList.size())
    {
        for (const auto& value : primaryKeyList)
        {
            sql.append(value);
            sql.append("=? AND ");
        }
        sql = sql.substr(0, sql.size()-5);
        sql.append(";");
    }
    else
    {
        sql.clear();
    }
    return sql;
}

bool SQLiteDBEngine::deleteRows(const std::string& table,
                                const std::vector<std::string>& primaryKeyList,
                                const std::vector<Row>& rowsToRemove)
{
    auto ret { false };
    const auto sql { buildDeleteBulkDataSqlQuery(table, primaryKeyList) };

    if(!sql.empty())
    {
        auto transaction { m_sqliteFactory->createTransaction(m_sqliteConnection)};
        auto const& stmt { getStatement(sql) };

        for (const auto& row : rowsToRemove)
        {
            auto index {1l};
            for (const auto& value : primaryKeyList)
            {
                if (!bindFieldData(stmt, index, row.at(value)))
                {
                    std::cout << "bind error: " <<  index << std::endl;
                }
                ++index;
            }
            stmt->step();
            stmt->reset();
        }
        transaction->commit();
        ret = true;
    }
    else
    {
        throw dbengine_error { SQL_STMT_ERROR };
    }
    return ret;
}

int32_t SQLiteDBEngine::bindFieldData(std::unique_ptr<SQLite::IStatement>const & stmt,
                                      const int32_t index,
                                      const TableField& fieldData)
{
    int32_t rc { SQLITE_ERROR };
    const auto type = std::get<GenericTupleIndex::GenType>(fieldData);
    if (ColumnType::BigInt == type)
    {
        const auto value { std::get<GenericTupleIndex::GenBigInt>(fieldData) };
        stmt->bind(index, value);
    }
    else if (ColumnType::UnsignedBigInt == type)
    {
        const auto value { std::get<GenericTupleIndex::GenUnsignedBigInt>(fieldData) };
        stmt->bind(index, value);
    }
    else if (ColumnType::Integer == type)
    {
        const auto value { std::get<GenericTupleIndex::GenInteger>(fieldData) };
        stmt->bind(index, value);
    }
    else if (ColumnType::Text == type)
    {
        const auto value { std::get<GenericTupleIndex::GenString>(fieldData) };
        stmt->bind(index, value);
    }
    else if (ColumnType::Double == type)
    {
        const auto value { std::get<GenericTupleIndex::GenDouble>(fieldData) };
        stmt->bind(index, value);
    }
    else
    {
        throw dbengine_error { INVALID_COLUMN_TYPE };
    }

    return rc;
}

std::string SQLiteDBEngine::buildLeftOnlyQuery(const std::string& t1,
                                               const std::string& t2,
                                               const std::vector<std::string>& primaryKeyList,
                                               const bool returnOnlyPKFields)
{  
    std::string fieldsList;
    std::string onMatchList;
    std::string nullFilterList;
  
    for (const auto& value : primaryKeyList)
    {
        if (returnOnlyPKFields)
        {
            fieldsList.append("t1."+value+",");
        }
        onMatchList.append("t1." + value + "= t2." + value + " AND ");
        nullFilterList.append("t2."+value+ " IS NULL AND ");
    }

    if (returnOnlyPKFields)
    {
        fieldsList = fieldsList.substr(0, fieldsList.size()-1);
    }
    else
    {
        fieldsList.append("*");
    }
    onMatchList = onMatchList.substr(0, onMatchList.size()-5);
    nullFilterList = nullFilterList.substr(0, nullFilterList.size()-5);

    return std::string("SELECT "+fieldsList+" FROM "+t1+" t1 LEFT JOIN "+t2+" t2 ON "+onMatchList+" WHERE "+nullFilterList+";");
} 

void SQLiteDBEngine::getRowDiff(const std::string& table,
                                const nlohmann::json& data,
                                nlohmann::json& jsResult)
{
    std::vector<std::string> primaryKeyList;
    if (getPrimaryKeysFromTable(table, primaryKeyList))
    {
        const auto& stmt
        {
            getStatement(buildSelectMatchingPKsSqlQuery(table, primaryKeyList))
        };

        const auto& tableFields { m_tableFields[table] };
        int32_t index { 1l };
        for (const auto& pkValue : primaryKeyList)
        {
            const auto& it
            {
                std::find_if(tableFields.begin(), tableFields.end(),
                                [&pkValue](const ColumnData& column)
                                {
                                    return 0 == std::get<Name>(column).compare(pkValue);
                                })
            };

            if(it != tableFields.end())
            {
                jsResult.push_back({{pkValue, data[pkValue]}});
                bindJsonData(stmt, *it, data, index);
                ++index;
            }
        }

        if (stmt->step() == SQLITE_ROW)
        {
            // The row exist, so lets generate the diff
            Row regitryFields;
            for(const auto& field : tableFields)
            {
                getTableData(stmt,
                            std::get<TableHeader::CID>(field),
                            std::get<TableHeader::Type>(field),
                            std::get<TableHeader::Name>(field),
                            regitryFields);
            }

            if(!regitryFields.empty())
            {
                for (const auto& value : regitryFields)
                {
                    nlohmann::json object;
                    if(getFieldValueFromTuple(value, object))
                    {
                        if(data[value.first] != object[value.first])
                        {
                            jsResult.push_back({{value.first, data[value.first]}});
                        }
                    }
                }
            }
        }
        else
        {
            jsResult.clear();
        }
    }
}

bool SQLiteDBEngine::insertNewRows(const std::string& table,
                                   const std::vector<std::string>& primaryKeyList,
                                   const DbSync::ResultCallback callback)
{
    auto ret { true };
    std::vector<Row> rowValues;
    if (getLeftOnly(table+TEMP_TABLE_SUBFIX, table, primaryKeyList, rowValues))
    {
        bulkInsert(table, rowValues);
        for (const auto& row : rowValues)
        {
            nlohmann::json object;
            for (const auto& value : row)
            {
                if(!getFieldValueFromTuple(value, object))
                {
                    std::cout << "not implemented "<< __LINE__ << " - " << __FILE__ << std::endl;
                }
            }
            if(callback)
            {
                callback(ReturnTypeCallback::INSERTED, object);
            }
        }
    }
    return ret;
}

void SQLiteDBEngine::insertSingleRow(const std::string& table,
                                     const TableColumns& tableFields,
                                     const nlohmann::json& jsData,
                                     std::vector<CallbackAction>& callbackList)
{
    auto const& stmt { getStatement(buildInsertBulkDataSqlQuery(table)) };
    for (auto it = jsData.begin(); it != jsData.end(); ++it)
    {
        const auto& elemFound
        {
            std::find_if(tableFields.begin(), tableFields.end(),
                    [&it] (const ColumnData& cd)
                    {
                        return std::get<TableHeader::Name>(cd).compare(it.key()) == 0;
                    })
        };
        if (elemFound != tableFields.end())
        {
            bindJsonData(stmt, *elemFound, jsData, std::get<TableHeader::CID>(*elemFound) + 1);
            const auto& callbackPair
            {
                std::make_pair(ReturnTypeCallback::INSERTED, jsData)
            };
            callbackList.push_back(std::move(callbackPair));
        }
    }
    stmt->step();
    stmt->reset();
}

void SQLiteDBEngine::bulkInsert(const std::string& table,
                                const Row& rowData)
{
    auto const& stmt { getStatement(buildInsertBulkDataSqlQuery(table)) };

    for (const auto& value : m_tableFields[table])
    {
        auto it { rowData.find(std::get<TableHeader::Name>(value))};
        if (rowData.end() != it)
        {
            if (!bindFieldData(stmt, std::get<TableHeader::CID>(value) + 1, (*it).second ))
            {
                std::cout << "bind error: " <<  std::get<TableHeader::CID>(value) << std::endl;
            }
        }
    }
    stmt->step();
    stmt->reset();
}

void SQLiteDBEngine::bulkInsert(const std::string& table,
                                const std::vector<Row>& data)
{
    auto transaction { m_sqliteFactory->createTransaction(m_sqliteConnection)};
    auto const& stmt { getStatement(buildInsertBulkDataSqlQuery(table)) };

    for (const auto& row : data)
    {
        for (const auto& value : m_tableFields[table])
        {
            auto it { row.find(std::get<TableHeader::Name>(value))};
            if (row.end() != it)
            {
                if (!bindFieldData(stmt, std::get<TableHeader::CID>(value) + 1, (*it).second ))
                {
                    std::cout << "bind error: " <<  std::get<TableHeader::CID>(value) << std::endl;
                }
            }
        }
        stmt->step();
        stmt->reset();
    }
    transaction->commit();
}

int SQLiteDBEngine::changeModifiedRows(const std::string& table, 
                                       const std::vector<std::string>& primaryKeyList, 
                                       const DbSync::ResultCallback callback)
{
    auto ret { true };
    std::vector<Row> rowKeysValue;
    if (getRowsToModify(table, primaryKeyList, rowKeysValue))
    {
        if (updateRows(table, primaryKeyList, rowKeysValue))
        {
            for (const auto& row : rowKeysValue)
            {
                nlohmann::json object;
                for (const auto& value : row)
                {
                    if(!getFieldValueFromTuple(value, object))
                    {
                        std::cout << "not implemented "<< __LINE__ << " - " << __FILE__ << std::endl;
                    }
                }
                if(callback)
                {
                    callback(ReturnTypeCallback::MODIFIED, object);
                }
            }
        }
        else
        {
            ret = false;
        }
    }
    return ret;
}

std::string SQLiteDBEngine::buildUpdatePartialDataSqlQuery(const std::string& table,
                                                           const nlohmann::json& data,
                                                           const std::vector<std::string>& primaryKeyList)
                  
{
    std::string sql{ "UPDATE " + table + " SET "};
    if (0 != primaryKeyList.size())
    {
        for (const auto &dataValue : data)
        {
            for (auto it = dataValue.begin(); it != dataValue.end(); ++it)
            {
                if (std::find(primaryKeyList.begin(), primaryKeyList.end(), it.key()) == primaryKeyList.end())
                {
                    sql += it.key() + "=?,";
                }
            }
        }
        sql = sql.substr(0, sql.size()-1);  // Remove the last " , "
        sql.append(" WHERE ");
        for (const auto& value : primaryKeyList)
        {
            sql.append(value);
            sql.append("=? AND ");
        }
        sql = sql.substr(0, sql.size()-5);  // Remove the last " AND "
        sql.append(";");
    }
    else
    {
        throw dbengine_error{ SQL_STMT_ERROR };
    }
    return sql;
}

std::string SQLiteDBEngine::buildSelectMatchingPKsSqlQuery(const std::string& table,
                                                           const std::vector<std::string>& primaryKeyList)
                  
{
    std::string sql{ "SELECT * FROM " };
    sql.append(table);
    sql.append(" WHERE ");
    if (0 != primaryKeyList.size())
    {
        for (const auto& value : primaryKeyList)
        {
            sql.append(value);
            sql.append("=? AND ");
        }
        sql = sql.substr(0, sql.size()-5);  // Remove the last " AND "
        sql.append(";");
    }
    else
    {
        throw dbengine_error{ SQL_STMT_ERROR };
    }
    return sql;
}

std::string SQLiteDBEngine::buildUpdateDataSqlQuery(const std::string& table, 
                                                    const std::vector<std::string>& primaryKeyList,
                                                    const Row& row,
                                                    const std::pair<const std::string, TableField> &field)
{
    std::string sql{ "UPDATE " };
    sql.append(table);
    sql.append(" SET ");
    sql.append(field.first);
    sql.append("=");
    if (getFieldValueFromTuple(field, sql, true))
    {
        sql.append(" WHERE ");
        if (0 != primaryKeyList.size())
        {
            for (const auto& value : primaryKeyList)
            {
                const auto it { row.find("PK_"+value) };
                if (it != row.end())
                {
                    sql.append(value);
                    sql.append("=");  
                    if (!getFieldValueFromTuple((*it), sql, true))
                    {
                        sql.clear();
                        break;
                    }
                }
                else
                {
                    sql.clear();
                    break;
                }
                sql.append(" AND ");
            }
            sql = sql.substr(0, sql.length()-5);
            if (sql.length() > 0)
            {
                sql.append(";");
            }
        }
        else
        {
            throw dbengine_error{ SQL_STMT_ERROR };
        }
    }
    else
    {
        throw dbengine_error{ SQL_STMT_ERROR };
    }
    return sql;
}

std::string SQLiteDBEngine::buildModifiedRowsQuery(const std::string& t1,
                                                   const std::string& t2,
                                                   const std::vector<std::string>& primaryKeyList)
{
    std::string fieldsList;
    std::string onMatchList;

    for (const auto& value : primaryKeyList)
    {
        fieldsList.append("t1."+value+",");
        onMatchList.append("t1." + value + "=t2." + value + " AND ");
    }

    for (const auto& value : m_tableFields[t1])
    {
        const auto fieldName {std::get<TableHeader::Name>(value)};
        fieldsList.append("CASE WHEN t1.");
        fieldsList.append(fieldName);
        fieldsList.append("<>t2.");
        fieldsList.append(fieldName);
        fieldsList.append(" THEN t1.");
        fieldsList.append(fieldName);
        fieldsList.append(" ELSE NULL END AS DIF_");
        fieldsList.append(fieldName);
        fieldsList.append(",");
    }

    fieldsList  = fieldsList.substr(0, fieldsList.size()-1);
    onMatchList = onMatchList.substr(0, onMatchList.size()-5);
    std::string ret {"SELECT "};
    ret.append(fieldsList);
    ret.append(" FROM (select *,'");
    ret.append(t1);
    ret.append("' as val from ");
    ret.append(t1);
    ret.append(" UNION ALL select *,'");
    ret.append(t2);
    ret.append("' as val from ");
    ret.append(t2);
    ret.append(") t1 INNER JOIN ");
    ret.append(t1);
    ret.append(" t2 ON ");
    ret.append(onMatchList);
    ret.append(" WHERE t1.val = '");
    ret.append(t2);
    ret.append("';");
    
    return ret;
} 

bool SQLiteDBEngine::getRowsToModify(const std::string& table,
                                     const std::vector<std::string>& primaryKeyList,
                                     std::vector<Row>& rowKeysValue)
{
    auto ret { false };
    auto sql { buildModifiedRowsQuery(table, table+TEMP_TABLE_SUBFIX, primaryKeyList) };

    if(!sql.empty())
    {
        auto const& stmt { getStatement(sql) };

        while (SQLITE_ROW == stmt->step())
        {
            const auto tableFields { m_tableFields[table] };
            Row registerFields;
            int32_t index {0l};
            for(const auto& pkValue : primaryKeyList)
            {
                const auto it
                {
                    std::find_if(tableFields.begin(), tableFields.end(), 
                                [&pkValue] (const ColumnData& cd)
                                {
                                    return std::get<TableHeader::Name>(cd).compare(pkValue) == 0;
                                })
                };
                if (tableFields.end() != it)
                {
                    getTableData(stmt,
                                 index,
                                 std::get<TableHeader::Type>(*it),
                                 "PK_" + std::get<TableHeader::Name>(*it),
                                 registerFields);
                }
                ++index;
            }
            for(const auto& field : tableFields)
            {
                if (registerFields.end() == registerFields.find(std::get<TableHeader::Name>(field)))
                {
                    if (stmt->column(index)->hasValue())
                    {
                        getTableData(stmt, index, std::get<TableHeader::Type>(field), 
                                     std::get<TableHeader::Name>(field), registerFields);
                    }
                }
                ++index;
            }
            rowKeysValue.push_back(std::move(registerFields));
        }
        ret = true;
    }
    else
    {
        throw dbengine_error { SQL_STMT_ERROR };
    }

    return ret;
}

void SQLiteDBEngine::updateSingleRow(const std::string& table,
                                     const nlohmann::json& jsData)
{
    std::vector<std::string> primaryKeyList;
    if (getPrimaryKeysFromTable(table, primaryKeyList))
    {
        const auto sql { buildUpdatePartialDataSqlQuery(table, jsData, primaryKeyList) };
        const auto& stmt { getStatement(sql) };
        const auto tableFields { m_tableFields[table] };

        int32_t index { 1l };
        for (const auto& dataValue : jsData)
        {
            for (auto it = dataValue.begin(); it != dataValue.end(); ++it)
            {
                for (const auto& field : tableFields)
                {
                    const auto& fieldName { std::get<TableHeader::Name>(field) };

                    if (fieldName == it.key() && !std::get<TableHeader::PK>(field))
                    {
                        bindJsonData(stmt, field, *it, index);
                        ++index;
                    }
                }        
            }
        }
        for (const auto& dataValue : jsData)
        {
            for (auto it = dataValue.begin(); it != dataValue.end(); ++it)
            {
                for (const auto& field : tableFields)
                {
                    const auto& fieldName { std::get<TableHeader::Name>(field) };
                    if (fieldName == it.key() && std::get<TableHeader::PK>(field))
                    {
                        bindJsonData(stmt, field, *it, index);
                        ++index;
                    }
                }        
            }
        }
        stmt->step();
        stmt->reset();
    }
}

bool SQLiteDBEngine::updateRows(const std::string& table,
                                const std::vector<std::string>& primaryKeyList,
                                const std::vector<Row>& rowKeysValue)
{
    auto transaction { m_sqliteFactory->createTransaction(m_sqliteConnection)};
    
    for (const auto& row : rowKeysValue)
    {
        for (const auto& field : row)
        {
            if (0 != field.first.substr(0,3).compare("PK_"))
            {
                const auto sql 
                { 
                    buildUpdateDataSqlQuery(table, 
                                            primaryKeyList,
                                            row,
                                            field) 
                };
                m_sqliteConnection->execute(sql);
            }
        }
    }
    transaction->commit();
    return true;
}

bool SQLiteDBEngine::getFieldValueFromTuple(const std::pair<const std::string, TableField> &value,
                                            nlohmann::json& object)
{
    auto ret { true };
    const auto rowType { std::get<GenericTupleIndex::GenType>(value.second) };
    if (ColumnType::BigInt == rowType)
    {
        object[value.first] = std::get<ColumnType::BigInt>(value.second);
    }
    else if (ColumnType::UnsignedBigInt == rowType)
    {
        object[value.first] = std::get<ColumnType::UnsignedBigInt>(value.second);
    }
    else if (ColumnType::Integer == rowType)
    {
        object[value.first] = std::get<ColumnType::Integer>(value.second);
    }
    else if (ColumnType::Text == rowType)
    {
        object[value.first] = std::get<ColumnType::Text>(value.second);
    }
    else if (ColumnType::Double == rowType)
    {
        object[value.first] = std::get<ColumnType::Double>(value.second);
    }
    else
    {
        ret = false;
        throw dbengine_error { INVALID_COLUMN_TYPE };
    }

    return ret;
}

bool SQLiteDBEngine::getFieldValueFromTuple(const std::pair<const std::string, TableField> &value,
                                            std::string& resultValue,
                                            const bool quotationMarks)
{
    auto ret { true };
    const auto rowType { std::get<GenericTupleIndex::GenType>(value.second) };
    if (ColumnType::BigInt == rowType)
    {
        resultValue.append(std::to_string(std::get<ColumnType::BigInt>(value.second)));
    }
    else if (ColumnType::UnsignedBigInt == rowType)
    {
        resultValue.append(std::to_string(std::get<ColumnType::UnsignedBigInt>(value.second)));
    }
    else if (ColumnType::Integer == rowType)
    {
        resultValue.append(std::to_string(std::get<ColumnType::Integer>(value.second)));
    }
    else if (ColumnType::Text == rowType)
    {
        if(quotationMarks)
        {
            resultValue.append("'"+std::get<ColumnType::Text>(value.second)+"'");
        }
        else
        {
            resultValue.append(std::get<ColumnType::Text>(value.second));
        }
    }
    else if (ColumnType::Double == rowType)
    {
        resultValue.append(std::to_string(std::get<ColumnType::Double>(value.second)));
    }
    else
    {
        ret = false;
        throw dbengine_error { INVALID_COLUMN_TYPE };
    }
    return ret;
}



std::unique_ptr<SQLite::IStatement>const& SQLiteDBEngine::getStatement(const std::string& sql) 
{
    const auto it { m_statementsCache.find(sql) };
    if(m_statementsCache.end() != it) 
    {
        it->second->reset();
        return it->second;
    } 
    else 
    {
        m_statementsCache[sql] = m_sqliteFactory->createStatement(m_sqliteConnection, sql);
        return m_statementsCache[sql];
    }
<<<<<<< HEAD
}

const ColumnData& getColumData(const string& table, const string& colunName)
{

}


=======
}
>>>>>>> 9827f85a
<|MERGE_RESOLUTION|>--- conflicted
+++ resolved
@@ -52,16 +52,7 @@
         {
             for (const auto& value : m_tableFields[table])
             {
-<<<<<<< HEAD
-                for (const auto& value : m_tableFields[table])
-                {
-                    bindJsonData(stmt, value, jsonValue, std::get<TableHeader::CID>(value) + 1);
-                }
-                stmt->step();
-                stmt->reset();
-=======
                 bindJsonData(stmt, value, jsonValue, std::get<TableHeader::CID>(value) + 1);
->>>>>>> 9827f85a
             }
             stmt->step();
             stmt->reset();
@@ -1312,15 +1303,4 @@
         m_statementsCache[sql] = m_sqliteFactory->createStatement(m_sqliteConnection, sql);
         return m_statementsCache[sql];
     }
-<<<<<<< HEAD
-}
-
-const ColumnData& getColumData(const string& table, const string& colunName)
-{
-
-}
-
-
-=======
-}
->>>>>>> 9827f85a
+}