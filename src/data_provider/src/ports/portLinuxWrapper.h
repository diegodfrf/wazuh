/*
 * Wazuh SYSINFO
 * Copyright (C) 2015-2020, Wazuh Inc.
 * November 3, 2020.
 *
 * This program is free software; you can redistribute it
 * and/or modify it under the terms of the GNU General Public
 * License (version 2) as published by the FSF - Free Software
 * Foundation.
 */

#ifndef _PORT_LINUX_WRAPPER_H
#define _PORT_LINUX_WRAPPER_H

#include "iportWrapper.h"
#include "sharedDefs.h"
#include "bits/stdc++.h"

constexpr auto IPv6AddressHexSize { 32 };
constexpr auto IPv4AddressHexSize { 8 };

enum AddressField
{
    IP,
    PORT,
    ADDRESS_FIELD_SIZE
};

enum QueueField
{
    TX,
    RX,
    QUEUE_FIELD_SIZE
};

static const std::map<PortType, std::string> PORTS_TYPE =
{
    { UDP_IPV4,                            "udp"            },
    { UDP_IPV6,                            "udp6"           },
    { TCP_IPV4,                            "tcp"            },
    { TCP_IPV6,                            "tcp6"           }
};

static const std::map<PortType, Protocol> PROTOCOL_TYPE =
{
    { UDP_IPV4,                            UDP              },
    { UDP_IPV6,                            UDP              },
    { TCP_IPV4,                            TCP              },
    { TCP_IPV6,                            TCP              }
};

static const std::map<PortType, IPVersion> IPVERSION_TYPE =
{
    { UDP_IPV4,                            IPV4             },
    { UDP_IPV6,                            IPV6             },
    { TCP_IPV4,                            IPV4             },
    { TCP_IPV6,                            IPV6             }
};

static const std::map<int32_t, std::string> STATE_TYPE =
{
    { TCP_ESTABLISHED,                     "established"    },
    { TCP_SYN_SENT,                        "syn_sent"       },
    { TCP_SYN_RECV,                        "syn_recv"       },
    { TCP_FIN_WAIT1,                       "fin_wait1"      },
    { TCP_FIN_WAIT2,                       "fin_wait2"      },
    { TCP_TIME_WAIT,                       "time_wait"      },
    { TCP_CLOSE,                           "close"          },
    { TCP_CLOSE_WAIT,                      "close_wait"     },
    { TCP_LAST_ACK,                        "last_ack"       },
    { TCP_LISTEN,                          "listening"      },
    { TCP_CLOSING,                         "closing"        }
};


class LinuxPortWrapper final : public IPortWrapper
{
    std::vector<std::string> m_fields;
    PortType m_type;
    std::vector<std::string> m_remoteAddresses;
    std::vector<std::string> m_localAddresses;
    std::vector<std::string> m_queue;

    static std::string IPv4Address(const std::string& hexRawAddress)
    {
        std::stringstream ss;
        in_addr addr;
        ss << std::hex << hexRawAddress;
        ss >> addr.s_addr;
        return inet_ntoa(addr);
    }

    static std::string IPv6Address(const std::string& hexRawAddress)
    {
<<<<<<< HEAD
        std::string retVal { UNKNOWN_VALUE };
=======
        std::string retVal;
>>>>>>> 27b7a7f3

        const auto hexAddressLength { hexRawAddress.length() };
        if (hexAddressLength == IPv6AddressHexSize)
        {
            in6_addr sin6 {};
            char address[INET6_ADDRSTRLEN] { 0 };
            auto index { 0l };
            for (auto i = 0ull; i < hexAddressLength; i += CHAR_BIT)
            {
                std::stringstream ss;
                ss << std::hex << hexRawAddress.substr(CHAR_BIT*index, CHAR_BIT);
                ss >> sin6.s6_addr32[index];
                ++index;
            }
            retVal = inet_ntop(AF_INET6, &sin6, address, sizeof(address));
        }
        return retVal;
    }

    public:
    explicit LinuxPortWrapper(const PortType type, const std::string& row)
    : m_fields{ Utils::split(row, ' ') }
    , m_type { type }
    , m_remoteAddresses { std::move(Utils::split(m_fields.at(REMOTE_ADDRESS),':')) }
    , m_localAddresses { std::move(Utils::split(m_fields.at(LOCAL_ADDRESS),':')) }
    , m_queue { std::move(Utils::split(m_fields.at(QUEUE),':')) }
    { }

    ~LinuxPortWrapper() = default;
    std::string protocol() const override
    {
<<<<<<< HEAD
        std::string retVal { UNKNOWN_VALUE };
=======
        std::string retVal;
>>>>>>> 27b7a7f3

        const auto it { PORTS_TYPE.find(m_type) };
        if (PORTS_TYPE.end() != it)
        {
            retVal = it->second;
        }
        return retVal;
    }

    std::string localIp() const override
    {
<<<<<<< HEAD
        std::string retVal { UNKNOWN_VALUE };
=======
        std::string retVal;
>>>>>>> 27b7a7f3
        if (m_localAddresses.size() == AddressField::ADDRESS_FIELD_SIZE)
        {
            if (IPVERSION_TYPE.at(m_type) == IPV4)
            {
                retVal = IPv4Address(m_localAddresses.at(AddressField::IP));
            }
            else if (IPVERSION_TYPE.at(m_type) == IPV6)
            {
                retVal = IPv6Address(m_localAddresses.at(AddressField::IP));
            }
        }
        return retVal;
    }
    int32_t localPort() const override
    {
        int32_t retVal { -1 };
        if (m_localAddresses.size() == AddressField::ADDRESS_FIELD_SIZE)
        {
            std::stringstream ss;
            ss << std::hex << m_localAddresses.at(AddressField::PORT);
            ss >> retVal;
        }
        return retVal;
    }
    std::string remoteIP() const override
    {
<<<<<<< HEAD
        std::string retVal { UNKNOWN_VALUE };
=======
        std::string retVal;
>>>>>>> 27b7a7f3
        if (m_remoteAddresses.size() == AddressField::ADDRESS_FIELD_SIZE)
        {
            if (IPVERSION_TYPE.at(m_type) == IPV4)
            {
                retVal = IPv4Address(m_remoteAddresses.at(AddressField::IP));
            }
            else if (IPVERSION_TYPE.at(m_type) == IPV6)
            {
                retVal = IPv6Address(m_remoteAddresses.at(AddressField::IP));
            }
        }
        return retVal;
    }
    int32_t remotePort() const override
    {
        int32_t retVal { -1 };
        if (m_remoteAddresses.size() == AddressField::ADDRESS_FIELD_SIZE)
        {
            std::stringstream ss;
            ss << std::hex << m_remoteAddresses.at(AddressField::PORT);
            ss >> retVal;
        }
        return retVal;
    }
    int32_t txQueue() const override
    {
        int32_t retVal { -1 };
        if (m_queue.size() == QueueField::QUEUE_FIELD_SIZE)
        {
            std::stringstream ss;
            ss << std::hex << m_queue.at(QueueField::TX);
            ss >> retVal;
        }
        return retVal;
    }
    int32_t rxQueue() const override
    {
        int32_t retVal { -1 };
        if (m_queue.size() == QueueField::QUEUE_FIELD_SIZE)
        {
            std::stringstream ss;
            ss << std::hex << m_queue.at(QueueField::RX);
            ss >> retVal;
        }
        return retVal;
    }
    int32_t inode() const override
    {
        return std::stoi(m_fields.at(INODE));
    }
    std::string state() const override
    {
<<<<<<< HEAD
        std::string retVal { UNKNOWN_VALUE };
=======
        std::string retVal;
>>>>>>> 27b7a7f3
        const auto it { PROTOCOL_TYPE.find(m_type) };

        if (PROTOCOL_TYPE.end() != it && TCP == it->second)
        {
            std::stringstream ss;
            int32_t state { 0 };
            ss << std::hex << m_fields.at(STATE);
            ss >> state;

            const auto itState { STATE_TYPE.find(state) };

            if (STATE_TYPE.end() != itState)
            {
                retVal = itState->second;
            }
        }
        return retVal;
    }

    std::string processName() const override
    {
        return {};
    }

    int32_t pid() const override
    {
        return {};
    }
};


#endif //_PORT_LINUX_WRAPPER_H<|MERGE_RESOLUTION|>--- conflicted
+++ resolved
@@ -92,11 +92,7 @@
 
     static std::string IPv6Address(const std::string& hexRawAddress)
     {
-<<<<<<< HEAD
-        std::string retVal { UNKNOWN_VALUE };
-=======
-        std::string retVal;
->>>>>>> 27b7a7f3
+        std::string retVal;
 
         const auto hexAddressLength { hexRawAddress.length() };
         if (hexAddressLength == IPv6AddressHexSize)
@@ -128,11 +124,7 @@
     ~LinuxPortWrapper() = default;
     std::string protocol() const override
     {
-<<<<<<< HEAD
-        std::string retVal { UNKNOWN_VALUE };
-=======
-        std::string retVal;
->>>>>>> 27b7a7f3
+        std::string retVal;
 
         const auto it { PORTS_TYPE.find(m_type) };
         if (PORTS_TYPE.end() != it)
@@ -144,11 +136,7 @@
 
     std::string localIp() const override
     {
-<<<<<<< HEAD
-        std::string retVal { UNKNOWN_VALUE };
-=======
-        std::string retVal;
->>>>>>> 27b7a7f3
+        std::string retVal;
         if (m_localAddresses.size() == AddressField::ADDRESS_FIELD_SIZE)
         {
             if (IPVERSION_TYPE.at(m_type) == IPV4)
@@ -175,11 +163,7 @@
     }
     std::string remoteIP() const override
     {
-<<<<<<< HEAD
-        std::string retVal { UNKNOWN_VALUE };
-=======
-        std::string retVal;
->>>>>>> 27b7a7f3
+        std::string retVal;
         if (m_remoteAddresses.size() == AddressField::ADDRESS_FIELD_SIZE)
         {
             if (IPVERSION_TYPE.at(m_type) == IPV4)
@@ -232,11 +216,7 @@
     }
     std::string state() const override
     {
-<<<<<<< HEAD
-        std::string retVal { UNKNOWN_VALUE };
-=======
-        std::string retVal;
->>>>>>> 27b7a7f3
+        std::string retVal;
         const auto it { PROTOCOL_TYPE.find(m_type) };
 
         if (PROTOCOL_TYPE.end() != it && TCP == it->second)
