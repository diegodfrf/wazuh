--- conflicted
+++ resolved
@@ -22,16 +22,6 @@
         """
         action = False
         parser = argparse.ArgumentParser()
-<<<<<<< HEAD
-        parser.add_argument("-r", "--readytoreview", help="Run all the quality checks needed to create a PR. Example: python3 build.py -r <shared_modules/dbsync|shared_modules/rsync|shared_modules/utils|wazuh_modules/syscollector>")
-        parser.add_argument("-m", "--make", help="Compile the lib. Example: python3 build.py -m <shared_modules/dbsync|shared_modules/rsync|shared_modules/utils|wazuh_modules/syscollector>")
-        parser.add_argument("-t", "--tests", help="Run tests (should be configured with TEST=on). Example: python3 build.py -t <shared_modules/dbsync|shared_modules/rsync|shared_modules/utils|wazuh_modules/syscollector>")
-        parser.add_argument("-c", "--coverage", help="Collect tests coverage and generates report. Example: python3 build.py -c <shared_modules/dbsync|shared_modules/rsync|shared_modules/utils|wazuh_modules/syscollector>")
-        parser.add_argument("-v", "--valgrind", help="Run valgrind on tests. Example: python3 build.py -v <shared_modules/dbsync|shared_modules/rsync|shared_modules/utils|wazuh_modules/syscollector>")
-        parser.add_argument("--clean", help="Clean the lib. Example: python3 build.py --clean <shared_modules/dbsync|shared_modules/rsync|shared_modules/utils|wazuh_modules/syscollector>")
-        parser.add_argument("--cppcheck", help="Run cppcheck on the code. Example: python3 build.py --cppcheck <shared_modules/dbsync|shared_modules/rsync|shared_modules/utils|wazuh_modules/syscollector>")
-        parser.add_argument("--asan", help="Run ASAN on the code. Example: python3 build.py --asan <shared_modules/dbsync|shared_modules/rsync|shared_modules/utils|wazuh_modules/syscollector>")
-=======
         parser.add_argument("-r", "--readytoreview", help="Run all the quality checks needed to create a PR. Example: python3 build.py -r <data_provider|shared_modules/dbsync|shared_modules/rsync|shared_modules/utils|wazuh_modules/syscollector>")
         parser.add_argument("-m", "--make", help="Compile the lib. Example: python3 build.py -m <data_provider|shared_modules/dbsync|shared_modules/rsync|shared_modules/utils|wazuh_modules/syscollector>")
         parser.add_argument("-t", "--tests", help="Run tests (should be configured with TEST=on). Example: python3 build.py -t <data_provider|shared_modules/dbsync|shared_modules/rsync|shared_modules/utils|wazuh_modules/syscollector>")
@@ -39,7 +29,7 @@
         parser.add_argument("-v", "--valgrind", help="Run valgrind on tests. Example: python3 build.py -v <data_provider|shared_modules/dbsync|shared_modules/rsync|shared_modules/utils|wazuh_modules/syscollector>")
         parser.add_argument("--clean", help="Clean the lib. Example: python3 build.py --clean <data_provider|shared_modules/dbsync|shared_modules/rsync|shared_modules/utils|wazuh_modules/syscollector>")
         parser.add_argument("--cppcheck", help="Run cppcheck on the code. Example: python3 build.py --cppcheck <data_provider|shared_modules/dbsync|shared_modules/rsync|shared_modules/utils|wazuh_modules/syscollector>")
->>>>>>> 25f59795
+        parser.add_argument("--asan", help="Run ASAN on the code. Example: python3 build.py --asan <data_provider|shared_modules/dbsync|shared_modules/rsync|shared_modules/utils|wazuh_modules/syscollector>")
         args = parser.parse_args()
 
         if self._argIsValid(args.readytoreview):
