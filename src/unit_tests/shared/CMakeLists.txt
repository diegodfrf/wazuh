
# Tests list and flags
<<<<<<< HEAD
if(NOT ${TARGET} STREQUAL "winagent")
    list(APPEND shared_tests_names "test_file_op")
    set(FILE_OP_BASE_FLAGS "-Wl,--wrap,isChroot -Wl,--wrap,stat -Wl,--wrap,chmod -Wl,--wrap,getpid \
                            -Wl,--wrap,unlink -Wl,--wrap,_merror -Wl,--wrap,_minfo -Wl,--wrap,_mwarn -Wl,--wrap,fopen \
                            -Wl,--wrap,_mferror -Wl,--wrap=fflush,--wrap=fclose,--wrap,fread,--wrap=fseek,--wrap=fwrite \
                            -Wl,--wrap=remove,--wrap,fprintf,--wrap=fgets")
    list(APPEND shared_tests_flags "${FILE_OP_BASE_FLAGS}")
=======
if(${TARGET} STREQUAL "server")
    list(APPEND shared_tests_names "test_file_op")
    list(APPEND shared_tests_flags "-Wl,--wrap,isChroot -Wl,--wrap,stat -Wl,--wrap,chmod -Wl,--wrap,File_DateofChange -Wl,--wrap,getpid -Wl,--wrap,unlink -Wl,--wrap,_merror -Wl,--wrap,_minfo -Wl,--wrap,_mwarn -Wl,--wrap,fopen -Wl,--wrap,_mferror,--wrap=fread,--wrap=fclose,--wrap=fprintf,--wrap=bzip2_uncompress,--wrap=mdebug1")
>>>>>>> 6ebe80b9
endif()

list(APPEND shared_tests_names "test_integrity_op")
list(APPEND shared_tests_flags " ")

list(APPEND shared_tests_names "test_rbtree_op")
list(APPEND shared_tests_flags " ")

list(APPEND shared_tests_names "test_string_op")
list(APPEND shared_tests_flags "-Wl,--wrap,_mwarn")

list(APPEND shared_tests_names "test_version_op")
set(VERSION_OP_BASE_FLAGS "-Wl,--wrap,fopen -Wl,--wrap,fclose -Wl,--wrap,fflush -Wl,--wrap,fread \
                           -Wl,--wrap,fseek -Wl,--wrap,fwrite -Wl,--wrap,remove -Wl,--wrap,fprintf -Wl,--wrap,fgets")
list(APPEND shared_tests_flags "${VERSION_OP_BASE_FLAGS}")

list(APPEND shared_tests_names "test_queue_op")
list(APPEND shared_tests_flags "-Wl,--wrap=pthread_mutex_lock,--wrap=pthread_mutex_unlock,--wrap=pthread_cond_wait \
                                -Wl,--wrap=pthread_cond_signal,--wrap=pthread_cond_timedwait")

list(APPEND shared_tests_names "test_agent_op")
list(APPEND shared_tests_flags "-Wl,--wrap,_merror")

list(APPEND shared_tests_names "test_enrollment_op")
set(ENROLLMENT_OP_BASE_FLAGS "-Wl,--wrap=OS_IsValidIP,--wrap=_merror,--wrap=_mwarn,--wrap=check_x509_cert \
                                -Wl,--wrap=_minfo,--wrap=_mdebug1,--wrap=OS_GetHost,--wrap=os_ssl_keys,--wrap=OS_ConnectTCP \
                                -Wl,--wrap=SSL_new,--wrap=SSL_connect,--wrap=SSL_get_error,--wrap=SSL_set_bio \
                                -Wl,--wrap=SSL_write,--wrap=fopen,--wrap=fclose,--wrap=SSL_read \
                                -Wl,--wrap=BIO_new_socket,--wrap=_merror_exit,--wrap=TempFile,--wrap=OS_MoveFile \
                                -Wl,--wrap=fgets")
if(${TARGET} STREQUAL "winagent")
    list(APPEND shared_tests_flags "${ENROLLMENT_OP_BASE_FLAGS}")
else()
    list(APPEND shared_tests_flags "${ENROLLMENT_OP_BASE_FLAGS} -Wl,--wrap=fprintf,--wrap=gethostname,--wrap=getpid")
endif()

list(APPEND shared_tests_names "test_time_op")
list(APPEND shared_tests_flags " ")

if(${TARGET} STREQUAL "server")
list(APPEND shared_tests_names "test_bzip2_op")
list(APPEND shared_tests_flags "-Wl,--wrap=fopen,--wrap=fread,--wrap=fclose,--wrap=fwrite,--wrap=BZ2_bzWriteOpen \
                                -Wl,--wrap=BZ2_bzWriteClose64 -Wl,--wrap=BZ2_bzReadClose,--wrap=BZ2_bzReadOpen \
                                -Wl,--wrap=BZ2_bzRead,--wrap=BZ2_bzWrite,--wrap=_mdebug2,--wrap=fflush \
                                -Wl,--wrap=fgets,--wrap=fprintf,--wrap=fseek,--wrap=remove")

list(APPEND shared_tests_names "test_schedule_scan")
list(APPEND shared_tests_flags "-Wl,--wrap=OS_StrIsNum,--wrap=_merror,--wrap=w_time_delay,--wrap=time,--wrap=_mwarn \
                                -Wl,--wrap=OSRegex_Compile -Wl,--wrap=OSRegex_Execute")
endif()

list(APPEND shared_tests_names "test_syscheck_op")
set(SYSCHECK_OP_BASE_FLAGS "-Wl,--wrap,rmdir_ex -Wl,--wrap,wreaddir -Wl,--wrap,_mdebug1 -Wl,--wrap,_mdebug2 \
                            -Wl,--wrap,_mwarn -Wl,--wrap,_merror -Wl,--wrap,getpwuid_r -Wl,--wrap,getgrgid \
                            -Wl,--wrap,wstr_split -Wl,--wrap,OS_ConnectUnixDomain -Wl,--wrap,OS_SendSecureTCP \
                            -Wl,--wrap,sysconf -Wl,--wrap,getpid")
if(${TARGET} STREQUAL "winagent")
    # cJSON_CreateArray@0 instead of cJSON_CreateArray since linker will be looking for cdecl forma
    # More info at: (https://devblogs.microsoft.com/oldnewthing/20040108-00/?p=41163)
    list(APPEND shared_tests_flags "${SYSCHECK_OP_BASE_FLAGS} -Wl,--wrap=syscom_dispatch \
                                    -Wl,--wrap,cJSON_CreateArray@0 -Wl,--wrap,cJSON_CreateObject@0")
else()
    list(APPEND shared_tests_flags "${SYSCHECK_OP_BASE_FLAGS} -Wl,--wrap=cJSON_CreateArray,--wrap=cJSON_CreateObject")
endif()

if(NOT ${TARGET} STREQUAL "winagent")
list(APPEND shared_tests_names "test_audit_op")
list(APPEND shared_tests_flags "-Wl,--wrap,_merror -Wl,--wrap,_mdebug1 -Wl,--wrap,_mdebug2 -Wl,--wrap,audit_send \
                                -Wl,--wrap,select -Wl,--wrap,audit_get_reply -Wl,--wrap,wpopenv -Wl,--wrap,fgets \
                                -Wl,--wrap,wpclose -Wl,--wrap,audit_open -Wl,--wrap,audit_add_watch_dir \
                                -Wl,--wrap,audit_update_watch_perms -Wl,--wrap,audit_errno_to_name \
                                -Wl,--wrap,audit_rule_fieldpair_data -Wl,--wrap,fopen -Wl,--wrap,audit_add_rule_data \
                                -Wl,--wrap,audit_delete_rule_data -Wl,--wrap,audit_close -Wl,--wrap,fclose \
                                -Wl,--wrap,fflush -Wl,--wrap,fprintf -Wl,--wrap,fread -Wl,--wrap,fseek \
                                -Wl,--wrap,fwrite -Wl,--wrap,remove")

list(APPEND shared_tests_names "test_privsep_op")
list(APPEND shared_tests_flags "-Wl,--wrap=sysconf,--wrap=getpwnam_r,--wrap=getgrnam_r,--wrap=getpid")

list(APPEND shared_tests_names "test_mq_op")
list(APPEND shared_tests_flags "-Wl,--wrap,OS_BindUnixDomain -Wl,--wrap,OS_ConnectUnixDomain -Wl,--wrap,sleep \
                                -Wl,--wrap,_mdebug1 -Wl,--wrap,OS_getsocketsize -Wl,--wrap,_merror")
endif()


# Compiling tests
list(LENGTH shared_tests_names count)
math(EXPR count "${count} - 1")
foreach(counter RANGE ${count})
    list(GET shared_tests_names ${counter} test_name)
    list(GET shared_tests_flags ${counter} test_flags)

    add_executable(${test_name} ${test_name}.c)

    if(${TARGET} STREQUAL "server")
        target_link_libraries(
            ${test_name}
            ${WAZUHLIB}
            ${WAZUHEXT}
            ANALYSISD_O
            ${TEST_DEPS}
        )
    else()
        target_link_libraries(
            ${test_name}
            ${TEST_DEPS}
        )
    endif()

    if(NOT test_flags STREQUAL " ")
        target_link_libraries(
            ${test_name}
            ${test_flags}
        )
    endif()
    add_test(NAME ${test_name} COMMAND ${test_name})
endforeach()<|MERGE_RESOLUTION|>--- conflicted
+++ resolved
@@ -1,18 +1,14 @@
 
 # Tests list and flags
-<<<<<<< HEAD
 if(NOT ${TARGET} STREQUAL "winagent")
     list(APPEND shared_tests_names "test_file_op")
-    set(FILE_OP_BASE_FLAGS "-Wl,--wrap,isChroot -Wl,--wrap,stat -Wl,--wrap,chmod -Wl,--wrap,getpid \
-                            -Wl,--wrap,unlink -Wl,--wrap,_merror -Wl,--wrap,_minfo -Wl,--wrap,_mwarn -Wl,--wrap,fopen \
-                            -Wl,--wrap,_mferror -Wl,--wrap=fflush,--wrap=fclose,--wrap,fread,--wrap=fseek,--wrap=fwrite \
-                            -Wl,--wrap=remove,--wrap,fprintf,--wrap=fgets")
+    set(FILE_OP_BASE_FLAGS "-Wl,--wrap,isChroot,--wrap,stat,--wrap,chmod,--wrap,getpid \
+                            -Wl,--wrap,unlink,--wrap,_merror,--wrap,_minfo,--wrap,_mwarn \
+                            -Wl,--wrap,fopen,--wrap,_mferror,--wrap,fflush,--wrap,fclose, \
+                            -Wl,--wrap,fread,--wrap,fseek,--wrap,fwrite,--wrap,remove \
+                            -Wl,--wrap,fprintf,--wrap,fgets",--wrap,File_DateofChange, \
+                            -Wl,--wrap,bzip2_uncompress,--wrap,mdebug1)
     list(APPEND shared_tests_flags "${FILE_OP_BASE_FLAGS}")
-=======
-if(${TARGET} STREQUAL "server")
-    list(APPEND shared_tests_names "test_file_op")
-    list(APPEND shared_tests_flags "-Wl,--wrap,isChroot -Wl,--wrap,stat -Wl,--wrap,chmod -Wl,--wrap,File_DateofChange -Wl,--wrap,getpid -Wl,--wrap,unlink -Wl,--wrap,_merror -Wl,--wrap,_minfo -Wl,--wrap,_mwarn -Wl,--wrap,fopen -Wl,--wrap,_mferror,--wrap=fread,--wrap=fclose,--wrap=fprintf,--wrap=bzip2_uncompress,--wrap=mdebug1")
->>>>>>> 6ebe80b9
 endif()
 
 list(APPEND shared_tests_names "test_integrity_op")
