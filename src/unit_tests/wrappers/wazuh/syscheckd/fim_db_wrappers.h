--- conflicted
+++ resolved
@@ -94,7 +94,6 @@
                                   fim_tmp_file *file,
                                   int storage);
 
-<<<<<<< HEAD
 /**
  * @brief This function loads the expect and will_return calls for the wrapper of fim_db_get_path_range
  */
@@ -110,8 +109,6 @@
  */
 void expect_fim_db_delete_range_call(const fdb_t *db, int storage, const fim_tmp_file *file, int ret);
 
-#endif
-=======
 #ifndef WIN32
 fim_entry *__wrap_fim_db_get_entry_from_sync_msg(fdb_t *fim_sql,
                                                  __attribute__((unused)) fim_type type,
@@ -121,9 +118,8 @@
 fim_entry *__wrap_fim_db_get_entry_from_sync_msg(fdb_t *fim_sql, fim_type type, const char *path);
 #endif
 
-#endif
-
 int __wrap_fim_db_read_line_from_file(fim_tmp_file *file, int storage, int it, char **buffer);
 
 void __wrap_fim_db_clean_file(fim_tmp_file **file, int storage);
->>>>>>> 6958826d
+
+#endif