--- conflicted
+++ resolved
@@ -37,13 +37,7 @@
 		                      + strlen ((ptr)->sun_path))
 #endif /* Sun_LEN */
 
-<<<<<<< HEAD
 #endif /* WIN32 */
-=======
-/*#else*/
-/*int ENOBUFS = 0;*/
-#endif /* WIN32*/
->>>>>>> abe273a0
 
 
 /* OS_Bindport v 0.2, 2005/02/11
