--- conflicted
+++ resolved
@@ -12,13 +12,10 @@
       <port>1514</port>
       <protocol>udp</protocol>
     </server>
-<<<<<<< HEAD
     <crypto_method>aes</crypto_method>
-=======
     <notify_time>10</notify_time>
     <time-reconnect>60</time-reconnect>
     <auto_restart>yes</auto_restart>
->>>>>>> c0cbe904
   </client>
 
   <!-- Agent buffer options -->
