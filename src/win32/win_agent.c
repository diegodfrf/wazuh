/* Copyright (C) 2009 Trend Micro Inc.
 * All rights reserved.
 *
 * This program is a free software; you can redistribute it
 * and/or modify it under the terms of the GNU General Public
 * License (version 2) as published by the FSF - Free Software
 * Foundation.
 */

#ifdef WIN32

#include "shared.h"
#include "wazuh_modules/wmodules.h"
#include "client-agent/agentd.h"
#include "logcollector/logcollector.h"
#include "wazuh_modules/wmodules.h"
#include "os_win.h"
#include "os_net/os_net.h"
#include "os_execd/execd.h"
#include "os_crypto/md5/md5_op.h"

#ifndef ARGV0
#define ARGV0 "ossec-agent"
#endif

time_t __win32_curr_time = 0;
time_t __win32_shared_time = 0;
const char *__win32_uname = NULL;
char *__win32_shared = NULL;
HANDLE hMutex;


/** Prototypes **/
int Start_win32_Syscheck();
void send_win32_info(time_t curr_time);


/* Help message */
void agent_help()
{
    printf("\n%s %s %s .\n", __ossec_name, ARGV0, __ossec_version);
    printf("Available options:\n");
    printf("\t/?                This help message.\n");
    printf("\t-h                This help message.\n");
    printf("\thelp              This help message.\n");
    printf("\tinstall-service   Installs as a service\n");
    printf("\tuninstall-service Uninstalls as a service\n");
    printf("\tstart             Manually starts (not from services)\n");
    exit(1);
}

/* syscheck main thread */
void *skthread()
{
    minfo("Starting syscheckd thread.");

    Start_win32_Syscheck();

    return (NULL);
}

int main(int argc, char **argv)
{
    char *tmpstr;
    char mypath[OS_MAXSTR + 1];
    char myfinalpath[OS_MAXSTR + 1];
    char myfile[OS_MAXSTR + 1];

    /* Set the name */
    OS_SetName(ARGV0);

    /* Find where we are */
    mypath[OS_MAXSTR] = '\0';
    myfinalpath[OS_MAXSTR] = '\0';
    myfile[OS_MAXSTR] = '\0';

    /* mypath is going to be the whole path of the file */
    strncpy(mypath, argv[0], OS_MAXSTR);
    tmpstr = strrchr(mypath, '\\');
    if (tmpstr) {
        /* tmpstr is now the file name */
        *tmpstr = '\0';
        tmpstr++;
        strncpy(myfile, tmpstr, OS_MAXSTR);
    } else {
        strncpy(myfile, argv[0], OS_MAXSTR);
        mypath[0] = '.';
        mypath[1] = '\0';
    }
    chdir(mypath);
    getcwd(mypath, OS_MAXSTR - 1);
    snprintf(myfinalpath, OS_MAXSTR, "\"%s\\%s\"", mypath, myfile);

    if (argc > 1) {
        if (strcmp(argv[1], "install-service") == 0) {
            return (InstallService(myfinalpath));
        } else if (strcmp(argv[1], "uninstall-service") == 0) {
            return (UninstallService());
        } else if (strcmp(argv[1], "start") == 0) {
            return (local_start());
        } else if (strcmp(argv[1], "/?") == 0) {
            agent_help();
        } else if (strcmp(argv[1], "-h") == 0) {
            agent_help();
        } else if (strcmp(argv[1], "help") == 0) {
            agent_help();
        } else {
            merror("Unknown option: %s", argv[1]);
            exit(1);
        }
    }

    /* Start it */
    if (!os_WinMain(argc, argv)) {
        merror_exit("Unable to start WinMain.");
    }

    return (0);
}

/* Locally start (after service/win init) */
int local_start()
{
    int debug_level;
    char *cfg = DEFAULTCPATH;
    WSADATA wsaData;
    DWORD  threadID;
    DWORD  threadID2;

    /* Start agent */
    agt = (agent *)calloc(1, sizeof(agent));
    if (!agt) {
        merror_exit(MEM_ERROR, errno, strerror(errno));
    }

    /* Get debug level */
    debug_level = getDefine_Int("windows", "debug", 0, 2);
    while (debug_level != 0) {
        nowDebug();
        debug_level--;
    }

    /* Configuration file not present */
    if (File_DateofChange(cfg) < 0) {
        merror_exit("Configuration file '%s' not found", cfg);
    }

    /* Start Winsock */
    if (WSAStartup(MAKEWORD(2, 0), &wsaData) != 0) {
        merror_exit("WSAStartup() failed");
    }

    /* Read agent config */
    mdebug1("Reading agent configuration.");
    if (ClientConf(cfg) < 0) {
        merror_exit(CLIENT_ERROR);
    }
    if (agt->notify_time == 0) {
        agt->notify_time = NOTIFY_TIME;
    }
    if (agt->max_time_reconnect_try == 0 ) {
        agt->max_time_reconnect_try = RECONNECT_TIME;
    }
    if (agt->max_time_reconnect_try <= agt->notify_time) {
        agt->max_time_reconnect_try = (agt->notify_time * 3);
        minfo("Max time to reconnect can't be less than notify_time(%d), using notify_time*3 (%d)", agt->notify_time, agt->max_time_reconnect_try);
    }
    minfo("Using notify time: %d and max time to reconnect: %d", agt->notify_time, agt->max_time_reconnect_try);

    /* Read logcollector config file */
    mdebug1("Reading logcollector configuration.");
    if (LogCollectorConfig(cfg) < 0) {
        merror_exit(CONFIG_ERROR, cfg);
    }

    /* Check auth keys */
    if (!OS_CheckKeys()) {
        merror_exit(AG_NOKEYS_EXIT);
    }

    /* If there is no file to monitor, create a clean entry
     * for the mark messages.
     */
    if (logff == NULL) {
        os_calloc(2, sizeof(logreader), logff);
        logff[0].file = NULL;
        logff[0].ffile = NULL;
        logff[0].logformat = NULL;
        logff[0].fp = NULL;
        logff[1].file = NULL;
        logff[1].logformat = NULL;

        minfo(NO_FILE);
    }

    /* Read execd config */
    if (!WinExecd_Start()) {
        agt->execdq = -1;
    }

    /* Read keys */
    minfo(ENC_READ);

    OS_ReadKeys(&keys, 1, 0, 0);
    OS_StartCounter(&keys);
    os_write_agent_info(keys.keyentries[0]->name, NULL, keys.keyentries[0]->id, agt->profile);

    /* Initialize random numbers */
    srandom(time(0));
    os_random();

    /* Launch rotation thread */
    if (CreateThread(NULL,
                     0,
                     (LPTHREAD_START_ROUTINE)state_main,
                     NULL,
                     0,
                     (LPDWORD)&threadID) == NULL) {
        merror(THREAD_ERROR);
    }

    /* Socket connection */
    agt->sock = -1;
    StartMQ("", 0);

    /* Start mutex */
    mdebug1("Creating thread mutex.");
    hMutex = CreateMutex(NULL, FALSE, NULL);
    if (hMutex == NULL) {
        merror_exit("Error creating mutex.");
    }
    /* Start buffer thread */
    if (agt->buffer){
        buffer_init();
        if (CreateThread(NULL,
                         0,
                         (LPTHREAD_START_ROUTINE)dispatch_buffer,
                         NULL,
                         0,
                         (LPDWORD)&threadID) == NULL) {
            merror(THREAD_ERROR);
        }
    }else{
        minfo(DISABLED_BUFFER);
    }
    /* Start syscheck thread */
    if (CreateThread(NULL,
                     0,
                     (LPTHREAD_START_ROUTINE)skthread,
                     NULL,
                     0,
                     (LPDWORD)&threadID) == NULL) {
        merror(THREAD_ERROR);
    }

    /* Launch rotation thread */
    if (CreateThread(NULL,
                     0,
                     (LPTHREAD_START_ROUTINE)w_rotate_log_thread,
                     NULL,
                     0,
                     (LPDWORD)&threadID) == NULL) {
        merror(THREAD_ERROR);
    }

    /* Check if server is connected */
    os_setwait();
    start_agent(1);
    os_delwait();
    update_status(GA_STATUS_ACTIVE);

    /* Send integrity message for agent configs */
    intcheck_file(cfg, "");
    intcheck_file(OSSEC_DEFINES, "");

    req_init();

    /* Start receiver thread */
    if (CreateThread(NULL,
                     0,
                     (LPTHREAD_START_ROUTINE)receiver_thread,
                     NULL,
                     0,
                     (LPDWORD)&threadID2) == NULL) {
        merror(THREAD_ERROR);
    }

    /* Start request receiver thread */
    if (CreateThread(NULL,
                     0,
                     (LPTHREAD_START_ROUTINE)req_receiver,
                     NULL,
                     0,
                     (LPDWORD)&threadID2) == NULL) {
        merror(THREAD_ERROR);
    }

    // Read wodle configuration and start modules

    if (!wm_config()) {
        wmodule * cur_module;

        for (cur_module = wmodules; cur_module; cur_module = cur_module->next) {
            if (CreateThread(NULL,
<<<<<<< HEAD
                            0,
                            (LPTHREAD_START_ROUTINE)cur_module->context->start,
                            cur_module->data,
                            0,
                            (LPDWORD)&threadID2) == NULL) {
=======
                             0,
                             (LPTHREAD_START_ROUTINE)cur_module->context->start,
                             cur_module->data,
                             0,
                             (LPDWORD)&threadID2) == NULL) {
>>>>>>> 09679043
                merror(THREAD_ERROR);
            }
        }
    }

    /* Send agent information message */
    send_win32_info(time(0));

    /* Start logcollector -- main process here */
    LogCollectorStart();

    WSACleanup();
    return (0);
}

/* SendMSG for Windows */
int SendMSG(__attribute__((unused)) int queue, const char *message, const char *locmsg, char loc)
{
    time_t cu_time;
    const char *pl;
    char tmpstr[OS_MAXSTR + 2];
    DWORD dwWaitResult;

    tmpstr[OS_MAXSTR + 1] = '\0';

    mdebug2("Attempting to send message to server.");

    os_wait();

    /* Using a mutex to synchronize the writes */
    while (1) {
        dwWaitResult = WaitForSingleObject(hMutex, 1000000L);

        if (dwWaitResult != WAIT_OBJECT_0) {
            switch (dwWaitResult) {
                case WAIT_TIMEOUT:
                    merror("Error waiting mutex (timeout).");
                    sleep(5);
                    continue;
                case WAIT_ABANDONED:
                    merror("Error waiting mutex (abandoned).");
                    return (0);
                default:
                    merror("Error waiting mutex.");
                    return (0);
            }
        } else {
            /* Lock acquired */
            break;
        }
    }   /* end - while for mutex... */

    cu_time = time(0);

#ifndef ONEWAY_ENABLED
    /* Check if the server has responded */
    if ((cu_time - available_server) > agt->notify_time) {
        mdebug1("Sending agent information to server.");
        send_win32_info(cu_time);

        /* Attempt to send message again */
        if ((cu_time - available_server) > agt->notify_time) {
            /* Try again */
            sleep(1);
            send_win32_info(cu_time);
            sleep(1);

            if ((cu_time - available_server) > agt->notify_time) {
                send_win32_info(cu_time);
            }
        }

        /* If we reached here, the server is unavailable for a while */
        if ((cu_time - available_server) > agt->max_time_reconnect_try) {
            int wi = 1;
            mdebug1("More than %d seconds without server response...is server alive? and Is there connection?", agt->max_time_reconnect_try);

            /* Last attempt before going into reconnect mode */
            sleep(1);
            send_win32_info(cu_time);
            if ((cu_time - available_server) > agt->max_time_reconnect_try) {
                sleep(1);
                send_win32_info(cu_time);
                sleep(1);
            }

            /* Check and generate log if unavailable */
            cu_time = time(0);
            if ((cu_time - available_server) > agt->max_time_reconnect_try) {
                int global_sleep = 1;
                int mod_sleep = 12;

                /* If response is not available, set lock and wait for it */
                mwarn(SERVER_UNAV);
                update_status(GA_STATUS_NACTIVE);

                /* Go into reconnect mode */
                while ((cu_time - available_server) > agt->max_time_reconnect_try) {
                    /* Send information to see if server replies */
                    if (agt->sock != -1) {
                        send_win32_info(cu_time);
                    }

                    sleep(wi);
                    cu_time = time(0);

                    if (wi < 20) {
                        wi++;
                    } else {
                        global_sleep++;
                    }

                    /* If we have more than one server, try all */
                    if (wi > 12 && agt->server[1].rip) {
                        int curr_rip = agt->rip_id;
                        minfo("Trying next server IP in line: '%s'.", agt->server[agt->rip_id + 1].rip != NULL ? agt->server[agt->rip_id + 1].rip : agt->server[0].rip);

                        connect_server(agt->rip_id + 1);

                        if (agt->rip_id != curr_rip) {
                            wi = 1;
                        }
                    } else if (global_sleep == 2 || ((global_sleep % mod_sleep) == 0) ||
                               (agt->sock == -1)) {
                        connect_server(agt->rip_id + 1);
                        if (agt->sock == -1) {
                            sleep(wi + global_sleep);
                        } else {
                            sleep(global_sleep);
                        }

                        if (global_sleep > 30) {
                            mod_sleep = 50;
                        }
                    }
                }

                minfo(AG_CONNECTED, agt->server[agt->rip_id].rip, agt->server[agt->rip_id].port);
                minfo(SERVER_UP);
                update_status(GA_STATUS_ACTIVE);
            }
        }
    }
#else
    if (0) {
    }
#endif

    /* Send notification */
    else if ((cu_time - __win32_curr_time) > agt->notify_time) {
        mdebug1("Sending info to server (ctime2)...");
        send_win32_info(cu_time);
    }

    /* locmsg cannot have the C:, as we use it as delimiter */
    pl = strchr(locmsg, ':');
    if (pl) {
        /* Set pl after the ":" if it exists */
        pl++;
    } else {
        pl = locmsg;
    }

    mdebug2("Sending message to server: '%s'", message);

    snprintf(tmpstr, OS_MAXSTR, "%c:%s:%s", loc, pl, message);

    /* Send events to the manager across the buffer */
    if (!agt->buffer){
        agent_state.msg_count++;
        send_msg(tmpstr, -1);
    }else{
        buffer_append(tmpstr);
    }

    if (!ReleaseMutex(hMutex)) {
        merror("Error releasing mutex.");
    }
    return (0);
}

/* StartMQ for Windows */
int StartMQ(__attribute__((unused)) const char *path, __attribute__((unused)) short int type)
{
    /* Connect to the server */
    connect_server(0);
    return (0);
}

/* Send win32 info to server */
void send_win32_info(time_t curr_time)
{
    char tmp_msg[OS_MAXSTR - OS_HEADER_SIZE + 2];
    char tmp_labels[OS_MAXSTR - OS_HEADER_SIZE] = { '\0' };

    tmp_msg[OS_MAXSTR - OS_HEADER_SIZE + 1] = '\0';

    mdebug1("Sending keep alive message.");

    /* Fix time */
    __win32_curr_time = curr_time;

    /* Get uname */
    if (!__win32_uname) {
        __win32_uname = getuname();
        if (!__win32_uname) {
            merror("Error generating system information.");
            os_strdup("Microsoft Windows - Unknown (unable to get system info)", __win32_uname);
        }
    }

    /* Format labeled data */

    if (!tmp_labels[0] && labels_format(agt->labels, tmp_labels, OS_MAXSTR - OS_HEADER_SIZE) < 0) {
        merror("Too large labeled data.");
        tmp_labels[0] = '\0';
    }

    /* Get shared files list -- every notify_time seconds only */
    if ((__win32_curr_time - __win32_shared_time) > agt->notify_time) {
        if (__win32_shared) {
            free(__win32_shared);
            __win32_shared = NULL;
        }

        __win32_shared_time = __win32_curr_time;
    }

    /* Get shared files */
    if (!__win32_shared) {
        __win32_shared = getsharedfiles();
        if (!__win32_shared) {
            __win32_shared = strdup("\0");
            if (!__win32_shared) {
                merror(MEM_ERROR, errno, strerror(errno));
                return;
            }
        }
    }

    /* Create message */
    if (File_DateofChange(AGENTCONFIGINT) > 0) {
        os_md5 md5sum;
        if (OS_MD5_File(AGENTCONFIGINT, md5sum, OS_TEXT) != 0) {
            snprintf(tmp_msg, OS_MAXSTR - OS_HEADER_SIZE, "#!-%s\n%s%s", __win32_uname, tmp_labels, __win32_shared);
        } else {
            snprintf(tmp_msg, OS_MAXSTR - OS_HEADER_SIZE, "#!-%s / %s\n%s%s", __win32_uname, md5sum, tmp_labels, __win32_shared);
        }
    } else {
        snprintf(tmp_msg, OS_MAXSTR - OS_HEADER_SIZE, "#!-%s\n%s%s", __win32_uname, tmp_labels, __win32_shared);
    }

    /* Create message */
    mdebug2("Sending keep alive: %s", tmp_msg);
    send_msg(tmp_msg, -1);


    update_keepalive(curr_time);

    return;
}

#endif<|MERGE_RESOLUTION|>--- conflicted
+++ resolved
@@ -302,19 +302,11 @@
 
         for (cur_module = wmodules; cur_module; cur_module = cur_module->next) {
             if (CreateThread(NULL,
-<<<<<<< HEAD
                             0,
                             (LPTHREAD_START_ROUTINE)cur_module->context->start,
                             cur_module->data,
                             0,
                             (LPDWORD)&threadID2) == NULL) {
-=======
-                             0,
-                             (LPTHREAD_START_ROUTINE)cur_module->context->start,
-                             cur_module->data,
-                             0,
-                             (LPDWORD)&threadID2) == NULL) {
->>>>>>> 09679043
                 merror(THREAD_ERROR);
             }
         }
