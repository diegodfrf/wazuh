/* Copyright (C) 2009 Trend Micro Inc.
 * All right reserved.
 *
 * This program is a free software; you can redistribute it
 * and/or modify it under the terms of the GNU General Public
 * License (version 2) as published by the FSF - Free Software
 * Foundation
 */

#include "shared.h"
#include "client-config.h"
#include "os_net/os_net.h"
#include "config.h"


int Read_Client(XML_NODE node, void *d1, __attribute__((unused)) void *d2)
{
    int i = 0, portnum;

    /* XML definitions */
    const char *xml_client_ip = "server-ip";
    const char *xml_client_hostname = "server-hostname";
    const char *xml_local_ip = "local_ip";
    const char *xml_client_port = "port";
    const char *xml_ar_disabled = "disable-active-response";
    const char *xml_notify_time = "notify_time";
    const char *xml_max_time_reconnect_try = "time-reconnect";
    const char *xml_profile_name = "config-profile";

    agent *logr;

    logr = (agent *)d1;

    logr->notify_time = 0;
    logr->max_time_reconnect_try = 0;

    while (node[i]) {
        if (!node[i]->element) {
            merror(XML_ELEMNULL, __local_name);
            return (OS_INVALID);
        } else if (!node[i]->content) {
            merror(XML_VALUENULL, __local_name, node[i]->element);
            return (OS_INVALID);
        }
        /* Get local IP */
        else if (strcmp(node[i]->element, xml_local_ip) == 0) {
            os_strdup(node[i]->content, logr->lip);
            if (OS_IsValidIP(logr->lip, NULL) != 1) {
                merror(INVALID_IP, __local_name, logr->lip);
                return (OS_INVALID);
            }
        }
        /* Get server IP */
        else if (strcmp(node[i]->element, xml_client_ip) == 0) {
            unsigned int ip_id = 0;

            /* Get last IP */
            if (logr->rip) {
                while (logr->rip[ip_id]) {
                    ip_id++;
                }
            }
            os_realloc(logr->rip, (ip_id + 2) * sizeof(char *), logr->rip);
            logr->rip[ip_id] = NULL;
            logr->rip[ip_id + 1] = NULL;

            os_strdup(node[i]->content, logr->rip[ip_id]);
            if (OS_IsValidIP(logr->rip[ip_id], NULL) != 1) {
                merror(INVALID_IP, __local_name, logr->rip[ip_id]);
                return (OS_INVALID);
            }
            logr->rip_id++;
        } else if (strcmp(node[i]->element, xml_client_hostname) == 0) {
            unsigned int ip_id = 0;
            char *s_ip;
            char f_ip[128];

            /* Get last IP */
            if (logr->rip) {
                while (logr->rip[ip_id]) {
                    ip_id++;
                }
            }

            os_realloc(logr->rip, (ip_id + 2) * sizeof(char *),
                       logr->rip);

            s_ip = OS_GetHost(node[i]->content, 5);
            if (!s_ip) {
                merror("%s: WARN: Unable to get hostname for '%s'.",
                       __local_name, node[i]->content);
                merror(AG_INV_HOST, __local_name, node[i]->content);

                os_strdup("invalid_ip", s_ip);
            }

            f_ip[127] = '\0';
            snprintf(f_ip, 127, "%s/%s", node[i]->content, s_ip);

            os_strdup(f_ip, logr->rip[ip_id]);
            logr->rip[ip_id + 1] = NULL;

            free(s_ip);

            logr->rip_id++;
        } else if (strcmp(node[i]->element, xml_client_port) == 0) {
            if (!OS_StrIsNum(node[i]->content)) {
                merror(XML_VALUEERR, __local_name, node[i]->element, node[i]->content);
                return (OS_INVALID);
            }
            os_strdup(node[i]->content, logr->port);
            portnum = atoi(node[i]->content);

<<<<<<< HEAD
            if(portnum <= 0 || portnum > 65535)
            {
                merror(PORT_ERROR, __local_name, portnum);
                return(OS_INVALID);
=======
            if (logr->port <= 0 || logr->port > 65535) {
                merror(PORT_ERROR, __local_name, logr->port);
                return (OS_INVALID);
>>>>>>> 757435a6
            }
        } else if (strcmp(node[i]->element, xml_notify_time) == 0) {
            if (!OS_StrIsNum(node[i]->content)) {
                merror(XML_VALUEERR, __local_name, node[i]->element, node[i]->content);
                return (OS_INVALID);
            }
            logr->notify_time = atoi(node[i]->content);
        } else if (strcmp(node[i]->element, xml_max_time_reconnect_try) == 0) {
            if (!OS_StrIsNum(node[i]->content)) {
                merror(XML_VALUEERR, __local_name, node[i]->element, node[i]->content);
                return (OS_INVALID);
            }
            logr->max_time_reconnect_try = atoi(node[i]->content);
        } else if (strcmp(node[i]->element, xml_ar_disabled) == 0) {
            if (strcmp(node[i]->content, "yes") == 0) {
                logr->execdq = -1;
            } else if (strcmp(node[i]->content, "no") == 0) {
                logr->execdq = 0;
            } else {
                merror(XML_VALUEERR, __local_name, node[i]->element, node[i]->content);
                return (OS_INVALID);
            }
        } else if (strcmp(node[i]->element, xml_profile_name) == 0) {
            /* Profile name can be anything hence no validation */
            os_strdup(node[i]->content, logr->profile);
        } else {
            merror(XML_INVELEM, __local_name, node[i]->element);
            return (OS_INVALID);
        }
        i++;
    }

    if (!logr->rip) {
        return (OS_INVALID);
    }

    return (0);
}
<|MERGE_RESOLUTION|>--- conflicted
+++ resolved
@@ -111,16 +111,10 @@
             os_strdup(node[i]->content, logr->port);
             portnum = atoi(node[i]->content);
 
-<<<<<<< HEAD
             if(portnum <= 0 || portnum > 65535)
             {
                 merror(PORT_ERROR, __local_name, portnum);
                 return(OS_INVALID);
-=======
-            if (logr->port <= 0 || logr->port > 65535) {
-                merror(PORT_ERROR, __local_name, logr->port);
-                return (OS_INVALID);
->>>>>>> 757435a6
             }
         } else if (strcmp(node[i]->element, xml_notify_time) == 0) {
             if (!OS_StrIsNum(node[i]->content)) {
