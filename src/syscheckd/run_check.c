--- conflicted
+++ resolved
@@ -406,16 +406,8 @@
 #elif defined INOTIFY_ENABLED
 void *fim_run_realtime(__attribute__((unused)) void * args) {
     int nfds = -1;
-<<<<<<< HEAD
-    w_mutex_lock(&syscheck.fim_realtime_mutex);
-    if (syscheck.realtime != NULL) {
-        mtdebug2(SYSCHECK_LOGTAG, FIM_NUM_WATCHES, OSHash_Get_Elem_ex(syscheck.realtime->dirtb));
-    }
-    w_mutex_unlock(&syscheck.fim_realtime_mutex);
-=======
 
     fim_realtime_print_watches();
->>>>>>> c1104b41
 
     while (FOREVER()) {
         w_mutex_lock(&syscheck.fim_realtime_mutex);
@@ -630,17 +622,10 @@
                 if (real_path) {
                     // Check if link has changed
                     if (strcmp(real_path, dir_it->symbolic_links)) {
-<<<<<<< HEAD
                         mtinfo(SYSCHECK_LOGTAG, FIM_LINKCHECK_CHANGED, dir_it->path, dir_it->symbolic_links, real_path);
                         fim_link_update(real_path, dir_it);
                     } else {
                         mtdebug1(SYSCHECK_LOGTAG, FIM_LINKCHECK_NOCHANGE, dir_it->symbolic_links);
-=======
-                        mdebug2(FIM_LINKCHECK_CHANGED, dir_it->path, dir_it->symbolic_links, real_path);
-                        fim_link_update(real_path, dir_it);
-                    } else {
-                        mdebug2(FIM_LINKCHECK_NOCHANGE, dir_it->symbolic_links);
->>>>>>> c1104b41
                     }
                 } else {
                     // Broken link
@@ -720,11 +705,7 @@
                 break;
             }
         } else if (strcmp(new_path, dir_it->symbolic_links ? dir_it->symbolic_links : dir_it->path) == 0) {
-<<<<<<< HEAD
-            mtdebug1(SYSCHECK_LOGTAG, FIM_LINK_ALREADY_ADDED, dir_it->path);
-=======
-            mdebug2(FIM_LINK_ALREADY_ADDED, dir_it->path);
->>>>>>> c1104b41
+            mtdebug2(SYSCHECK_LOGTAG, FIM_LINK_ALREADY_ADDED, dir_it->path);
             is_new_link = false;
             break;
         }
@@ -823,11 +804,7 @@
         dir_it = node_it->data;
         if (strcmp(path, dir_it->path) == 0) {
             // If a configuration directory exists don't reload
-<<<<<<< HEAD
             mtdebug1(SYSCHECK_LOGTAG, FIM_LINK_ALREADY_ADDED, dir_it->path);
-=======
-            mdebug2(FIM_LINK_ALREADY_ADDED, dir_it->path);
->>>>>>> c1104b41
             return;
         }
     }
