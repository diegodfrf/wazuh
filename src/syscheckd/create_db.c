/* Copyright (C) 2015-2020, Wazuh Inc.
 * Copyright (C) 2009 Trend Micro Inc.
 * All right reserved.
 *
 * This program is free software; you can redistribute it
 * and/or modify it under the terms of the GNU General Public
 * License (version 2) as published by the FSF - Free Software
 * Foundation
 */

#include "shared.h"
#include "syscheck.h"
#include "syscheck_op.h"
#include "integrity_op.h"
#include "time_op.h"
#include "fim_db.h"

#ifdef WAZUH_UNIT_TESTING
/* Remove static qualifier when unit testing */
#define static

/* Replace assert with mock_assert */
extern void mock_assert(const int result, const char* const expression,
                        const char * const file, const int line);

#undef assert
#define assert(expression) \
    mock_assert((int)(expression), #expression, __FILE__, __LINE__);
#endif

// Global variables
static int _base_line = 0;

static fim_state_db _db_state = FIM_STATE_DB_EMPTY;

static const char *FIM_EVENT_TYPE[] = {
    "added",
    "deleted",
    "modified"
};

static const char *FIM_EVENT_MODE[] = {
    "scheduled",
    "realtime",
    "whodata"
};

// static const char *FIM_ENTRY_TYPE[] = {
//     "file",
//     "registry"
// };

void fim_scan() {
    int it = 0;
    struct timespec start;
    struct timespec end;
    clock_t cputime_start;
    unsigned int nodes_count;

    cputime_start = clock();
    gettime(&start);
    minfo(FIM_FREQUENCY_STARTED);
    fim_send_scan_info(FIM_SCAN_START);

    fim_diff_folder_size();
    syscheck.disk_quota_full_msg = true;

    mdebug2(FIM_DIFF_FOLDER_SIZE, DIFF_DIR_PATH, syscheck.diff_folder_size);

    w_mutex_lock(&syscheck.fim_scan_mutex);

    while (syscheck.dir[it] != NULL) {
        struct fim_element *item;
        os_calloc(1, sizeof(fim_element), item);
        item->mode = FIM_SCHEDULED;
        item->index = it;
#ifndef WIN32
        if (syscheck.opts[it] & REALTIME_ACTIVE) {
            realtime_adddir(syscheck.dir[it], 0, (syscheck.opts[it] & CHECK_FOLLOW) ? 1 : 0);
        }
#endif
        fim_checker(syscheck.dir[it], item, NULL, 1);
        it++;
        os_free(item);
    }

    w_mutex_unlock(&syscheck.fim_scan_mutex);


#ifdef WIN32
        os_winreg_check();
#endif

    check_deleted_files();

    if (syscheck.file_limit_enabled) {
        w_mutex_lock(&syscheck.fim_entry_mutex);
        nodes_count = fim_db_get_count_entry_path(syscheck.database);
        w_mutex_unlock(&syscheck.fim_entry_mutex);

        if (nodes_count < syscheck.file_limit) {
            it = 0;

            w_mutex_lock(&syscheck.fim_scan_mutex);

            while ((syscheck.dir[it] != NULL) && (nodes_count < syscheck.file_limit)) {
                struct fim_element *item;
                os_calloc(1, sizeof(fim_element), item);
                item->mode = FIM_SCHEDULED;
                item->index = it;
                fim_checker(syscheck.dir[it], item, NULL, 0);
                it++;
                os_free(item);

                w_mutex_lock(&syscheck.fim_entry_mutex);
                nodes_count = fim_db_get_count_entry_path(syscheck.database);
                w_mutex_unlock(&syscheck.fim_entry_mutex);
            }

            w_mutex_unlock(&syscheck.fim_scan_mutex);

#ifdef WIN32
            if (nodes_count < syscheck.file_limit) {
                os_winreg_check();

                w_mutex_lock(&syscheck.fim_entry_mutex);
                fim_db_get_count_entry_path(syscheck.database);
                w_mutex_unlock(&syscheck.fim_entry_mutex);
            }
#endif

            w_mutex_lock(&syscheck.fim_entry_mutex);
            fim_db_set_all_unscanned(syscheck.database);
            w_mutex_unlock(&syscheck.fim_entry_mutex);
        }
    }

    gettime(&end);

    if (syscheck.file_limit_enabled) {
        mdebug2(FIM_FILE_LIMIT_VALUE, syscheck.file_limit);
        fim_check_db_state();
    }
    else {
        mdebug2(FIM_FILE_LIMIT_UNLIMITED);
    }

    if (_base_line == 0) {
        _base_line = 1;
    }
    else {
        // In the first scan, the fim inicialization is different between Linux and Windows.
        // Realtime watches are set after the first scan in Windows.
        mdebug2(FIM_NUM_WATCHES, count_watches());
    }

    minfo(FIM_FREQUENCY_ENDED);
    fim_send_scan_info(FIM_SCAN_END);

    if (isDebug()) {
        fim_print_info(start, end, cputime_start); // LCOV_EXCL_LINE
    }
}

void fim_checker(char *path, fim_element *item, whodata_evt *w_evt, int report) {
    int node;
    int depth;

#ifdef WIN32
    // Ignore the recycle bin.
    if (check_removed_file(path)){
        return;
    }
#endif

    if (item->mode == FIM_SCHEDULED) {
        // If the directory have another configuration will come back
        if (node = fim_configuration_directory(path, "file"), node < 0 || item->index != node) {
            return;
        }
    } else {
        if (node = fim_configuration_directory(path, "file"), node < 0) {
            return;
        }
    }

    // We need to process every event generated by scheduled scans because we need to
    // alert about discarded events of real-time and Whodata mode
    if (item->mode != FIM_SCHEDULED && item->mode != FIM_MODE(syscheck.opts[node])) {
        return;
    }

    depth = fim_check_depth(path, node);

    if (depth > syscheck.recursion_level[node]) {
        mdebug2(FIM_MAX_RECURSION_LEVEL, depth, syscheck.recursion_level[node], path);
        return;
    }

    item->index = node;
    item->configuration = syscheck.opts[node];
    fim_entry *saved_entry = NULL;

    // Deleted file. Sending alert.
    if (w_stat(path, &(item->statbuf)) == -1) {
        if(errno != ENOENT) {
            mdebug1(FIM_STAT_FAILED, path, errno, strerror(errno));
            return;
        }

        if (item->configuration & CHECK_SEECHANGES) {
            if (syscheck.disk_quota_enabled) {
                char *full_path;
                full_path = seechanges_get_diff_path(path);

                if (full_path != NULL && IsDir(full_path) == 0) {
                    syscheck.diff_folder_size -= (DirSize(full_path) / 1024);   // Update diff_folder_size

                    if (!syscheck.disk_quota_full_msg) {
                        syscheck.disk_quota_full_msg = true;
                    }
                }

                os_free(full_path);
            }

            delete_target_file(path);
        }

        w_mutex_lock(&syscheck.fim_entry_mutex);
        saved_entry = fim_db_get_path(syscheck.database, path);
        w_mutex_unlock(&syscheck.fim_entry_mutex);

        if (saved_entry) {
            fim_db_remove_path(syscheck.database, saved_entry, &syscheck.fim_entry_mutex, (void *) (int) true,
                                (void *) (fim_event_mode) item->mode, (void *) w_evt);
            free_entry(saved_entry);
            saved_entry = NULL;
        }

        return;
    }

#ifdef WIN_WHODATA
    if (w_evt && w_evt->scan_directory == 1) {
        if (w_update_sacl(path)) {
            mdebug1(FIM_SCAL_NOREFRESH, path);
        }
    }
#endif

    if (HasFilesystem(path, syscheck.skip_fs)) {
        return;
    }

    switch(item->statbuf.st_mode & S_IFMT) {
#ifndef WIN32
    case FIM_LINK:
        // Fallthrough
#endif
    case FIM_REGULAR:
        if (fim_check_ignore(path) == 1) {
            return;
        }

        if (fim_check_restrict (path, syscheck.filerestrict[item->index]) == 1) {
            return;
        }

        if (fim_file(path, item, w_evt, report) < 0) {
            mwarn(FIM_WARN_SKIP_EVENT, path);
        }
        break;

    case FIM_DIRECTORY:
        if (depth == syscheck.recursion_level[node]) {
            mdebug2(FIM_DIR_RECURSION_LEVEL, path, depth);
            return;
        }
#ifndef WIN32
        if (item->configuration & REALTIME_ACTIVE) {
            realtime_adddir(path, 0, (item->configuration & CHECK_FOLLOW) ? 1 : 0);
        }
#endif
        fim_directory(path, item, w_evt, report);
        break;
    }
}


int fim_directory (char *dir, fim_element *item, whodata_evt *w_evt, int report) {
    DIR *dp;
    struct dirent *entry;
    char *f_name;
    char *s_name;
    size_t path_size;

    if (!dir) {
        merror(NULL_ERROR);
        return OS_INVALID;
    }

    // Open the directory given
    dp = opendir(dir);

    if (!dp) {
        mwarn(FIM_PATH_NOT_OPEN, dir, strerror(errno));
        return OS_INVALID;
    }

    os_calloc(PATH_MAX + 2, sizeof(char), f_name);
    while ((entry = readdir(dp)) != NULL) {
        // Ignore . and ..
        if ((strcmp(entry->d_name, ".") == 0) ||
                (strcmp(entry->d_name, "..") == 0)) {
            continue;
        }

        strncpy(f_name, dir, PATH_MAX);
        path_size = strlen(dir);
        s_name = f_name + path_size;

        // Check if the file name is already null terminated
        if (*(s_name - 1) != PATH_SEP) {
            *s_name++ = PATH_SEP;
        }
        *(s_name) = '\0';
        strncpy(s_name, entry->d_name, PATH_MAX - path_size - 2);

#ifdef WIN32
        str_lowercase(f_name);
#endif
        // Process the event related to f_name
        fim_checker(f_name, item, w_evt, report);
    }

    os_free(f_name);
    closedir(dp);
    return 0;
}


int fim_file(char *file, fim_element *item, whodata_evt *w_evt, int report) {
    fim_entry *saved = NULL;
    fim_file_data *new = NULL;
    cJSON *json_event = NULL;
    char *json_formated;
    int alert_type;
    int result;
    char *diff = NULL;

    w_mutex_lock(&syscheck.fim_entry_mutex);

    //Get file attributes
    if (new = fim_get_data(file, item), !new) {
        mdebug1(FIM_GET_ATTRIBUTES, file);
        w_mutex_unlock(&syscheck.fim_entry_mutex);
        return 0;
    }

    if (saved = fim_db_get_path(syscheck.database, file), !saved) {
        // New entry. Insert into hash table
        alert_type = FIM_ADD;
    } else {
        // Checking for changes
        alert_type = FIM_MODIFICATION;
    }

    if (item->configuration & CHECK_SEECHANGES) {
        diff = seechanges_addfile(file);
    }

    json_event = fim_json_event(file, saved ? saved->file_entry.data : NULL, new, item->index, alert_type, item->mode, w_evt, diff);

    os_free(diff);

    if (json_event) {
        if (result = fim_db_insert(syscheck.database, file, new, saved ? saved->file_entry.data : NULL), result < 0) {
            free_entry_data(new);
            free_entry(saved);
            w_mutex_unlock(&syscheck.fim_entry_mutex);
            cJSON_Delete(json_event);

            return (result == FIMDB_FULL) ? 0 : OS_INVALID;
        }
    }

    fim_db_set_scanned(syscheck.database, file);

    w_mutex_unlock(&syscheck.fim_entry_mutex);

    if (json_event && _base_line && report) {
        json_formated = cJSON_PrintUnformatted(json_event);
        send_syscheck_msg(json_formated);
        os_free(json_formated);
    }

    cJSON_Delete(json_event);
    free_entry_data(new);
    free_entry(saved);

    return 0;
}


void fim_realtime_event(char *file) {

    struct stat file_stat;

    // If the file exists, generate add or modify events.
    if (w_stat(file, &file_stat) >= 0) {
        /* Need a sleep here to avoid triggering on vim
         * (and finding the file removed)
         */
        fim_rt_delay();

        fim_element item = { .mode = FIM_REALTIME };
        fim_checker(file, &item, NULL, 1);
    }
    else {
        // Otherwise, it could be a file deleted or a directory moved (or renamed).
        fim_process_missing_entry(file, FIM_REALTIME, NULL);
    }
}

void fim_whodata_event(whodata_evt * w_evt) {

    struct stat file_stat;

    // If the file exists, generate add or modify events.
    if(w_stat(w_evt->path, &file_stat) >= 0) {
        fim_rt_delay();

        fim_element item = { .mode = FIM_WHODATA };
        fim_checker(w_evt->path, &item, w_evt, 1);
    }
    // Otherwise, it could be a file deleted or a directory moved (or renamed).
    else {
            fim_process_missing_entry(w_evt->path, FIM_WHODATA, w_evt);
        #ifndef WIN32
            char** paths = NULL;
            const unsigned long int inode = strtoul(w_evt->inode,NULL,10);
            const unsigned long int dev = strtoul(w_evt->dev,NULL,10);

            w_mutex_lock(&syscheck.fim_entry_mutex);
            paths = fim_db_get_paths_from_inode(syscheck.database, inode, dev);
            w_mutex_unlock(&syscheck.fim_entry_mutex);

            if(paths) {
                for(int i = 0; paths[i]; i++) {
                    fim_process_missing_entry(paths[i], FIM_WHODATA, w_evt);
                    os_free(paths[i]);
                }
                os_free(paths);
            }
        #endif
    }
}


void fim_process_missing_entry(char * pathname, fim_event_mode mode, whodata_evt * w_evt) {
    fim_entry *saved_data = NULL;

    // Search path in DB.
    w_mutex_lock(&syscheck.fim_entry_mutex);
    saved_data = fim_db_get_path(syscheck.database, pathname);
    w_mutex_unlock(&syscheck.fim_entry_mutex);

    // Exists, create event.
    if (saved_data) {
        fim_element item = { .mode = mode };
        fim_checker(pathname, &item, w_evt, 1);
        free_entry(saved_data);
        return;
    }

    // Since the file doesn't exist, research if it's directory and have files in DB.
    fim_tmp_file *files = NULL;
    char first_entry[PATH_MAX];
    char last_entry[PATH_MAX];

#ifdef WIN32
    snprintf(first_entry, PATH_MAX, "%s\\", pathname);
    snprintf(last_entry, PATH_MAX, "%s]", pathname);

#else
    snprintf(first_entry, PATH_MAX, "%s/", pathname);
    snprintf(last_entry, PATH_MAX, "%s0", pathname);

#endif

    w_mutex_lock(&syscheck.fim_entry_mutex);
    fim_db_get_path_range(syscheck.database, first_entry, last_entry, &files, syscheck.database_store);
    w_mutex_unlock(&syscheck.fim_entry_mutex);

    if (files && files->elements) {
        if (fim_db_process_missing_entry(syscheck.database, files, &syscheck.fim_entry_mutex,
            syscheck.database_store, mode, w_evt) != FIMDB_OK) {
                merror(FIM_DB_ERROR_RM_RANGE, first_entry, last_entry);
            }
    }
}

#ifdef WIN32
int fim_registry_event(char *key, fim_file_data *data, int pos) {
    cJSON *json_event = NULL;
    fim_entry *saved = NULL;
    char *json_formated;
    int result = 1;
    int alert_type;

    assert(data != NULL);

    w_mutex_lock(&syscheck.fim_entry_mutex);

    if (saved = fim_db_get_path(syscheck.database, key), !saved) {
        alert_type = FIM_ADD;
    } else {
        alert_type = FIM_MODIFICATION;
    }

    if ((saved && data && saved->file_entry.data && strcmp(saved->file_entry.data->hash_sha1, data->hash_sha1) != 0)
        || alert_type == FIM_ADD) {
        if (result = fim_db_insert(syscheck.database, key, data, saved ? saved->file_entry.data : NULL), result < 0) {
            free_entry(saved);
            w_mutex_unlock(&syscheck.fim_entry_mutex);

            return (result == FIMDB_FULL) ? 0 : OS_INVALID;
        }
        w_mutex_unlock(&syscheck.fim_entry_mutex);
        json_event = fim_json_event(key, saved ? saved->file_entry.data : NULL, data, pos,
                                    alert_type, 0, NULL, NULL);
    } else {
        fim_db_set_scanned(syscheck.database, key);
        result = 0;
        w_mutex_unlock(&syscheck.fim_entry_mutex);
    }

    if (json_event && _base_line) {
        json_formated = cJSON_PrintUnformatted(json_event);
        send_syscheck_msg(json_formated);
        os_free(json_formated);
    }
    cJSON_Delete(json_event);
    free_entry(saved);

    return result;
}
#endif

// Checks the DB state, sends a message alert if necessary
void fim_check_db_state() {
    unsigned int nodes_count = 0;
    cJSON *json_event = NULL;
    char *json_plain = NULL;
    char alert_msg[OS_SIZE_256] = {'\0'};

    w_mutex_lock(&syscheck.fim_entry_mutex);
    nodes_count = fim_db_get_count_entry_path(syscheck.database);
    w_mutex_unlock(&syscheck.fim_entry_mutex);

    switch (_db_state) {
    case FIM_STATE_DB_FULL:
        if (nodes_count >= syscheck.file_limit) {
            return;
        }
        break;
    case FIM_STATE_DB_90_PERCENTAGE:
        if ((nodes_count < syscheck.file_limit) && (nodes_count >= syscheck.file_limit * 0.9)) {
            return;
        }
        break;
    case FIM_STATE_DB_80_PERCENTAGE:
        if ((nodes_count < syscheck.file_limit * 0.9) && (nodes_count >= syscheck.file_limit * 0.8)) {
            return;
        }
        break;
    case FIM_STATE_DB_NORMAL:
        if (nodes_count == 0) {
            _db_state = FIM_STATE_DB_EMPTY;
            return;
        }
        else if (nodes_count < syscheck.file_limit * 0.8) {
            return;
        }
        break;
    case FIM_STATE_DB_EMPTY:
        if (nodes_count == 0) {
            return;
        }
        else if (nodes_count < syscheck.file_limit * 0.8) {
            _db_state = FIM_STATE_DB_NORMAL;
            return;
        }
        break;
    default: // LCOV_EXCL_LINE
        break; // LCOV_EXCL_LINE
    }

    json_event = cJSON_CreateObject();
    cJSON_AddNumberToObject(json_event, "file_limit", syscheck.file_limit);
    cJSON_AddNumberToObject(json_event, "file_count", nodes_count);

    if (nodes_count >= syscheck.file_limit) {
        _db_state = FIM_STATE_DB_FULL;
        mwarn(FIM_DB_FULL_ALERT);
        cJSON_AddStringToObject(json_event, "alert_type", "full");
    }
    else if (nodes_count >= syscheck.file_limit * 0.9) {
        _db_state = FIM_STATE_DB_90_PERCENTAGE;
        minfo(FIM_DB_90_PERCENTAGE_ALERT);
        cJSON_AddStringToObject(json_event, "alert_type", "90_percentage");
    }
    else if (nodes_count >= syscheck.file_limit * 0.8) {
        _db_state = FIM_STATE_DB_80_PERCENTAGE;
        minfo(FIM_DB_80_PERCENTAGE_ALERT);
        cJSON_AddStringToObject(json_event, "alert_type", "80_percentage");
    }
    else if (nodes_count > 0) {
        _db_state = FIM_STATE_DB_NORMAL;
        minfo(FIM_DB_NORMAL_ALERT);
        cJSON_AddStringToObject(json_event, "alert_type", "normal");
    }
    else {
        _db_state = FIM_STATE_DB_EMPTY;
        minfo(FIM_DB_NORMAL_ALERT);
        cJSON_AddStringToObject(json_event, "alert_type", "normal");
    }

    json_plain = cJSON_PrintUnformatted(json_event);

    snprintf(alert_msg, OS_SIZE_256, "wazuh: FIM DB: %s", json_plain);

    send_log_msg(alert_msg);

    os_free(json_plain);
    cJSON_Delete(json_event);
}

// Returns the position of the path into directories array
int fim_configuration_directory(const char *path, const char *entry) {
    char full_path[OS_SIZE_4096 + 1] = {'\0'};
    char full_entry[OS_SIZE_4096 + 1] = {'\0'};
    int it = 0;
    int top = 0;
    int match = 0;
    int position = -1;

    if (!path || *path == '\0') {
        return position;
    }

    trail_path_separator(full_path, path, sizeof(full_path));

    if (strcmp("file", entry) == 0) {
        while(syscheck.dir[it]) {
            trail_path_separator(full_entry, syscheck.dir[it], sizeof(full_entry));
            match = w_compare_str(full_entry, full_path);

            if (top < match && full_path[match - 1] == PATH_SEP) {
                position = it;
                top = match;
            }
            it++;
        }
    }
#ifdef WIN32
    else if (strcmp("registry", entry) == 0) {
        while(syscheck.registry[it].entry) {
            snprintf(full_entry, OS_SIZE_4096 + 1, "%s %s%c",
                    syscheck.registry[it].arch == ARCH_64BIT ? "[x64]" : "[x32]",
                    syscheck.registry[it].entry,
                    PATH_SEP);
            match = w_compare_str(full_entry, full_path);

            if (top < match && full_path[match - 1] == PATH_SEP) {
                position = it;
                top = match;
            }
            it++;
        }
    }
#endif

    if (position == -1) {
        mdebug2(FIM_CONFIGURATION_NOTFOUND, entry, path);
    }

    return position;
}

int fim_check_depth(char * path, int dir_position) {
    char * pos;
    int depth = -1;
    unsigned int parent_path_size;

    if (!syscheck.dir[dir_position]) {
        return -1;
    }

    parent_path_size = strlen(syscheck.dir[dir_position]);

    if (parent_path_size > strlen(path)) {
        return -1;
    }

#ifdef WIN32
    // Check for monitoring of 'U:\'
    if(parent_path_size == 3 && path[2] == '\\') {
        depth = 0;
    }
#else
    // Check for monitoring of '/'
    if(parent_path_size == 1) {
        depth = 0;
    }
#endif

    pos = path + parent_path_size;
    while (pos) {
        if (pos = strchr(pos, PATH_SEP), pos) {
            depth++;
        } else {
            break;
        }
        pos++;
    }

    return depth;
}


// Get data from file
fim_file_data * fim_get_data(const char *file, fim_element *item) {
    fim_file_data * data = NULL;

    os_calloc(1, sizeof(fim_file_data), data);
    init_fim_data_entry(data);

    if (item->configuration & CHECK_SIZE) {
        data->size = item->statbuf.st_size;
    }

    if (item->configuration & CHECK_PERM) {
#ifdef WIN32
        int error;
        char perm[OS_SIZE_6144 + 1];

        if (error = w_get_file_permissions(file, perm, OS_SIZE_6144), error) {
            mdebug1(FIM_EXTRACT_PERM_FAIL, file, error);
            free_entry_data(data);
            return NULL;
        } else {
            data->perm = decode_win_permissions(perm);
        }
#else
        data->perm = agent_file_perm(item->statbuf.st_mode);
#endif
    }

#ifdef WIN32
    if (item->configuration & CHECK_ATTRS) {
        os_calloc(OS_SIZE_256, sizeof(char), data->attributes);
        decode_win_attributes(data->attributes, w_get_file_attrs(file));
    }
#endif

    if (item->configuration & CHECK_MTIME) {
        data->mtime = item->statbuf.st_mtime;
    }

#ifdef WIN32
    if (item->configuration & CHECK_OWNER) {
        data->user_name = get_user(file, &data->uid);
    }
#else
    if (item->configuration & CHECK_OWNER) {
        char aux[OS_SIZE_64];
        snprintf(aux, OS_SIZE_64, "%u", item->statbuf.st_uid);
        os_strdup(aux, data->uid);

        data->user_name = get_user(item->statbuf.st_uid);
    }

    if (item->configuration & CHECK_GROUP) {
        char aux[OS_SIZE_64];
        snprintf(aux, OS_SIZE_64, "%u", item->statbuf.st_gid);
        os_strdup(aux, data->gid);

        os_strdup((char*)get_group(item->statbuf.st_gid), data->group_name);
    }
#endif

    snprintf(data->hash_md5, sizeof(os_md5), "%s", "d41d8cd98f00b204e9800998ecf8427e");
    snprintf(data->hash_sha1, sizeof(os_sha1), "%s", "da39a3ee5e6b4b0d3255bfef95601890afd80709");
    snprintf(data->hash_sha256, sizeof(os_sha256), "%s", "e3b0c44298fc1c149afbf4c8996fb92427ae41e4649b934ca495991b7852b855");

    // The file exists and we don't have to delete it from the hash tables
    data->scanned = 1;

    // We won't calculate hash for symbolic links, empty or large files
    if ((item->statbuf.st_mode & S_IFMT) == FIM_REGULAR)
        if (item->statbuf.st_size > 0 &&
                (size_t)item->statbuf.st_size < syscheck.file_max_size &&
                ( item->configuration & CHECK_MD5SUM ||
                item->configuration & CHECK_SHA1SUM ||
                item->configuration & CHECK_SHA256SUM ) ) {
            if (OS_MD5_SHA1_SHA256_File(file,
                                        syscheck.prefilter_cmd,
                                        data->hash_md5,
                                        data->hash_sha1,
                                        data->hash_sha256,
                                        OS_BINARY,
                                        syscheck.file_max_size) < 0) {
                mdebug1(FIM_HASHES_FAIL, file);
                free_entry_data(data);
                return NULL;
        }
    }

    if (!(item->configuration & CHECK_MD5SUM)) {
        data->hash_md5[0] = '\0';
    }

    if (!(item->configuration & CHECK_SHA1SUM)) {
        data->hash_sha1[0] = '\0';
    }

    if (!(item->configuration & CHECK_SHA256SUM)) {
        data->hash_sha256[0] = '\0';
    }

    data->inode = item->statbuf.st_ino;
    data->dev = item->statbuf.st_dev;
    data->mode = item->mode;
    data->options = item->configuration;
    data->last_event = time(NULL);
    data->scanned = 1;
    fim_get_checksum(data);

    return data;
}

void init_fim_data_entry(fim_file_data *data) {
    data->size = 0;
    data->perm = NULL;
    data->attributes = NULL;
    data->uid = NULL;
    data->gid = NULL;
    data->user_name = NULL;
    data->group_name = NULL;
    data->mtime = 0;
    data->inode = 0;
    data->hash_md5[0] = '\0';
    data->hash_sha1[0] = '\0';
    data->hash_sha256[0] = '\0';
}

void fim_get_checksum (fim_file_data * data) {
    char *checksum = NULL;
    int size;

    size = snprintf(0,
            0,
            "%d:%s:%s:%s:%s:%s:%s:%u:%lu:%s:%s:%s",
            data->size,
            data->perm ? data->perm : "",
            data->attributes ? data->attributes : "",
            data->uid ? data->uid : "",
            data->gid ? data->gid : "",
            data->user_name ? data->user_name : "",
            data->group_name ? data->group_name : "",
            data->mtime,
            data->inode,
            data->hash_md5,
            data->hash_sha1,
            data->hash_sha256);

    os_calloc(size + 1, sizeof(char), checksum);
    snprintf(checksum,
            size + 1,
            "%d:%s:%s:%s:%s:%s:%s:%u:%lu:%s:%s:%s",
            data->size,
            data->perm ? data->perm : "",
            data->attributes ? data->attributes : "",
            data->uid ? data->uid : "",
            data->gid ? data->gid : "",
            data->user_name ? data->user_name : "",
            data->group_name ? data->group_name : "",
            data->mtime,
            data->inode,
            data->hash_md5,
            data->hash_sha1,
            data->hash_sha256);

    OS_SHA1_Str(checksum, -1, data->checksum);
    free(checksum);
}

void check_deleted_files() {
    fim_tmp_file *file = NULL;

    w_mutex_lock(&syscheck.fim_entry_mutex);

    if (fim_db_get_not_scanned(syscheck.database, &file, syscheck.database_store) != FIMDB_OK) {
        merror(FIM_DB_ERROR_RM_NOT_SCANNED);
    }

    w_mutex_unlock(&syscheck.fim_entry_mutex);

    if (file && file->elements) {
        fim_db_delete_not_scanned(syscheck.database, file, &syscheck.fim_entry_mutex, syscheck.database_store);
    }

    w_mutex_lock(&syscheck.fim_entry_mutex);
    fim_db_set_all_unscanned(syscheck.database);
    w_mutex_unlock(&syscheck.fim_entry_mutex);
}


cJSON * fim_json_event(char * file_name, fim_file_data * old_data, fim_file_data * new_data, int pos, unsigned int type, fim_event_mode mode, whodata_evt * w_evt, const char *diff) {
    cJSON * changed_attributes = NULL;

    if (old_data != NULL) {
        changed_attributes = fim_json_compare_attrs(old_data, new_data);

        // If no such changes, do not send event.

        if (cJSON_GetArraySize(changed_attributes) == 0) {
            cJSON_Delete(changed_attributes);
            return NULL;
        }
    }

    cJSON * json_event = cJSON_CreateObject();
    cJSON_AddStringToObject(json_event, "type", "event");

    cJSON * data = cJSON_CreateObject();
    cJSON_AddItemToObject(json_event, "data", data);

    cJSON_AddStringToObject(data, "path", file_name);
    cJSON_AddStringToObject(data, "mode", FIM_EVENT_MODE[mode]);
    cJSON_AddStringToObject(data, "type", FIM_EVENT_TYPE[type]);
    cJSON_AddNumberToObject(data, "timestamp", new_data->last_event);

#ifndef WIN32
    char** paths = NULL;

    if (paths = fim_db_get_paths_from_inode(syscheck.database, new_data->inode, new_data->dev), paths){
        if (paths[0] && paths[1]) {
            cJSON *hard_links = cJSON_CreateArray();
            int i;
            for(i = 0; paths[i]; i++) {
                if(strcmp(file_name, paths[i])) {
                    cJSON_AddItemToArray(hard_links, cJSON_CreateString(paths[i]));
                }
                os_free(paths[i]);
            }
            cJSON_AddItemToObject(data, "hard_links", hard_links);
        } else {
            os_free(paths[0]);
        }
        os_free(paths);
    }
#endif

    cJSON_AddItemToObject(data, "attributes", fim_attributes_json(new_data));

    if (old_data) {
        cJSON_AddItemToObject(data, "changed_attributes", changed_attributes);
        cJSON_AddItemToObject(data, "old_attributes", fim_attributes_json(old_data));
    }

    char * tags = NULL;
    // if (new_data->entry_type == FIM_TYPE_FILE) {
        if (w_evt) {
            cJSON_AddItemToObject(data, "audit", fim_audit_json(w_evt));
        }

        tags = syscheck.tag[pos];

        if (diff != NULL) {
            cJSON_AddStringToObject(data, "content_changes", diff);
        }
    // }
// #ifdef WIN32
    // else {
    //     tags = syscheck.registry[pos].tag;
    // }
// #endif

    if (tags != NULL) {
        cJSON_AddStringToObject(data, "tags", tags);
    }

    return json_event;
}

// Create file attribute set JSON from a FIM entry structure

cJSON * fim_attributes_json(const fim_file_data * data) {
    cJSON * attributes = cJSON_CreateObject();

    // TODO: Read structure.
    // SQLite Development
    cJSON_AddStringToObject(attributes, "type", "file");

    if (data->options & CHECK_SIZE) {
        cJSON_AddNumberToObject(attributes, "size", data->size);
    }

    if (data->options & CHECK_PERM) {
        cJSON_AddStringToObject(attributes, "perm", data->perm);
    }

    if (data->options & CHECK_OWNER) {
        cJSON_AddStringToObject(attributes, "uid", data->uid);
    }

    if (data->options & CHECK_GROUP) {
        cJSON_AddStringToObject(attributes, "gid", data->gid);
    }

    if (data->user_name) {
        cJSON_AddStringToObject(attributes, "user_name", data->user_name);
    }

    if (data->group_name) {
        cJSON_AddStringToObject(attributes, "group_name", data->group_name);
    }

    if (data->options & CHECK_INODE) {
        cJSON_AddNumberToObject(attributes, "inode", data->inode);
    }

    if (data->options & CHECK_MTIME) {
        cJSON_AddNumberToObject(attributes, "mtime", data->mtime);
    }

    if (data->options & CHECK_MD5SUM) {
        cJSON_AddStringToObject(attributes, "hash_md5", data->hash_md5);
    }

    if (data->options & CHECK_SHA1SUM) {
        cJSON_AddStringToObject(attributes, "hash_sha1", data->hash_sha1);
    }

    if (data->options & CHECK_SHA256SUM) {
        cJSON_AddStringToObject(attributes, "hash_sha256", data->hash_sha256);
    }

#ifdef WIN32
    if (data->options & CHECK_ATTRS) {
        cJSON_AddStringToObject(attributes, "attributes", data->attributes);
    }
#endif

    if (*data->checksum) {
        cJSON_AddStringToObject(attributes, "checksum", data->checksum);
    }

    return attributes;
}

// Create file entry JSON from a FIM entry structure

cJSON * fim_entry_json(const char * path, fim_file_data * data) {
    assert(data != NULL);
    assert(path != NULL);

    cJSON * root = cJSON_CreateObject();

    cJSON_AddStringToObject(root, "path", path);
    cJSON_AddNumberToObject(root, "timestamp", data->last_event);

    cJSON * attributes = fim_attributes_json(data);
    cJSON_AddItemToObject(root, "attributes", attributes);

    return root;
}

// Create file attribute comparison JSON object

cJSON * fim_json_compare_attrs(const fim_file_data * old_data, const fim_file_data * new_data) {
    cJSON * changed_attributes = cJSON_CreateArray();

    if ( (old_data->options & CHECK_SIZE) && (old_data->size != new_data->size) ) {
        cJSON_AddItemToArray(changed_attributes, cJSON_CreateString("size"));
    }

    if ( (old_data->options & CHECK_PERM) && strcmp(old_data->perm, new_data->perm) != 0 ) {
        cJSON_AddItemToArray(changed_attributes, cJSON_CreateString("permission"));
    }

#ifdef WIN32
    if ( (old_data->options & CHECK_ATTRS) && strcmp(old_data->attributes, new_data->attributes) != 0 ) {
        cJSON_AddItemToArray(changed_attributes, cJSON_CreateString("attributes"));
    }
#endif

    if (old_data->options & CHECK_OWNER) {
        if (old_data->uid && new_data->uid && strcmp(old_data->uid, new_data->uid) != 0) {
            cJSON_AddItemToArray(changed_attributes, cJSON_CreateString("uid"));
        }

        if (old_data->user_name && new_data->user_name && strcmp(old_data->user_name, new_data->user_name) != 0) {
            cJSON_AddItemToArray(changed_attributes, cJSON_CreateString("user_name"));
        }
    }

    if (old_data->options & CHECK_GROUP) {
        if (old_data->gid && new_data->gid && strcmp(old_data->gid, new_data->gid) != 0) {
            cJSON_AddItemToArray(changed_attributes, cJSON_CreateString("gid"));
        }

        if (old_data->group_name && new_data->group_name && strcmp(old_data->group_name, new_data->group_name) != 0) {
            cJSON_AddItemToArray(changed_attributes, cJSON_CreateString("group_name"));
        }
    }

    if ( (old_data->options & CHECK_MTIME) && (old_data->mtime != new_data->mtime) ) {
        cJSON_AddItemToArray(changed_attributes, cJSON_CreateString("mtime"));
    }

#ifndef WIN32
    if ( (old_data->options & CHECK_INODE) && (old_data->inode != new_data->inode) ) {
        cJSON_AddItemToArray(changed_attributes, cJSON_CreateString("inode"));
    }
#endif

    if ( (old_data->options & CHECK_MD5SUM) && (strcmp(old_data->hash_md5, new_data->hash_md5) != 0) ) {
        cJSON_AddItemToArray(changed_attributes, cJSON_CreateString("md5"));
    }

    if ( (old_data->options & CHECK_SHA1SUM) && (strcmp(old_data->hash_sha1, new_data->hash_sha1) != 0) ) {
        cJSON_AddItemToArray(changed_attributes, cJSON_CreateString("sha1"));
    }

    if ( (old_data->options & CHECK_SHA256SUM) && (strcmp(old_data->hash_sha256, new_data->hash_sha256) != 0) ) {
        cJSON_AddItemToArray(changed_attributes, cJSON_CreateString("sha256"));
    }

    return changed_attributes;
}

// Create file audit data JSON object

cJSON * fim_audit_json(const whodata_evt * w_evt) {
    cJSON * fim_audit = cJSON_CreateObject();

    cJSON_AddStringToObject(fim_audit, "user_id", w_evt->user_id);
    cJSON_AddStringToObject(fim_audit, "user_name", w_evt->user_name);
    cJSON_AddStringToObject(fim_audit, "process_name", w_evt->process_name);
    cJSON_AddNumberToObject(fim_audit, "process_id", w_evt->process_id);
#ifndef WIN32
    cJSON_AddStringToObject(fim_audit, "cwd", w_evt->cwd);
    cJSON_AddStringToObject(fim_audit, "group_id", w_evt->group_id);
    cJSON_AddStringToObject(fim_audit, "group_name", w_evt->group_name);
    cJSON_AddStringToObject(fim_audit, "audit_uid", w_evt->audit_uid);
    cJSON_AddStringToObject(fim_audit, "audit_name", w_evt->audit_name);
    cJSON_AddStringToObject(fim_audit, "effective_uid", w_evt->effective_uid);
    cJSON_AddStringToObject(fim_audit, "effective_name", w_evt->effective_name);
    cJSON_AddStringToObject(fim_audit, "parent_name", w_evt->parent_name);
    cJSON_AddStringToObject(fim_audit, "parent_cwd", w_evt->parent_cwd);
    cJSON_AddNumberToObject(fim_audit, "ppid", w_evt->ppid);
#endif

    return fim_audit;
}


// Create scan info JSON event

cJSON * fim_scan_info_json(fim_scan_event event, long timestamp) {
    cJSON * root = cJSON_CreateObject();
    cJSON * data = cJSON_CreateObject();

    cJSON_AddStringToObject(root, "type", event == FIM_SCAN_START ? "scan_start" : "scan_end");
    cJSON_AddItemToObject(root, "data", data);
    cJSON_AddNumberToObject(data, "timestamp", timestamp);

    return root;
}

int fim_check_ignore (const char *file_name) {
    // Check if the file should be ignored
    if (syscheck.ignore) {
        int i = 0;
        while (syscheck.ignore[i] != NULL) {
            if (strncasecmp(syscheck.ignore[i], file_name, strlen(syscheck.ignore[i])) == 0) {
                mdebug2(FIM_IGNORE_ENTRY, "file", file_name, syscheck.ignore[i]);
                return 1;
            }
            i++;
        }
    }

    // Check in the regex entry
    if (syscheck.ignore_regex) {
        int i = 0;
        while (syscheck.ignore_regex[i] != NULL) {
            if (OSMatch_Execute(file_name, strlen(file_name), syscheck.ignore_regex[i])) {
                mdebug2(FIM_IGNORE_SREGEX, "file", file_name, syscheck.ignore_regex[i]->raw);
                return 1;
            }
            i++;
        }
    }

    return 0;
}


int fim_check_restrict (const char *file_name, OSMatch *restriction) {
    if (file_name == NULL) {
        merror(NULL_ERROR);
        return 1;
    }

    // Restrict file types
    if (restriction) {
        if (!OSMatch_Execute(file_name, strlen(file_name), restriction)) {
            mdebug2(FIM_FILE_IGNORE_RESTRICT, file_name, restriction->raw);
            return 1;
        }
    }

    return 0;
}


void free_entry_data(fim_file_data * data) {
    if (!data) {
        return;
    }
    if (data->perm) {
        os_free(data->perm);
    }
    if (data->attributes) {
        os_free(data->attributes);
    }
    if (data->uid) {
        os_free(data->uid);
    }
    if (data->gid) {
        os_free(data->gid);
    }
    if (data->user_name) {
        os_free(data->user_name);
    }
    if (data->group_name) {
        os_free(data->group_name);
    }

    os_free(data);
}


void free_entry(fim_entry * entry) {
    if (entry) {
        if (entry->type == FIM_TYPE_FILE) {
<<<<<<< HEAD
            os_free(entry->file_entry.path);
            free_entry_data(entry->file_entry.data);
=======
            os_free(entry->path);
            free_entry_data(entry->data);
>>>>>>> 8ed0a1fc
            free(entry);
        }
    }
}


void free_inode_data(fim_inode_data **data) {
    int i;

    if (*data == NULL) {
        return;
    }

    for (i = 0; i < (*data)->items; i++) {
        os_free((*data)->paths[i]);
    }
    os_free((*data)->paths);
    os_free(*data);
}

void fim_diff_folder_size(){
    char *diff_local;

    os_malloc(strlen(DIFF_DIR_PATH) + strlen("/local") + 1, diff_local);

    snprintf(diff_local, strlen(DIFF_DIR_PATH) + strlen("/local") + 1, "%s/local", DIFF_DIR_PATH);

    if (IsDir(diff_local) == 0) {
        syscheck.diff_folder_size = DirSize(diff_local) / 1024;
    }

    os_free(diff_local);
}

// LCOV_EXCL_START
void fim_print_info(struct timespec start, struct timespec end, clock_t cputime_start) {
    mdebug1(FIM_RUNNING_SCAN,
            time_diff(&start, &end),
            (double)(clock() - cputime_start) / CLOCKS_PER_SEC);

#ifdef WIN32
    mdebug1(FIM_ENTRIES_INFO, fim_db_get_count_entry_path(syscheck.database));
#else
    unsigned inode_items = 0;
    unsigned inode_paths = 0;

    inode_items = fim_db_get_count_entry_data(syscheck.database);
    inode_paths = fim_db_get_count_entry_path(syscheck.database);

    mdebug1(FIM_INODES_INFO, inode_items, inode_paths);
#endif

    return;
}

// Sleep during rt_delay milliseconds

void fim_rt_delay() {
    if (syscheck.rt_delay){
#ifdef WIN32
        Sleep(syscheck.rt_delay);
#else
        struct timeval timeout = {0, syscheck.rt_delay * 1000};
        select(0, NULL, NULL, NULL, &timeout);
#endif
    }
}

// LCOV_EXCL_STOP<|MERGE_RESOLUTION|>--- conflicted
+++ resolved
@@ -1259,13 +1259,8 @@
 void free_entry(fim_entry * entry) {
     if (entry) {
         if (entry->type == FIM_TYPE_FILE) {
-<<<<<<< HEAD
             os_free(entry->file_entry.path);
             free_entry_data(entry->file_entry.data);
-=======
-            os_free(entry->path);
-            free_entry_data(entry->data);
->>>>>>> 8ed0a1fc
             free(entry);
         }
     }
