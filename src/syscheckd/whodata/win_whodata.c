--- conflicted
+++ resolved
@@ -152,13 +152,9 @@
     int retval = 1;
     int privilege_enabled = 0;
 
-<<<<<<< HEAD
+    assert(configuration != NULL);
+
     mtdebug2(SYSCHECK_LOGTAG, FIM_SACL_CONFIGURE, dir);
-=======
-    assert(configuration != NULL);
-
-    mdebug2(FIM_SACL_CONFIGURE, dir);
->>>>>>> d3a82a3d
 
     if (!OpenProcessToken(GetCurrentProcess(), TOKEN_ADJUST_PRIVILEGES, &hdle)) {
         mterror(SYSCHECK_LOGTAG, FIM_ERROR_SACL_OPENPROCESSTOKEN, GetLastError());
@@ -180,12 +176,6 @@
     ZeroMemory(&old_sacl_info, sizeof(ACL_SIZE_INFORMATION));
 
     // Check if the sacl has what the whodata scanner needs
-<<<<<<< HEAD
-    switch(is_valid_sacl(old_sacl, (syscheck.wdata.dirs_status[position].object_type == WD_STATUS_FILE_TYPE) ? 1 : 0)) {
-        case 0:
-            mtdebug1(SYSCHECK_LOGTAG, FIM_SACL_CHECK_CONFIGURE, dir);
-            syscheck.wdata.dirs_status[position].status |= WD_IGNORE_REST;
-=======
     int is_file = configuration->dirs_status.object_type == WD_STATUS_FILE_TYPE ? 1 : 0;
 
     switch (is_valid_sacl(old_sacl, is_file)) {
@@ -194,9 +184,8 @@
         retval = 0;
         goto end;
     case 1:
-        mdebug1(FIM_SACL_CHECK_CONFIGURE, dir);
+        mtdebug1(SYSCHECK_LOGTAG, FIM_SACL_CHECK_CONFIGURE, dir);
         configuration->dirs_status.status |= WD_IGNORE_REST;
->>>>>>> d3a82a3d
 
         // Empty SACL
         if (!old_sacl) {
@@ -310,35 +299,20 @@
 
     if (!everyone_sid) {
         if (!AllocateAndInitializeSid(&world_auth, 1, SECURITY_WORLD_RID, 0, 0, 0, 0, 0, 0, 0, &everyone_sid)) {
-<<<<<<< HEAD
             mterror(SYSCHECK_LOGTAG, FIM_ERROR_WHODATA_GET_SID, GetLastError());
-            return 0;
-=======
-            merror(FIM_ERROR_WHODATA_GET_SID, GetLastError());
             return 2;
->>>>>>> d3a82a3d
         }
     }
 
     if (!sacl) {
-<<<<<<< HEAD
         mtdebug2(SYSCHECK_LOGTAG, FIM_SACL_NOT_FOUND);
-        return 2;
-=======
-        mdebug2(FIM_SACL_NOT_FOUND);
         return 1;
->>>>>>> d3a82a3d
     }
 
     for (i = 0; i < sacl->AceCount; i++) {
         if (!GetAce(sacl, i, (LPVOID*)&ace)) {
-<<<<<<< HEAD
             mterror(SYSCHECK_LOGTAG, FIM_ERROR_WHODATA_GET_ACE, GetLastError());
-            return 0;
-=======
-            merror(FIM_ERROR_WHODATA_GET_ACE, GetLastError());
             return 1;
->>>>>>> d3a82a3d
         }
 
         if ((is_file || (ace->Header.AceFlags & inherit_flag)) && // Check folder and subfolders
@@ -456,16 +430,11 @@
     foreach_array(dir_it, syscheck.directories) {
         if (dir_it->dirs_status.status & WD_IGNORE_REST) {
             sacl_it = NULL;
-<<<<<<< HEAD
-            if (result = GetNamedSecurityInfo(syscheck.dir[i], SE_FILE_OBJECT, SACL_SECURITY_INFORMATION, NULL, NULL, NULL, &sacl_it, &security_descriptor), result != ERROR_SUCCESS) {
-                mterror(SYSCHECK_LOGTAG, FIM_ERROR_SACL_GETSECURITYINFO, result);
-=======
 
             result = GetNamedSecurityInfo(dir_it->path, SE_FILE_OBJECT, SACL_SECURITY_INFORMATION, NULL, NULL, NULL,
                                           &sacl_it, &security_descriptor);
             if (result != ERROR_SUCCESS) {
-                merror(FIM_ERROR_SACL_GETSECURITYINFO, result);
->>>>>>> d3a82a3d
+                mterror(SYSCHECK_LOGTAG, FIM_ERROR_SACL_GETSECURITYINFO, result);
                 break;
             }
 
@@ -476,14 +445,9 @@
             }
 
             // Set the SACL
-<<<<<<< HEAD
-            if (result = SetNamedSecurityInfo((char *) syscheck.dir[i], SE_FILE_OBJECT, SACL_SECURITY_INFORMATION, NULL, NULL, NULL, sacl_it), result != ERROR_SUCCESS) {
-                mterror(SYSCHECK_LOGTAG, FIM_ERROR_SACL_SETSECURITYINFO, result);
-=======
             result = SetNamedSecurityInfo(dir_it->path, SE_FILE_OBJECT, SACL_SECURITY_INFORMATION, NULL, NULL, NULL, sacl_it);
             if (result != ERROR_SUCCESS) {
-                merror(FIM_ERROR_SACL_SETSECURITYINFO, result);
->>>>>>> d3a82a3d
+                mterror(SYSCHECK_LOGTAG, FIM_ERROR_SACL_SETSECURITYINFO, result);
                 break;
             }
 
@@ -494,11 +458,7 @@
             if (security_descriptor) {
                 LocalFree((HLOCAL)security_descriptor);
             }
-<<<<<<< HEAD
-            mtdebug1(SYSCHECK_LOGTAG, FIM_SACL_RESTORED, syscheck.dir[i]);
-=======
-            mdebug1(FIM_SACL_RESTORED, dir_it->path);
->>>>>>> d3a82a3d
+            mtdebug1(SYSCHECK_LOGTAG, FIM_SACL_RESTORED, dir_it->path);
         }
     }
 
@@ -763,13 +723,8 @@
 
                     // Ignore any and all events that are beyond the configured recursion level.
                     int depth = fim_check_depth(w_evt->path, w_evt->config_node);
-<<<<<<< HEAD
-                    if (depth > syscheck.recursion_level[w_evt->config_node]) {
-                        mtdebug2(SYSCHECK_LOGTAG, FIM_MAX_RECURSION_LEVEL, depth, syscheck.recursion_level[w_evt->config_node], w_evt->path);
-=======
                     if (depth > w_evt->config_node->recursion_level) {
-                        mdebug2(FIM_MAX_RECURSION_LEVEL, depth, w_evt->config_node->recursion_level, w_evt->path);
->>>>>>> d3a82a3d
+                        mtdebug2(SYSCHECK_LOGTAG, FIM_MAX_RECURSION_LEVEL, depth, w_evt->config_node->recursion_level, w_evt->path);
                         free_whodata_event(w_evt);
                         goto clean;
                     }
@@ -855,13 +810,8 @@
                 }
 
                 // Check if is a valid directory
-<<<<<<< HEAD
-                if (w_evt->config_node < 0) {
+                if (w_evt->config_node == NULL) {
                     mtdebug2(SYSCHECK_LOGTAG, FIM_WHODATA_DIRECTORY_DISCARDED, w_evt->path);
-=======
-                if (w_evt->config_node == NULL) {
-                    mdebug2(FIM_WHODATA_DIRECTORY_DISCARDED, w_evt->path);
->>>>>>> d3a82a3d
                     w_evt->scan_directory = 2;
                     break;
                 }
@@ -1004,15 +954,9 @@
 
             if (exists) {
                 if (!(d_status->status & WD_STATUS_EXISTS)) {
-<<<<<<< HEAD
-                    mtinfo(SYSCHECK_LOGTAG, FIM_WHODATA_READDED, syscheck.dir[i]);
-                    if (set_winsacl(syscheck.dir[i], i)) {
-                        mterror(SYSCHECK_LOGTAG, FIM_ERROR_WHODATA_ADD_DIRECTORY, syscheck.dir[i]);
-=======
-                    minfo(FIM_WHODATA_READDED, dir_it->path);
+                    mtinfo(SYSCHECK_LOGTAG, FIM_WHODATA_READDED, dir_it->path);
                     if (set_winsacl(dir_it->path, dir_it)) {
-                        merror(FIM_ERROR_WHODATA_ADD_DIRECTORY, dir_it->path);
->>>>>>> d3a82a3d
+                        mterror(SYSCHECK_LOGTAG, FIM_ERROR_WHODATA_ADD_DIRECTORY, dir_it->path);
                         d_status->status &= ~WD_CHECK_WHODATA;
                         dir_it->options &= ~WHODATA_ACTIVE;
                         d_status->status |= WD_CHECK_REALTIME;
@@ -1022,13 +966,8 @@
                     d_status->status |= WD_STATUS_EXISTS;
                 } else {
                     // Check if the SACL is invalid
-<<<<<<< HEAD
-                    if (check_object_sacl(syscheck.dir[i], (d_status->object_type == WD_STATUS_FILE_TYPE) ? 1 : 0)) {
-                        mtinfo(SYSCHECK_LOGTAG, FIM_WHODATA_SACL_CHANGED, syscheck.dir[i]);
-=======
                     if (check_object_sacl(dir_it->path, (d_status->object_type == WD_STATUS_FILE_TYPE)) == 1) {
-                        minfo(FIM_WHODATA_SACL_CHANGED, dir_it->path);
->>>>>>> d3a82a3d
+                        mtinfo(SYSCHECK_LOGTAG, FIM_WHODATA_SACL_CHANGED, dir_it->path);
                         // Mark the directory to prevent its children from
                         // sending partial whodata alerts
                         d_status->status &= ~WD_CHECK_WHODATA;
@@ -1045,11 +984,7 @@
                     }
                 }
             } else {
-<<<<<<< HEAD
-                mtdebug1(SYSCHECK_LOGTAG, FIM_WHODATA_DELETE, syscheck.dir[i]);
-=======
-                mdebug1(FIM_WHODATA_DELETE, dir_it->path);
->>>>>>> d3a82a3d
+                mtdebug1(SYSCHECK_LOGTAG, FIM_WHODATA_DELETE, dir_it->path);
                 d_status->status &= ~WD_STATUS_EXISTS;
                 d_status->object_type = WD_STATUS_UNK_TYPE;
             }
@@ -1197,13 +1132,8 @@
     int privilege_enabled = 0;
 
     if (!OpenProcessToken(GetCurrentProcess(), TOKEN_ADJUST_PRIVILEGES, &hdle)) {
-<<<<<<< HEAD
         mterror(SYSCHECK_LOGTAG, FIM_ERROR_SACL_OPENPROCESSTOKEN, GetLastError());
-        return 1;
-=======
-        merror(FIM_ERROR_SACL_OPENPROCESSTOKEN, GetLastError());
         return retval;
->>>>>>> d3a82a3d
     }
 
     if (set_privilege(hdle, priv, TRUE)) {
