--- conflicted
+++ resolved
@@ -98,11 +98,7 @@
 {
     int debug_level = 0;
     int r = 0;
-<<<<<<< HEAD
-    char *cfg = DEFAULTCPATH_AGENT;
-=======
-    char *cfg = OSSECCONF;
->>>>>>> 5a2c3b8d
+    char *cfg = WAZUHCONF_AGENT;
     /* Read internal options */
     read_internal(debug_level);
 
