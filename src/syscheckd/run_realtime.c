--- conflicted
+++ resolved
@@ -21,18 +21,6 @@
 
 
 #ifdef WIN32
-<<<<<<< HEAD
-/* WINVER needs to be 0x0501 or higher to pull in IPv6 functions */
-#ifndef WINVER
-#define WINVER  0x0501
-#endif
-#include <winsock2.h>
-#include <windows.h>
-#include <winsock.h>
-#include <io.h>
-
-=======
->>>>>>> 7999a264
 #define sleep(x) Sleep(x * 1000)
 #define os_calloc(x,y,z) (z = calloc(x,y))?(void)1:ErrorExit(MEM_ERROR, ARGV0)
 #define os_strdup(x,y) (y = strdup(x))?(void)1:ErrorExit(MEM_ERROR, ARGV0)
