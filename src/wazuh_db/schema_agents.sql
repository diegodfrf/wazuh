/*
 * SQL Schema for global database
 * Copyright (C) 2015-2020, Wazuh Inc.
 * June 30, 2016.
 * This program is a free software, you can redistribute it
 * and/or modify it under the terms of GPLv2.
 */

CREATE TABLE IF NOT EXISTS fim_entry (
    file TEXT PRIMARY KEY,
    type TEXT NOT NULL CHECK (type IN ('file', 'registry')),
    date INTEGER NOT NULL DEFAULT (strftime('%s', 'now')),
    changes INTEGER NOT NULL DEFAULT 1,
    size INTEGER,
    perm TEXT,
    uid TEXT,
    gid TEXT,
    md5 TEXT,
    sha1 TEXT,
    uname TEXT,
    gname TEXT,
    mtime INTEGER,
    inode INTEGER,
    sha256 TEXT,
    attributes TEXT,
    symbolic_path TEXT,
    checksum TEXT
);

CREATE INDEX IF NOT EXISTS fim_file_index ON fim_entry (file);
CREATE INDEX IF NOT EXISTS fim_date_index ON fim_entry (date);

CREATE TABLE IF NOT EXISTS pm_event (
    id INTEGER PRIMARY KEY AUTOINCREMENT,
    date_first INTEGER,
    date_last INTEGER,
    log TEXT,
    pci_dss TEXT,
    cis TEXT
);

CREATE INDEX IF NOT EXISTS pm_event_log ON pm_event (log);
CREATE INDEX IF NOT EXISTS pm_event_date ON pm_event (date_last);

CREATE TABLE IF NOT EXISTS sys_netiface (
    scan_id INTEGER,
    scan_time TEXT,
    name TEXT,
    adapter TEXT,
    type TEXT,
    state TEXT,
    mtu INTEGER CHECK (mtu > 0),
    mac TEXT,
    tx_packets INTEGER,
    rx_packets INTEGER,
    tx_bytes INTEGER,
    rx_bytes INTEGER,
    tx_errors INTEGER,
    rx_errors INTEGER,
    tx_dropped INTEGER,
    rx_dropped INTEGER,
<<<<<<< HEAD
    checksum TEXT,
    item_id TEXT,
=======
    checksum TEXT NOT NULL CHECK (checksum <> ''),
>>>>>>> 1acc1f3e
    PRIMARY KEY (scan_id, name)
);

CREATE INDEX IF NOT EXISTS netiface_id ON sys_netiface (scan_id);

CREATE TABLE IF NOT EXISTS sys_netproto (
    scan_id INTEGER REFERENCES sys_netiface (scan_id),
    iface TEXT REFERENCES sys_netiface (name),
    type TEXT,
    gateway TEXT,
    dhcp TEXT NOT NULL CHECK (dhcp IN ('enabled', 'disabled', 'unknown', 'BOOTP')) DEFAULT 'unknown',
    metric INTEGER,
<<<<<<< HEAD
    checksum TEXT,
    item_id TEXT,
=======
    checksum TEXT NOT NULL CHECK (checksum <> ''),
>>>>>>> 1acc1f3e
    PRIMARY KEY (scan_id, iface, type)
);

CREATE INDEX IF NOT EXISTS netproto_id ON sys_netproto (scan_id);

CREATE TABLE IF NOT EXISTS sys_netaddr (
    scan_id INTEGER REFERENCES sys_netproto (scan_id),
    iface TEXT REFERENCES sys_netproto (iface),
    proto TEXT REFERENCES sys_netproto (type),
    address TEXT,
    netmask TEXT,
    broadcast TEXT,
<<<<<<< HEAD
    checksum TEXT,
    item_id TEXT,
=======
    checksum TEXT NOT NULL CHECK (checksum <> ''),
>>>>>>> 1acc1f3e
    PRIMARY KEY (scan_id, iface, proto, address)
);

CREATE INDEX IF NOT EXISTS netaddr_id ON sys_netaddr (scan_id);

CREATE TABLE IF NOT EXISTS sys_osinfo (
    scan_id INTEGER,
    scan_time TEXT,
    hostname TEXT,
    architecture TEXT,
    os_name TEXT,
    os_version TEXT,
    os_codename TEXT,
    os_major TEXT,
    os_minor TEXT,
    os_patch TEXT,
    os_build TEXT,
    os_platform TEXT,
    sysname TEXT,
    release TEXT,
    version TEXT,
    os_release TEXT,
    PRIMARY KEY (scan_id, os_name)
);

CREATE TABLE IF NOT EXISTS sys_hwinfo (
    scan_id INTEGER,
    scan_time TEXT,
    board_serial TEXT,
    cpu_name TEXT,
    cpu_cores INTEGER CHECK (cpu_cores > 0),
    cpu_mhz REAL CHECK (cpu_mhz > 0),
    ram_total INTEGER CHECK (ram_total > 0),
    ram_free INTEGER CHECK (ram_free > 0),
    ram_usage INTEGER CHECK (ram_usage >= 0 AND ram_usage <= 100),
    PRIMARY KEY (scan_id, board_serial)
);

CREATE TABLE IF NOT EXISTS sys_ports (
    scan_id INTEGER,
    scan_time TEXT,
    protocol TEXT,
    local_ip TEXT,
    local_port INTEGER CHECK (local_port >= 0),
    remote_ip TEXT,
    remote_port INTEGER CHECK (remote_port >= 0),
    tx_queue INTEGER,
    rx_queue INTEGER,
    inode INTEGER,
    state TEXT,
    PID INTEGER,
    process TEXT,
<<<<<<< HEAD
    checksum TEXT,
    item_id TEXT
=======
    checksum TEXT NOT NULL CHECK (checksum <> ''),
    PRIMARY KEY (protocol, local_ip, local_port, inode)
>>>>>>> 1acc1f3e
);

CREATE INDEX IF NOT EXISTS ports_id ON sys_ports (scan_id);

CREATE TABLE IF NOT EXISTS sys_programs (
    scan_id INTEGER,
    scan_time TEXT,
    format TEXT NOT NULL CHECK (format IN ('deb', 'rpm', 'win', 'pkg')),
    name TEXT,
    priority TEXT,
    section TEXT,
    size INTEGER CHECK (size >= 0),
    vendor TEXT,
    install_time TEXT,
    version TEXT,
    architecture TEXT,
    multiarch TEXT,
    source TEXT,
    description TEXT,
    location TEXT,
    triaged INTEGER(1),
    cpe TEXT,
    msu_name TEXT,
<<<<<<< HEAD
    checksum TEXT,
    item_id TEXT,
=======
    checksum TEXT NOT NULL CHECK (checksum <> ''),
>>>>>>> 1acc1f3e
    PRIMARY KEY (scan_id, name, version, architecture)
);

CREATE INDEX IF NOT EXISTS programs_id ON sys_programs (scan_id);

CREATE TABLE IF NOT EXISTS sys_hotfixes (
    scan_id INTEGER,
    scan_time TEXT,
    hotfix TEXT,
    checksum TEXT NOT NULL CHECK (checksum <> ''),
    PRIMARY KEY (scan_id, scan_time, hotfix)
);

CREATE INDEX IF NOT EXISTS hotfix_id ON sys_hotfixes (scan_id);

CREATE TABLE IF NOT EXISTS sys_processes (
    scan_id INTEGER,
    scan_time TEXT,
    pid TEXT,
    name TEXT,
    state TEXT,
    ppid INTEGER,
    utime INTEGER,
    stime INTEGER,
    cmd TEXT,
    argvs TEXT,
    euser TEXT,
    ruser TEXT,
    suser TEXT,
    egroup TEXT,
    rgroup TEXT,
    sgroup TEXT,
    fgroup TEXT,
    priority INTEGER,
    nice INTEGER,
    size INTEGER,
    vm_size INTEGER,
    resident INTEGER,
    share INTEGER,
    start_time INTEGER,
    pgrp INTEGER,
    session INTEGER,
    nlwp INTEGER,
    tgid INTEGER,
    tty INTEGER,
    processor INTEGER,
    checksum TEXT NOT NULL CHECK (checksum <> ''),
    PRIMARY KEY (scan_id, pid)
);

CREATE INDEX IF NOT EXISTS processes_id ON sys_processes (scan_id);

CREATE TABLE IF NOT EXISTS ciscat_results (
    id INTEGER PRIMARY KEY AUTOINCREMENT,
    scan_id INTEGER,
    scan_time TEXT,
    benchmark TEXT,
    profile TEXT,
    pass INTEGER,
    fail INTEGER,
    error INTEGER,
    notchecked INTEGER,
    unknown INTEGER,
    score INTEGER
);

CREATE INDEX IF NOT EXISTS ciscat_id ON ciscat_results (scan_id);

CREATE TABLE IF NOT EXISTS metadata (
    key TEXT PRIMARY KEY,
    value TEXT
);

CREATE TABLE IF NOT EXISTS scan_info (
    module TEXT PRIMARY KEY,
    first_start INTEGER DEFAULT 0,
    first_end INTEGER DEFAULT 0,
    start_scan INTEGER DEFAULT 0,
    end_scan INTEGER DEFAULT 0,
    fim_first_check INTEGER DEFAULT 0,
    fim_second_check INTEGER DEFAULT 0,
    fim_third_check INTEGER DEFAULT 0
);

CREATE TABLE IF NOT EXISTS sca_policy (
   name TEXT,
   file TEXT,
   id TEXT,
   description TEXT,
   `references` TEXT,
   hash_file TEXT
);

CREATE TABLE IF NOT EXISTS sca_scan_info (
   id INTEGER PRIMARY KEY,
   start_scan INTEGER,
   end_scan INTEGER,
   policy_id TEXT REFERENCES sca_policy (id),
   pass INTEGER,
   fail INTEGER,
   invalid INTEGER,
   total_checks INTEGER,
   score INTEGER,
   hash TEXT
);

CREATE TABLE IF NOT EXISTS sca_check (
   scan_id INTEGER REFERENCES sca_scan_info (id),
   id INTEGER PRIMARY KEY,
   policy_id TEXT REFERENCES sca_policy (id),
   title TEXT,
   description TEXT,
   rationale TEXT,
   remediation TEXT,
   file TEXT,
   process TEXT,
   directory TEXT,
   registry TEXT,
   command TEXT,
   `references` TEXT,
   result TEXT,
   `status` TEXT,
   reason TEXT,
   condition TEXT
);

CREATE INDEX IF NOT EXISTS policy_id_index ON sca_check (policy_id);

CREATE TABLE IF NOT EXISTS sca_check_rules (
  id_check INTEGER REFERENCES sca_check (id),
  `type` TEXT,
  rule TEXT,
  PRIMARY KEY (id_check, `type`, rule)
);

CREATE INDEX IF NOT EXISTS rules_id_check_index ON sca_check_rules (id_check);

CREATE TABLE IF NOT EXISTS sca_check_compliance (
   id_check INTEGER REFERENCES sca_check (id),
  `key` TEXT,
  `value` TEXT,
   PRIMARY KEY (id_check, `key`, `value`)
);

CREATE INDEX IF NOT EXISTS comp_id_check_index ON sca_check_compliance (id_check);

CREATE TABLE IF NOT EXISTS vuln_metadata (
    LAST_SCAN INTEGER,
    WAZUH_VERSION TEXT,
    HOTFIX_SCAN_ID TEXT
);
INSERT INTO vuln_metadata (LAST_SCAN, WAZUH_VERSION, WAZUH_VERSION)
    SELECT '0', '0', '0' WHERE NOT EXISTS (
        SELECT * FROM vuln_metadata
    );

CREATE TABLE IF NOT EXISTS sync_info (
    component TEXT PRIMARY KEY,
    last_attempt INTEGER DEFAULT 0,
    last_completion INTEGER DEFAULT 0,
    n_attempts INTEGER DEFAULT 0,
    n_completions INTEGER DEFAULT 0
);

BEGIN;

INSERT INTO metadata (key, value) VALUES ('db_version', '6');
INSERT INTO scan_info (module) VALUES ('fim');
INSERT INTO scan_info (module) VALUES ('syscollector');
INSERT INTO sync_info (component) VALUES ('fim');

COMMIT;<|MERGE_RESOLUTION|>--- conflicted
+++ resolved
@@ -59,12 +59,8 @@
     rx_errors INTEGER,
     tx_dropped INTEGER,
     rx_dropped INTEGER,
-<<<<<<< HEAD
-    checksum TEXT,
-    item_id TEXT,
-=======
-    checksum TEXT NOT NULL CHECK (checksum <> ''),
->>>>>>> 1acc1f3e
+    checksum TEXT NOT NULL CHECK (checksum <> ''),
+    item_id TEXT,
     PRIMARY KEY (scan_id, name)
 );
 
@@ -77,12 +73,8 @@
     gateway TEXT,
     dhcp TEXT NOT NULL CHECK (dhcp IN ('enabled', 'disabled', 'unknown', 'BOOTP')) DEFAULT 'unknown',
     metric INTEGER,
-<<<<<<< HEAD
-    checksum TEXT,
-    item_id TEXT,
-=======
-    checksum TEXT NOT NULL CHECK (checksum <> ''),
->>>>>>> 1acc1f3e
+    checksum TEXT NOT NULL CHECK (checksum <> ''),
+    item_id TEXT,
     PRIMARY KEY (scan_id, iface, type)
 );
 
@@ -95,12 +87,8 @@
     address TEXT,
     netmask TEXT,
     broadcast TEXT,
-<<<<<<< HEAD
-    checksum TEXT,
-    item_id TEXT,
-=======
-    checksum TEXT NOT NULL CHECK (checksum <> ''),
->>>>>>> 1acc1f3e
+    checksum TEXT NOT NULL CHECK (checksum <> ''),
+    item_id TEXT,
     PRIMARY KEY (scan_id, iface, proto, address)
 );
 
@@ -153,13 +141,9 @@
     state TEXT,
     PID INTEGER,
     process TEXT,
-<<<<<<< HEAD
-    checksum TEXT,
-    item_id TEXT
-=======
-    checksum TEXT NOT NULL CHECK (checksum <> ''),
+    checksum TEXT NOT NULL CHECK (checksum <> ''),
+    item_id TEXT,
     PRIMARY KEY (protocol, local_ip, local_port, inode)
->>>>>>> 1acc1f3e
 );
 
 CREATE INDEX IF NOT EXISTS ports_id ON sys_ports (scan_id);
@@ -183,12 +167,8 @@
     triaged INTEGER(1),
     cpe TEXT,
     msu_name TEXT,
-<<<<<<< HEAD
-    checksum TEXT,
-    item_id TEXT,
-=======
-    checksum TEXT NOT NULL CHECK (checksum <> ''),
->>>>>>> 1acc1f3e
+    checksum TEXT NOT NULL CHECK (checksum <> ''),
+    item_id TEXT,
     PRIMARY KEY (scan_id, name, version, architecture)
 );
 
