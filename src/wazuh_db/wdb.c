--- conflicted
+++ resolved
@@ -164,7 +164,6 @@
     [WDB_STMT_GLOBAL_SELECT_AGENT_KEEPALIVE] = "SELECT last_keepalive FROM agent WHERE name = ? AND (register_ip = ? OR register_ip LIKE ? || '/_%');",
     [WDB_STMT_GLOBAL_SYNC_REQ_GET] = "SELECT id, name, ip, os_name, os_version, os_major, os_minor, os_codename, os_build, os_platform, os_uname, os_arch, version, config_sum, merged_sum, manager_host, node_name, last_keepalive, connection_status, disconnection_time, group_config_status FROM agent WHERE id > ? AND sync_status = 'syncreq' LIMIT 1;",
     [WDB_STMT_GLOBAL_SYNC_SET] = "UPDATE agent SET sync_status = ? WHERE id = ?;",
-<<<<<<< HEAD
     [WDB_STMT_GLOBAL_GROUP_SYNC_REQ_GET] = "SELECT id FROM agent WHERE id > ? AND group_sync_status = 'syncreq' AND date_add < ? LIMIT 1;",
     [WDB_STMT_GLOBAL_GROUP_SYNC_ALL_GET] = "SELECT id FROM agent WHERE id > ? AND date_add < ? LIMIT 1;",
     [WDB_STMT_GLOBAL_GROUP_SYNCREQ_FIND] = "SELECT 1 FROM agent WHERE group_sync_status = 'syncreq';",
@@ -174,10 +173,7 @@
     [WDB_STMT_GLOBAL_GROUP_CSV_GET] = "SELECT `group` from agent where id = ?;",
     [WDB_STMT_GLOBAL_GROUP_CTX_SET] = "UPDATE agent SET 'group' = ?, group_hash = ?, group_sync_status = ? WHERE id = ?;",
     [WDB_STMT_GLOBAL_GROUP_HASH_GET] = "SELECT group_hash FROM agent WHERE group_hash IS NOT NULL ORDER BY id;",
-    [WDB_STMT_GLOBAL_UPDATE_AGENT_INFO] = "UPDATE agent SET config_sum = :config_sum, ip = :ip, manager_host = :manager_host, merged_sum = :merged_sum, name = :name, node_name = :node_name, os_arch = :os_arch, os_build = :os_build, os_codename = :os_codename, os_major = :os_major, os_minor = :os_minor, os_name = :os_name, os_platform = :os_platform, os_uname = :os_uname, os_version = :os_version, version = :version, last_keepalive = :last_keepalive, connection_status = :connection_status, disconnection_time = :disconnection_time, sync_status = :sync_status WHERE id = :id;",
-=======
     [WDB_STMT_GLOBAL_UPDATE_AGENT_INFO] = "UPDATE agent SET config_sum = :config_sum, ip = :ip, manager_host = :manager_host, merged_sum = :merged_sum, name = :name, node_name = :node_name, os_arch = :os_arch, os_build = :os_build, os_codename = :os_codename, os_major = :os_major, os_minor = :os_minor, os_name = :os_name, os_platform = :os_platform, os_uname = :os_uname, os_version = :os_version, version = :version, last_keepalive = :last_keepalive, connection_status = :connection_status, disconnection_time = :disconnection_time, group_config_status = :group_config_status, sync_status = :sync_status WHERE id = :id;",
->>>>>>> 76ddc134
     [WDB_STMT_GLOBAL_GET_AGENTS] = "SELECT id FROM agent WHERE id > ?;",
     [WDB_STMT_GLOBAL_GET_AGENTS_BY_CONNECTION_STATUS] = "SELECT id FROM agent WHERE id > ? AND connection_status = ?;",
     [WDB_STMT_GLOBAL_GET_AGENT_INFO] = "SELECT * FROM agent WHERE id = ?;",
