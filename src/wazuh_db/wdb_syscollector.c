/*
 * Wazuh SQLite integration
 * Copyright (C) 2017 Wazuh Inc.
 * August 30, 2017.
 *
 * This program is a free software; you can redistribute it
 * and/or modify it under the terms of the GNU General Public
 * License (version 2) as published by the FSF - Free Software
 * Foundation.
 */

#include "wdb.h"

// Function to save Network info into the DB. Return 0 on success or -1 on error.
int wdb_netinfo_save(wdb_t * wdb, const char * scan_id, const char * scan_time, const char * name, const char * adapter, const char * type, const char * state, int mtu, const char * mac, long tx_packets, long rx_packets, long tx_bytes, long rx_bytes) {

    if (!wdb->transaction && wdb_begin2(wdb) < 0){
        merror("at wdb_netinfo_save(): cannot begin transaction");
        return -1;
    }

    if (wdb_netinfo_insert(wdb,
        scan_id,
        scan_time,
        name,
        adapter,
        type,
        state,
        mtu,
        mac,
        tx_packets,
        rx_packets,
        tx_bytes,
        rx_bytes) < 0) {

        mdebug1("at wdb_netinfo_save(): cannot insert netinfo tuple.");
        return -1;
    }

    return 0;
}

// Insert Network info tuple. Return 0 on success or -1 on error.
int wdb_netinfo_insert(wdb_t * wdb, const char * scan_id, const char * scan_time, const char * name, const char * adapter, const char * type, const char * state, int mtu, const char * mac, long tx_packets, long rx_packets, long tx_bytes, long rx_bytes) {
    sqlite3_stmt *stmt = NULL;

    if (wdb_stmt_cache(wdb, WDB_STMT_NETINFO_INSERT) > 0) {
        merror("at wdb_netinfo_insert(): cannot cache statement");
        return -1;
    }

    stmt = wdb->stmt[WDB_STMT_NETINFO_INSERT];

    sqlite3_bind_text(stmt, 1, scan_id, -1, NULL);
    sqlite3_bind_text(stmt, 2, scan_time, -1, NULL);
    sqlite3_bind_text(stmt, 3, name, -1, NULL);
    sqlite3_bind_text(stmt, 4, adapter, -1, NULL);
    sqlite3_bind_text(stmt, 5, type, -1, NULL);
    sqlite3_bind_text(stmt, 6, state, -1, NULL);

    if (mtu > 0) {
        sqlite3_bind_int(stmt, 7, mtu);
    } else {
        sqlite3_bind_null(stmt, 7);
    }

    sqlite3_bind_text(stmt, 8, mac, -1, NULL);

    if (tx_packets >= 0) {
        sqlite3_bind_int64(stmt, 9, tx_packets);
    } else {
        sqlite3_bind_null(stmt, 9);
    }
    if (rx_packets >= 0) {
        sqlite3_bind_int64(stmt, 10, rx_packets);
    } else {
        sqlite3_bind_null(stmt, 10);
    }
    if (tx_bytes >= 0) {
        sqlite3_bind_int64(stmt, 11, tx_bytes);
    } else {
        sqlite3_bind_null(stmt, 11);
    }
    if (rx_bytes >= 0) {
        sqlite3_bind_int64(stmt, 12, rx_bytes);
    } else {
        sqlite3_bind_null(stmt, 12);
    }

    if (sqlite3_step(stmt) == SQLITE_DONE){
        return 0;
    }
    else {
        mdebug1("at wdb_netinfo_insert(): sqlite3_step(): %s", sqlite3_errmsg(wdb->db));
        return -1;
    }
}

// Save IPv4/IPv6 interface info into DB.
int wdb_netaddr_save(wdb_t * wdb, const char * scan_id, int type, const char * name, const char * address, const char * netmask, const char * broadcast, const char * gateway, const char * dhcp) {

    if (!wdb->transaction && wdb_begin2(wdb) < 0){
        merror("at wdb_netaddr_save(): cannot begin transaction");
        return -1;
    }

    if (wdb_netaddr_insert(wdb,
        scan_id,
        type,
        name,
        address,
        netmask,
        broadcast,
        gateway,
        dhcp) < 0) {

        mdebug1("at wdb_netaddr_save(): cannot insert netaddr tuple.");
        return -1;
    }

    return 0;
}

// Insert IPv4/IPv6 interface info tuple. Return 0 on success or -1 on error.
int wdb_netaddr_insert(wdb_t * wdb, const char * scan_id, int type, const char * name, const char * address, const char * netmask, const char * broadcast, const char * gateway, const char * dhcp) {
    sqlite3_stmt *stmt = NULL;
    int result;

    if (wdb_stmt_cache(wdb, WDB_STMT_ADDR_INSERT) > 0) {
        merror("at wdb_netaddr_insert(): cannot cache statement");
        return -1;
    }

    stmt = wdb->stmt[WDB_STMT_ADDR_INSERT];

    sqlite3_bind_text(stmt, 1, scan_id, -1, NULL);

    if (type == WDB_NETADDR_IPV4)
        sqlite3_bind_text(stmt, 2, "ipv4", -1, NULL);
    else
        sqlite3_bind_text(stmt, 2, "ipv6", -1, NULL);

    sqlite3_bind_text(stmt, 3, address, -1, NULL);
    sqlite3_bind_text(stmt, 4, netmask, -1, NULL);
    sqlite3_bind_text(stmt, 5, broadcast, -1, NULL);
    sqlite3_bind_text(stmt, 6, gateway, -1, NULL);
    sqlite3_bind_text(stmt, 7, dhcp, -1, NULL);

    if (sqlite3_step(stmt) == SQLITE_DONE){
        result = (int)sqlite3_last_insert_rowid(wdb->db);
    }
    else {
        mdebug1("at wdb_netaddr_insert(): sqlite3_step(): %s", sqlite3_errmsg(wdb->db));
        return -1;
    }

    // Update reference at netiface table

    if (type == WDB_NETADDR_IPV4) {
        if (wdb_stmt_cache(wdb, WDB_STMT_ADDR_IPV4_UPDATE) > 0) {
            merror("at wdb_netaddr_insert(): cannot cache statement while updating");
            return -1;
        }
        stmt = wdb->stmt[WDB_STMT_ADDR_IPV4_UPDATE];
    } else {
        if (wdb_stmt_cache(wdb, WDB_STMT_ADDR_IPV6_UPDATE) > 0) {
            merror("at wdb_netaddr_insert(): cannot cache statement while updating");
            return -1;
        }
        stmt = wdb->stmt[WDB_STMT_ADDR_IPV6_UPDATE];
    }

    sqlite3_bind_int(stmt, 1, result);
    sqlite3_bind_text(stmt, 2, name, -1, NULL);

    if (sqlite3_step(stmt) == SQLITE_DONE){
        return 0;
    } else {
        mdebug1("at wdb_netaddr_insert(): sqlite3_step(): %s", sqlite3_errmsg(wdb->db));
        return -1;
    }
}

// Function to delete old Network information from DB. Return 0 on success or -1 on error.
int wdb_netinfo_delete(wdb_t * wdb, const char * scan_id) {

    sqlite3_stmt *stmt = NULL;

    if (!wdb->transaction && wdb_begin2(wdb) < 0){
        merror("at wdb_netinfo_delete(): cannot begin transaction");
        return -1;
    }

    // Delete 'sys_netiface' table

    if (wdb_stmt_cache(wdb, WDB_STMT_NETINFO_DEL) > 0) {
        merror("at wdb_program_delete(): cannot cache statement");
        return -1;
    }
    stmt = wdb->stmt[WDB_STMT_NETINFO_DEL];
    sqlite3_bind_text(stmt, 1, scan_id, -1, NULL);

    if (sqlite3_step(stmt) != SQLITE_DONE) {
        merror("Unable to delete old information from 'sys_netiface' table.");
        return -1;
    }

    // Delete 'sys_netaddr' table

    if (wdb_stmt_cache(wdb, WDB_STMT_ADDR_DEL) > 0) {
        merror("at wdb_program_delete(): cannot cache statement");
        return -1;
    }
    stmt = wdb->stmt[WDB_STMT_ADDR_DEL];
    sqlite3_bind_text(stmt, 1, scan_id, -1, NULL);

    if (sqlite3_step(stmt) != SQLITE_DONE) {
        merror("Unable to delete old information from 'sys_netaddr' table.");
        return -1;
    }

    // Reset autoincrement id for 'sys_netaddr' table

    if (wdb_stmt_cache(wdb, WDB_STMT_RESET_COUNT) > 0) {
        merror("at wdb_program_delete(): cannot cache statement");
        return -1;
    }
    stmt = wdb->stmt[WDB_STMT_RESET_COUNT];

    if (sqlite3_step(stmt) != SQLITE_DONE) {
        merror("Unable to reset id for 'sys_netaddr' table.");
        return -1;
    }

    return 0;
}

// Function to save OS info into the DB. Return 0 on success or -1 on error.
int wdb_osinfo_save(wdb_t * wdb, const char * scan_id, const char * scan_time, const char * hostname, const char * architecture, const char * os_name, const char * os_version, const char * os_codename, const char * os_major, const char * os_minor, const char * os_build, const char * os_platform, const char * sysname, const char * release, const char * version) {

    sqlite3_stmt *stmt = NULL;

    if (!wdb->transaction && wdb_begin2(wdb) < 0){
        merror("at wdb_osinfo_save(): cannot begin transaction");
        return -1;
    }

    /* Delete old OS information before insert the new scan */
    if (wdb_stmt_cache(wdb, WDB_STMT_OSINFO_DEL) > 0) {
        merror("at wdb_osinfo_save(): cannot cache statement");
        return -1;
    }

    stmt = wdb->stmt[WDB_STMT_OSINFO_DEL];

    if (sqlite3_step(stmt) != SQLITE_DONE) {
        merror("Unable to delete old information from 'sys_osinfo' table.");
        return -1;
    }

    if (wdb_osinfo_insert(wdb,
        scan_id,
        scan_time,
        hostname,
        architecture,
        os_name,
        os_version,
        os_codename,
        os_major,
        os_minor,
        os_build,
        os_platform,
        sysname,
        release,
        version) < 0) {

        mdebug1("at wdb_osinfo_save(): cannot insert osinfo tuple.");
        return -1;
    }

    return 0;
}

// Insert OS info tuple. Return 0 on success or -1 on error. (v2)
int wdb_osinfo_insert(wdb_t * wdb, const char * scan_id, const char * scan_time, const char * hostname, const char * architecture, const char * os_name, const char * os_version, const char * os_codename, const char * os_major, const char * os_minor, const char * os_build, const char * os_platform, const char * sysname, const char * release, const char * version) {
    sqlite3_stmt *stmt = NULL;

    if (wdb_stmt_cache(wdb, WDB_STMT_OSINFO_INSERT) > 0) {
        merror("at wdb_osinfo_insert(): cannot cache statement");
        return -1;
    }

    stmt = wdb->stmt[WDB_STMT_OSINFO_INSERT];

    sqlite3_bind_text(stmt, 1, scan_id, -1, NULL);
    sqlite3_bind_text(stmt, 2, scan_time, -1, NULL);
    sqlite3_bind_text(stmt, 3, hostname, -1, NULL);
    sqlite3_bind_text(stmt, 4, architecture, -1, NULL);
    sqlite3_bind_text(stmt, 5, os_name, -1, NULL);
    sqlite3_bind_text(stmt, 6, os_version, -1, NULL);
    sqlite3_bind_text(stmt, 7, os_codename, -1, NULL);
    sqlite3_bind_text(stmt, 8, os_major, -1, NULL);
    sqlite3_bind_text(stmt, 9, os_minor, -1, NULL);
    sqlite3_bind_text(stmt, 10, os_build, -1, NULL);
    sqlite3_bind_text(stmt, 11, os_platform, -1, NULL);
    sqlite3_bind_text(stmt, 12, sysname, -1, NULL);
    sqlite3_bind_text(stmt, 13, release, -1, NULL);
    sqlite3_bind_text(stmt, 14, version, -1, NULL);

    if (sqlite3_step(stmt) == SQLITE_DONE){
        return 0;
    }
    else {
        mdebug1("at wdb_osinfo_insert(): sqlite3_step(): %s", sqlite3_errmsg(wdb->db));
        return -1;
    }

}

// Function to save Package info into the DB. Return 0 on success or -1 on error.
int wdb_package_save(wdb_t * wdb, const char * scan_id, const char * scan_time, const char * format, const char * name, const char * priority, const char * section, long size, const char * vendor, const char * install_time, const char * version, const char * architecture, const char * multiarch, const char * source, const char * description) {

    if (!wdb->transaction && wdb_begin2(wdb) < 0){
        merror("at wdb_package_save(): cannot begin transaction");
        return -1;
    }

    if (wdb_package_insert(wdb,
        scan_id,
        scan_time,
        format,
        name,
        priority,
        section,
        size,
        vendor,
        install_time,
        version,
        architecture,
<<<<<<< HEAD
        description,
        0) < 0) {
=======
        multiarch,
        source,
        description) < 0) {
>>>>>>> 96e70fd3

        mdebug1("at wdb_package_save(): cannot insert package tuple.");
        return -1;
    }

    return 0;
}

<<<<<<< HEAD
// Insert Program info tuple. Return 0 on success or -1 on error.
int wdb_program_insert(wdb_t * wdb, const char * scan_id, const char * scan_time, const char * format, const char * name, const char * vendor, const char * version, const char * architecture, const char * description, const char triaged) {
=======
// Insert Package info tuple. Return 0 on success or -1 on error.
int wdb_package_insert(wdb_t * wdb, const char * scan_id, const char * scan_time, const char * format, const char * name, const char * priority, const char * section, long size, const char * vendor, const char * install_time, const char * version, const char * architecture, const char * multiarch, const char * source, const char * description) {
>>>>>>> 96e70fd3
    sqlite3_stmt *stmt = NULL;

    if (wdb_stmt_cache(wdb, WDB_STMT_PROGRAM_INSERT) > 0) {
        merror("at wdb_package_insert(): cannot cache statement");
        return -1;
    }

    stmt = wdb->stmt[WDB_STMT_PROGRAM_INSERT];

    sqlite3_bind_text(stmt, 1, scan_id, -1, NULL);
    sqlite3_bind_text(stmt, 2, scan_time, -1, NULL);
    sqlite3_bind_text(stmt, 3, format, -1, NULL);
    sqlite3_bind_text(stmt, 4, name, -1, NULL);
<<<<<<< HEAD
    sqlite3_bind_text(stmt, 5, vendor, -1, NULL);
    sqlite3_bind_text(stmt, 6, version, -1, NULL);
    sqlite3_bind_text(stmt, 7, architecture, -1, NULL);
    sqlite3_bind_text(stmt, 8, description, -1, NULL);
    sqlite3_bind_int(stmt, 9, triaged);
=======
    sqlite3_bind_text(stmt, 5, priority, -1, NULL);
    sqlite3_bind_text(stmt, 6, section, -1, NULL);
    if (size >= 0) {
        sqlite3_bind_int64(stmt, 7, size);
    } else {
        sqlite3_bind_null(stmt, 7);
    }
    sqlite3_bind_text(stmt, 8, vendor, -1, NULL);
    sqlite3_bind_text(stmt, 9, install_time, -1, NULL);
    sqlite3_bind_text(stmt, 10, version, -1, NULL);
    sqlite3_bind_text(stmt, 11, architecture, -1, NULL);
    sqlite3_bind_text(stmt, 12, multiarch, -1, NULL);
    sqlite3_bind_text(stmt, 13, source, -1, NULL);
    sqlite3_bind_text(stmt, 14, description, -1, NULL);
>>>>>>> 96e70fd3

    if (sqlite3_step(stmt) == SQLITE_DONE){
        return 0;
    }
    else {
        mdebug1("at wdb_package_insert(): sqlite3_step(): %s", sqlite3_errmsg(wdb->db));
        return -1;
    }

}

<<<<<<< HEAD
// Function to update old Program information from DB. Return 0 on success or -1 on error.
int wdb_program_update(wdb_t * wdb, const char * scan_id) {

    sqlite3_stmt *stmt = NULL;

    if (!wdb->transaction && wdb_begin2(wdb) < 0){
        merror("at wdb_program_update(): cannot begin transaction");
        return -1;
    }

    if (wdb_stmt_cache(wdb, WDB_STMT_PROGRAM_UPD) > 0) {
        merror("at wdb_program_update(): cannot cache statement");
        return -1;
    }

    stmt = wdb->stmt[WDB_STMT_PROGRAM_UPD];

    sqlite3_bind_text(stmt, 1, scan_id, -1, NULL);

    if (sqlite3_step(stmt) != SQLITE_DONE) {
        merror("Unable to update the new information from 'sys_programs' table.");
        return -1;
    }

    return 0;
}

// Function to delete old Program information from DB. Return 0 on success or -1 on error.
int wdb_program_delete(wdb_t * wdb, const char * scan_id) {
=======
// Function to delete old Package information from DB. Return 0 on success or -1 on error.
int wdb_package_delete(wdb_t * wdb, const char * scan_id) {
>>>>>>> 96e70fd3

    sqlite3_stmt *stmt = NULL;

    if (!wdb->transaction && wdb_begin2(wdb) < 0){
        merror("at wdb_package_delete(): cannot begin transaction");
        return -1;
    }

    if (wdb_stmt_cache(wdb, WDB_STMT_PROGRAM_DEL) > 0) {
        merror("at wdb_package_delete(): cannot cache statement");
        return -1;
    }

    stmt = wdb->stmt[WDB_STMT_PROGRAM_DEL];

    sqlite3_bind_text(stmt, 1, scan_id, -1, NULL);

    if (sqlite3_step(stmt) != SQLITE_DONE) {
        merror("Unable to delete old information from 'sys_programs' table.");
        return -1;
    }

    return 0;
}

// Function to save OS info into the DB. Return 0 on success or -1 on error.
int wdb_hardware_save(wdb_t * wdb, const char * scan_id, const char * scan_time, const char * serial, const char * cpu_name, int cpu_cores, const char * cpu_mhz, long ram_total, long ram_free) {

    sqlite3_stmt *stmt = NULL;

    if (!wdb->transaction && wdb_begin2(wdb) < 0){
        merror("at wdb_hardware_save(): cannot begin transaction");
        return -1;
    }

    /* Delete old OS information before insert the new scan */
    if (wdb_stmt_cache(wdb, WDB_STMT_HWINFO_DEL) > 0) {
        merror("at wdb_hardware_save(): cannot cache statement");
        return -1;
    }

    stmt = wdb->stmt[WDB_STMT_HWINFO_DEL];

    if (sqlite3_step(stmt) != SQLITE_DONE) {
        merror("Unable to delete old information from 'sys_hwinfo' table.");
        return -1;
    }

    if (wdb_hardware_insert(wdb,
        scan_id,
        scan_time,
        serial,
        cpu_name,
        cpu_cores,
        cpu_mhz,
        ram_total,
        ram_free) < 0) {

        mdebug1("at wdb_hardware_save(): cannot insert hardware tuple.");
        return -1;
    }

    return 0;
}

// Insert HW info tuple. Return 0 on success or -1 on error.
int wdb_hardware_insert(wdb_t * wdb, const char * scan_id, const char * scan_time, const char * serial, const char * cpu_name, int cpu_cores, const char * cpu_mhz, long ram_total, long ram_free) {
    sqlite3_stmt *stmt = NULL;

    if (wdb_stmt_cache(wdb, WDB_STMT_HWINFO_INSERT) > 0) {
        merror("at wdb_hardware_insert(): cannot cache statement");
        return -1;
    }

    stmt = wdb->stmt[WDB_STMT_HWINFO_INSERT];

    sqlite3_bind_text(stmt, 1, scan_id, -1, NULL);
    sqlite3_bind_text(stmt, 2, scan_time, -1, NULL);
    sqlite3_bind_text(stmt, 3, serial, -1, NULL);
    sqlite3_bind_text(stmt, 4, cpu_name, -1, NULL);

    if (cpu_cores > 0) {
        sqlite3_bind_int(stmt, 5, cpu_cores);
    } else {
        sqlite3_bind_null(stmt, 5);
    }

    sqlite3_bind_text(stmt, 6, cpu_mhz, -1, NULL);

    if (ram_total > 0) {
        sqlite3_bind_int(stmt, 7, ram_total);
    } else {
        sqlite3_bind_null(stmt, 7);
    }

    if (ram_free > 0) {
        sqlite3_bind_int(stmt, 8, ram_free);
    } else {
        sqlite3_bind_null(stmt, 8);
    }

    if (sqlite3_step(stmt) == SQLITE_DONE){
        return 0;
    }
    else {
        mdebug1("at wdb_hardware_insert(): sqlite3_step(): %s", sqlite3_errmsg(wdb->db));
        return -1;
    }
}

// Function to save Port info into the DB. Return 0 on success or -1 on error.
int wdb_port_save(wdb_t * wdb, const char * scan_id, const char * scan_time, const char * protocol, const char * local_ip, int local_port, const char * remote_ip, int remote_port, int tx_queue, int rx_queue, int inode, const char * state, int pid, const char * process) {

    if (!wdb->transaction && wdb_begin2(wdb) < 0){
        merror("at wdb_port_save(): cannot begin transaction");
        return -1;
    }

    if (wdb_port_insert(wdb,
        scan_id,
        scan_time,
        protocol,
        local_ip,
        local_port,
        remote_ip,
        remote_port,
        tx_queue,
        rx_queue,
        inode,
        state,
        pid,
        process) < 0) {

        mdebug1("at wdb_port_save(): cannot insert port tuple.");
        return -1;
    }

    return 0;
}

// Insert port info tuple. Return 0 on success or -1 on error.
int wdb_port_insert(wdb_t * wdb, const char * scan_id, const char * scan_time, const char * protocol, const char * local_ip, int local_port, const char * remote_ip, int remote_port, int tx_queue, int rx_queue, int inode, const char * state, int pid, const char * process) {
    sqlite3_stmt *stmt = NULL;

    if (wdb_stmt_cache(wdb, WDB_STMT_PORT_INSERT) > 0) {
        merror("at wdb_port_insert(): cannot cache statement");
        return -1;
    }

    stmt = wdb->stmt[WDB_STMT_PORT_INSERT];

    sqlite3_bind_text(stmt, 1, scan_id, -1, NULL);
    sqlite3_bind_text(stmt, 2, scan_time, -1, NULL);
    sqlite3_bind_text(stmt, 3, protocol, -1, NULL);
    sqlite3_bind_text(stmt, 4, local_ip, -1, NULL);

    if (local_port >= 0) {
        sqlite3_bind_int(stmt, 5, local_port);
    } else {
        sqlite3_bind_null(stmt, 5);
    }

    sqlite3_bind_text(stmt, 6, remote_ip, -1, NULL);

    if (remote_port >= 0) {
        sqlite3_bind_int(stmt, 7, remote_port);
    } else {
        sqlite3_bind_null(stmt, 7);
    }

    if (tx_queue >= 0) {
        sqlite3_bind_int(stmt, 8, tx_queue);
    } else {
        sqlite3_bind_null(stmt, 8);
    }

    if (rx_queue >= 0) {
        sqlite3_bind_int(stmt, 9, rx_queue);
    } else {
        sqlite3_bind_null(stmt, 9);
    }

    if (inode >= 0) {
        sqlite3_bind_int(stmt, 10, inode);
    } else {
        sqlite3_bind_null(stmt, 10);
    }

    sqlite3_bind_text(stmt, 11, state, -1, NULL);
    if (pid >= 0) {
        sqlite3_bind_int(stmt, 12, pid);
    } else {
        sqlite3_bind_null(stmt, 12);
    }
    sqlite3_bind_text(stmt, 13, process, -1, NULL);

    if (sqlite3_step(stmt) == SQLITE_DONE){
        return 0;
    }
    else {
        mdebug1("at wdb_port_insert(): sqlite3_step(): %s", sqlite3_errmsg(wdb->db));
        return -1;
    }
}

// Function to delete old port information from DB. Return 0 on success or -1 on error.
int wdb_port_delete(wdb_t * wdb, const char * scan_id) {

    sqlite3_stmt *stmt = NULL;

    if (!wdb->transaction && wdb_begin2(wdb) < 0){
        merror("at wdb_port_delete(): cannot begin transaction");
        return -1;
    }

    if (wdb_stmt_cache(wdb, WDB_STMT_PORT_DEL) > 0) {
        merror("at wdb_port_delete(): cannot cache statement");
        return -1;
    }

    stmt = wdb->stmt[WDB_STMT_PORT_DEL];

    sqlite3_bind_text(stmt, 1, scan_id, -1, NULL);

    if (sqlite3_step(stmt) != SQLITE_DONE) {
        merror("Unable to delete old information from 'sys_ports' table.");
        return -1;
    }

    return 0;
}

// Function to save process info into the DB. Return 0 on success or -1 on error.
int wdb_process_save(wdb_t * wdb, const char * scan_id, const char * scan_time, int pid, const char * name, const char * state, int ppid, int utime, int stime, const char * cmd, const char * argvs, const char * euser, const char * ruser, const char * suser, const char * egroup, const char * rgroup, const char * sgroup, const char * fgroup, int priority, int nice, int size, int vm_size, int resident, int share, int start_time, int pgrp, int session, int nlwp, int tgid, int tty, int processor) {

    if (!wdb->transaction && wdb_begin2(wdb) < 0){
        merror("at wdb_process_save(): cannot begin transaction");
        return -1;
    }

    if (wdb_process_insert(wdb,
        scan_id,
        scan_time,
        pid,
        name,
        state,
        ppid,
        utime,
        stime,
        cmd,
        argvs,
        euser,
        ruser,
        suser,
        egroup,
        rgroup,
        sgroup,
        fgroup,
        priority,
        nice,
        size,
        vm_size,
        resident,
        share,
        start_time,
        pgrp,
        session,
        nlwp,
        tgid,
        tty,
        processor) < 0) {

        mdebug1("at wdb_process_save(): cannot insert process tuple.");
        return -1;
    }

    return 0;
}

// Insert process info tuple. Return 0 on success or -1 on error.
int wdb_process_insert(wdb_t * wdb, const char * scan_id, const char * scan_time, int pid, const char * name, const char * state, int ppid, int utime, int stime, const char * cmd, const char * argvs, const char * euser, const char * ruser, const char * suser, const char * egroup, const char * rgroup, const char * sgroup, const char * fgroup, int priority, int nice, int size, int vm_size, int resident, int share, int start_time, int pgrp, int session, int nlwp, int tgid, int tty, int processor) {
    sqlite3_stmt *stmt = NULL;

    if (wdb_stmt_cache(wdb, WDB_STMT_PROC_INSERT) > 0) {
        merror("at wdb_process_insert(): cannot cache statement");
        return -1;
    }

    stmt = wdb->stmt[WDB_STMT_PROC_INSERT];

    sqlite3_bind_text(stmt, 1, scan_id, -1, NULL);
    sqlite3_bind_text(stmt, 2, scan_time, -1, NULL);
    if (pid >= 0)
        sqlite3_bind_int(stmt, 3, pid);
    else
        sqlite3_bind_null(stmt, 3);
    sqlite3_bind_text(stmt, 4, name, -1, NULL);
    sqlite3_bind_text(stmt, 5, state, -1, NULL);
    if (ppid >= 0)
        sqlite3_bind_int(stmt, 6, ppid);
    else
        sqlite3_bind_null(stmt, 6);
    if (utime >= 0)
        sqlite3_bind_int(stmt, 7, utime);
    else
        sqlite3_bind_null(stmt, 7);
    if (stime >= 0)
        sqlite3_bind_int(stmt, 8, stime);
    else
        sqlite3_bind_null(stmt, 8);
    sqlite3_bind_text(stmt, 9, cmd, -1, NULL);
    sqlite3_bind_text(stmt, 10, argvs, -1, NULL);
    sqlite3_bind_text(stmt, 11, euser, -1, NULL);
    sqlite3_bind_text(stmt, 12, ruser, -1, NULL);
    sqlite3_bind_text(stmt, 13, suser, -1, NULL);
    sqlite3_bind_text(stmt, 14, egroup, -1, NULL);
    sqlite3_bind_text(stmt, 15, rgroup, -1, NULL);
    sqlite3_bind_text(stmt, 16, sgroup, -1, NULL);
    sqlite3_bind_text(stmt, 17, fgroup, -1, NULL);
    if (priority >= 0)
        sqlite3_bind_int(stmt, 18, priority);
    else
        sqlite3_bind_null(stmt, 18);
    if (nice >= 0)
        sqlite3_bind_int(stmt, 19, nice);
    else
        sqlite3_bind_null(stmt, 19);
    if (size >= 0)
        sqlite3_bind_int(stmt, 20, size);
    else
        sqlite3_bind_null(stmt, 20);
    if (vm_size >= 0)
        sqlite3_bind_int(stmt, 21, vm_size);
    else
        sqlite3_bind_null(stmt, 21);
    if (resident >= 0)
        sqlite3_bind_int(stmt, 22, resident);
    else
        sqlite3_bind_null(stmt, 22);
    if (share >= 0)
        sqlite3_bind_int(stmt, 23, share);
    else
        sqlite3_bind_null(stmt, 23);
    if (start_time >= 0)
        sqlite3_bind_int(stmt, 24, start_time);
    else
        sqlite3_bind_null(stmt, 24);
    if (pgrp >= 0)
        sqlite3_bind_int(stmt, 25, pgrp);
    else
        sqlite3_bind_null(stmt, 25);
    if (session >= 0)
        sqlite3_bind_int(stmt, 26, session);
    else
        sqlite3_bind_null(stmt, 26);
    if (nlwp >= 0)
        sqlite3_bind_int(stmt, 27, nlwp);
    else
        sqlite3_bind_null(stmt, 27);
    if (tgid >= 0)
        sqlite3_bind_int(stmt, 28, tgid);
    else
        sqlite3_bind_null(stmt, 28);
    if (tty >= 0)
        sqlite3_bind_int(stmt, 29, tty);
    else
        sqlite3_bind_null(stmt, 29);
    if (processor >= 0)
        sqlite3_bind_int(stmt, 30, processor);
    else
        sqlite3_bind_null(stmt, 30);

    if (sqlite3_step(stmt) == SQLITE_DONE){
        return 0;
    }
    else {
        mdebug1("at wdb_process_insert(): sqlite3_step(): %s", sqlite3_errmsg(wdb->db));
        return -1;
    }
}

// Function to delete old processes information from DB. Return 0 on success or -1 on error.
int wdb_process_delete(wdb_t * wdb, const char * scan_id) {

    sqlite3_stmt *stmt = NULL;

    if (!wdb->transaction && wdb_begin2(wdb) < 0){
        merror("at wdb_process_delete(): cannot begin transaction");
        return -1;
    }

    if (wdb_stmt_cache(wdb, WDB_STMT_PROC_DEL) > 0) {
        merror("at wdb_process_delete(): cannot cache statement");
        return -1;
    }

    stmt = wdb->stmt[WDB_STMT_PROC_DEL];

    sqlite3_bind_text(stmt, 1, scan_id, -1, NULL);

    if (sqlite3_step(stmt) != SQLITE_DONE) {
        merror("Unable to delete old information from 'sys_processes' table.");
        return -1;
    }

    return 0;
}<|MERGE_RESOLUTION|>--- conflicted
+++ resolved
@@ -337,14 +337,10 @@
         install_time,
         version,
         architecture,
-<<<<<<< HEAD
+        multiarch,
+        source,
         description,
         0) < 0) {
-=======
-        multiarch,
-        source,
-        description) < 0) {
->>>>>>> 96e70fd3
 
         mdebug1("at wdb_package_save(): cannot insert package tuple.");
         return -1;
@@ -353,13 +349,8 @@
     return 0;
 }
 
-<<<<<<< HEAD
-// Insert Program info tuple. Return 0 on success or -1 on error.
-int wdb_program_insert(wdb_t * wdb, const char * scan_id, const char * scan_time, const char * format, const char * name, const char * vendor, const char * version, const char * architecture, const char * description, const char triaged) {
-=======
 // Insert Package info tuple. Return 0 on success or -1 on error.
-int wdb_package_insert(wdb_t * wdb, const char * scan_id, const char * scan_time, const char * format, const char * name, const char * priority, const char * section, long size, const char * vendor, const char * install_time, const char * version, const char * architecture, const char * multiarch, const char * source, const char * description) {
->>>>>>> 96e70fd3
+int wdb_package_insert(wdb_t * wdb, const char * scan_id, const char * scan_time, const char * format, const char * name, const char * priority, const char * section, long size, const char * vendor, const char * install_time, const char * version, const char * architecture, const char * multiarch, const char * source, const char * description, const char triaged) {
     sqlite3_stmt *stmt = NULL;
 
     if (wdb_stmt_cache(wdb, WDB_STMT_PROGRAM_INSERT) > 0) {
@@ -373,13 +364,6 @@
     sqlite3_bind_text(stmt, 2, scan_time, -1, NULL);
     sqlite3_bind_text(stmt, 3, format, -1, NULL);
     sqlite3_bind_text(stmt, 4, name, -1, NULL);
-<<<<<<< HEAD
-    sqlite3_bind_text(stmt, 5, vendor, -1, NULL);
-    sqlite3_bind_text(stmt, 6, version, -1, NULL);
-    sqlite3_bind_text(stmt, 7, architecture, -1, NULL);
-    sqlite3_bind_text(stmt, 8, description, -1, NULL);
-    sqlite3_bind_int(stmt, 9, triaged);
-=======
     sqlite3_bind_text(stmt, 5, priority, -1, NULL);
     sqlite3_bind_text(stmt, 6, section, -1, NULL);
     if (size >= 0) {
@@ -394,7 +378,8 @@
     sqlite3_bind_text(stmt, 12, multiarch, -1, NULL);
     sqlite3_bind_text(stmt, 13, source, -1, NULL);
     sqlite3_bind_text(stmt, 14, description, -1, NULL);
->>>>>>> 96e70fd3
+    sqlite3_bind_int(stmt, 15, triaged);
+
 
     if (sqlite3_step(stmt) == SQLITE_DONE){
         return 0;
@@ -406,7 +391,6 @@
 
 }
 
-<<<<<<< HEAD
 // Function to update old Program information from DB. Return 0 on success or -1 on error.
 int wdb_program_update(wdb_t * wdb, const char * scan_id) {
 
@@ -436,10 +420,6 @@
 
 // Function to delete old Program information from DB. Return 0 on success or -1 on error.
 int wdb_program_delete(wdb_t * wdb, const char * scan_id) {
-=======
-// Function to delete old Package information from DB. Return 0 on success or -1 on error.
-int wdb_package_delete(wdb_t * wdb, const char * scan_id) {
->>>>>>> 96e70fd3
 
     sqlite3_stmt *stmt = NULL;
 
