--- conflicted
+++ resolved
@@ -1,14 +1,5 @@
 <!--
-<<<<<<< HEAD
-  -  Exim decoders
-  -  Author: Alexandr Garaga.
-  -  Updated by Wazuh, Inc.
   -  Copyright (C) 2015-2022, Wazuh Inc.
-  -  Copyright (C) 2009 Trend Micro Inc.
-  -  This program is a free software; you can redistribute it and/or modif$
-=======
-  Copyright (C) 2015-2021, Wazuh Inc.
->>>>>>> 39da44d5
 -->
 
 <!-- Exim 4 decoders
